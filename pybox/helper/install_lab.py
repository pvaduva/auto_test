#!/usr/bin/python3
import os
import time
import streamexpect
from consts.timeout import HostTimeout
from consts import env
from utils import kpi
from utils.sftp import sftp_get, sftp_send, send_dir, get_dir
from utils import serial
from helper import host_helper, vboxmanage
from utils.install_log import LOG


<<<<<<< HEAD
def get_lab_setup_files(stream, remote_host=None, release='R6', remote_path=None, local_path=None,
=======
def get_lab_setup_files(stream, remote_host=None, release='R5', remote_path=None, local_path=None,
>>>>>>> c4544b4a
                        host_type='Standard', ctrlr0_ip=None, username='wrsroot', password='Li69nux*'):
    """
    Retrieves necessary setup files from the host specified. If local_path is specified the files in that
    directory will be collected else files will be collected from remote_host
    Args:
        stream(stream): Stream to controller-0, required to put files in correct directories.
        remote_host(str): Host to retrieve files from.
        release(str): Release to use, if none R5 will be used
        remote_path(str): Path to place the files, if none default path will be used
        local_path(str): Path to setup files, if none default path to files will be used
        host_type(str): Type of host either 'AIO' or 'Standard'
    """
    img_dir = "/home/" + username + "/images"
    serial.send_bytes(stream, "mkdir " + img_dir)
    if local_path:
        if not local_path.endswith('/') or not local_path.endswith('\\'):
            local_path = local_path + '/'
        get_lab_setup_scripts(remote_host, release, remote_path, local_path,
                              ctrlr0_ip=ctrlr0_ip, username=username, password=password)
    else:
        get_lab_setup_scripts(remote_host, release, remote_path, local_path,
                              ctrlr0_ip=ctrlr0_ip, username=username, password=password)
        get_licence(remote_host, release, remote_path, local_path, host_type, 
                    ctrlr0_ip=ctrlr0_ip, username=username, password=password)
        get_guest_img(stream, remote_host, release, remote_path, local_path, 
                      ctrlr0_ip=ctrlr0_ip, username=username, password=password)


<<<<<<< HEAD
def get_lab_setup_scripts(remote_host=None, release='R6', remote_path=None, local_path=None,
=======
def get_lab_setup_scripts(remote_host=None, release='R5', remote_path=None, local_path=None,
>>>>>>> c4544b4a
                          ctrlr0_ip=None, username='wrsroot', password='Li69nux*'):
    """
    Retrieves lab setup scripts including tenant and admin resources.
    Args:
        remote_host(str): Host to retrieve files from.
        release(str): Release to use, if none R5 will be used
        remote_path(str): Path to setup files, if none default path to files will be used
        local_path(str): Path on local machine to store files for transfer to vbox
    """
    if local_path is None:
        local_path = env.FILEPATH + '{}/'.format(release)
    file_path = []
    if remote_path is None:
        if release == 'R6':
            file_path = env.Files.R6['setup']
        elif release == 'R5':
            file_path = env.Files.R5['setup']
        elif release == 'R4':
            file_path = env.Files.R4['setup']
        elif release == 'R3':
            file_path = env.Files.R3['setup']
        else:
            file_path = env.Files.R2['setup']
    if remote_host is not None:
        for items in file_path:
            file = items.split('/')
            sftp_get(source=items, remote_host=remote_host, destination=local_path+file.pop())
<<<<<<< HEAD
    send_dir(source=local_path, remote_host=ctrlr0_ip, destination='/home/'+username+'/',
             username=username, password=password)


def get_licence(remote_host=env.BuildServers.CGTS4['ip'], release='R6', remote_path=None,
=======
    send_dir(source=local_path, remote_host=ctrlr0_ip, destination='/home/'+username+'/', 
             username=username, password=password)


def get_licence(remote_host=env.BuildServers.CGTS4['ip'], release='R5', remote_path=None,
>>>>>>> c4544b4a
                local_path=None, host_type='Standard', ctrlr0_ip=None, username='wrsroot', password='Li69nux*'):
    """
        Retrieves Licence from specified host and sends it to controller-0.
    Args:
        remote_host(str): Host to retrieve files from.
        release(str): Release to use, if none R5 will be used
        remote_path(str): Path to setup files, if none default path to files will be used
        host_type(str): Type of host either 'AIO' or 'Standard'
        local_path(str): Path on local machine to store files for transfer to vbox
    """
    if local_path is None:
        local_path = env.FILEPATH + '{}/'.format(release)
    file_path = []
    if remote_path is None:
        if release == 'R6':
            file_path = env.Licenses.R6[host_type]
        elif release == 'R5':
            file_path = env.Licenses.R5[host_type]
        elif release == 'R4':
            file_path = env.Licenses.R4[host_type]
        elif release == 'R3':
            file_path = env.Licenses.R3[host_type]
        else:
            file_path = env.Licenses.R2[host_type]
    local_path = local_path + 'license.lic'
    sftp_get(source=file_path, remote_host=remote_host, destination=local_path)
    sftp_send(source=local_path, remote_host=ctrlr0_ip, destination='/home/' + username + '/license.lic',
              username=username, password=password)


<<<<<<< HEAD
def get_guest_img(stream, remote_host=None, release='R6', remote_path=None,
=======
def get_guest_img(stream, remote_host=None, release='R5', remote_path=None,
>>>>>>> c4544b4a
                  local_path=None, ctrlr0_ip=None, username='wrsroot', password='Li69nux*'):
    """
 Retrieves necessary setup files from the host specified.
    Args:
        stream(stream): Stream to controller-0, required to put files in correct directories.
        remote_host(str): Host to retrieve files from.
        release(str): Release to use, if none R5 will be used
        remote_path(str): Path to setup files, if none default path to files will be used
        local_path(str): Path on local machine to store files for transfer to vbox
    """
    if local_path is None:
        local_path = env.FILEPATH + '{}/'.format(release)
    file_path = []
    if remote_path is None:
        if release == 'R6':
            file_path = env.Builds.R6['guest']
        elif release == 'R5':
            file_path = env.Builds.R5['guest']
        elif release == 'R4':
            file_path = env.Builds.R4['guest']
        elif release == 'R3':
            file_path = env.Builds.R3['guest']
        else:
            file_path = env.Builds.R2['guest']
    img_dir = "/home/" + username + "/images"
    serial.send_bytes(stream, "mkdir " + img_dir)
    if release != 'R2':
        local_path = local_path + 'tis-centos-guest.img'
    else:
        local_path = local_path + 'cgcs-guest.img'
    if remote_host is not None:
        sftp_get(source=file_path, remote_host=remote_host, destination=local_path)
    if release != 'R2':
        sftp_send(source=local_path, remote_host=ctrlr0_ip, destination="/home/" + username + "/images/tis_centos_guest.img",
                  username=username, password=password)
    else:
        sftp_send(source=local_path, remote_host=ctrlr0_ip, destination="/home/" + username + "/images/cgcs-guest.img",
                  username=username, password=password)


<<<<<<< HEAD
def get_patches(cont0_stream, ctrlr0_ip=None, local_path=None, remote_host=None, release='R6', username='wrsroot', password='Li69nux*'):
=======
def get_patches(cont0_stream, ctrlr0_ip=None, local_path=None, remote_host=None, release='R5', username='wrsroot', password='Li69nux*'):
>>>>>>> c4544b4a
    """
    Retrieves patches from remote_host or localhost if remote_host is None
    """
    patch_dir = "/home/" + username + "/patches"
    serial.send_bytes(cont0_stream, "mkdir " + patch_dir)
    if local_path is None:
        local_path = env.FILEPATH + '{}/patches/'.format(release)
    remote_path = '/home/' + username + '/patches/'
    LOG.info("Remote host is {}".format(remote_host))
    if remote_host is not None:
        if release == 'R6':
            pass
        elif release == 'R5':
            #patch_loc = env.Builds.R5['patches']
            pass
        elif release == 'R4':
            patch_loc = env.Builds.R4['patches']
        elif release == 'R3':
            patch_loc = env.Builds.R3['patches']
        else:
            patch_loc = env.Builds.R2['patches']
        for items in patch_loc:
            send_dir(source=local_path, remote_host=ctrlr0_ip, destination=remote_path,
                     username=username, password=password)
        send_dir(source=local_path, remote_host=ctrlr0_ip, destination=remote_path,
                 username=username, password=password)
    else:
        LOG.info("Retrieving patches from {}".format(local_path))
        if not local_path.endswith('/') or not local_path.endswith('\\'):
            local_path = local_path + '/'
        send_dir(source=local_path, remote_host=ctrlr0_ip, destination=remote_path,
                 username=username, password=password)


<<<<<<< HEAD
def get_config_file(ctrlr0_ip=None, remote_host=None, release='R6', username='wrsroot', password='Li69nux*'):
=======
def get_config_file(ctrlr0_ip=None, remote_host=None, release='R5', username='wrsroot', password='Li69nux*'):
>>>>>>> c4544b4a
    """
    Retrieves config file from remote host if specified or localhost if None.
    Sends file to cont0    
    """
    if release == 'R6':
        local_path = env.FILEPATH + '{}/TiS_config.ini_centos'.format(release)
    elif release == 'R5':
        local_path = env.FILEPATH + '{}/TiS_config.ini_centos'.format(release)
    elif release == 'R2':
        local_path = env.FILEPATH + '{}/system_config'.format(release)
    else:
        local_path = env.FILEPATH + '{}/system_config.centos'.format(release)
    remote_path = '/home/' + username + '/TiS_config.ini_centos'

    if remote_host is not None:
        if release == 'R6':
            sftp_get(env.Files.R6['config'], remote_host, local_path)
        elif release == 'R4':
            sftp_get(env.Files.R4['config'], remote_host, local_path)
        elif release == 'R3':
            sftp_get(env.Files.R3['config'], remote_host, local_path)
        else:
            sftp_get(env.Files.R2['config'], remote_host, local_path)
    sftp_send(source=local_path, remote_host=ctrlr0_ip, destination=remote_path,
              username=username, password=password)


def rename_conf_file(release='R6'):
    #TODO: right now the lab_setup.sh script just grabs lab_setup.conf
    # either change the install lab part to pass through the .conf file,
    # or rename the .conf file to lab_setup.sh
    pass

def lab_setup_controller_0_locked(stream, username='wrsroot', password='Li69nux*', conf_files={}):
    """
    Runs initial lab_setup when controller-0 is locked.
    This is for R5 only.

    Args:
        stream: Stream to controller-0
    Steps:
        - Checks if controller-0 is locked
        - Checks for lab_setup files
        - Runs first lab_setup iteration
        - Unlocks controller-0
    """
    time.sleep(10)
    serial.send_bytes(stream, "source /etc/nova/openrc", prompt='keystone')
    serial.send_bytes(stream, "system host-list", expect_prompt=False)

    try:  
        serial.expect_bytes(stream, "locked")
    except streamexpect.ExpectTimeout:
        LOG.info("Controller should be locked when configuration is completed.")
        return 1

<<<<<<< HEAD
    ret = serial.send_bytes(stream, '/bin/ls /home/' + username + '/images/ | grep tis-centos-guest.img',
                            prompt="tis-centos-guest.img", fail_ok=True, timeout=10)
=======
    ret = serial.send_bytes(stream, '/bin/ls /home/' + username + '/images/', prompt="tis-centos-guest.img", fail_ok=True, timeout=10)
>>>>>>> c4544b4a
    if ret != 0:
        LOG.info("Guest image not found. Please transfer the "
                 "required files before continuing. Press enter once files are obtained.")
        input()

    time.sleep(5)

<<<<<<< HEAD
    ret = serial.send_bytes(stream, '/bin/ls /home/' + username + '/ | grep lab_setup.sh', prompt="lab_setup.sh",
                            fail_ok=True, timeout=10)
=======
    ret = serial.send_bytes(stream, '/bin/ls /home/' + username + '/', prompt="lab_setup.sh", fail_ok=True, timeout=10)
>>>>>>> c4544b4a
    if ret != 0:
        LOG.info("Lab_setup.sh not found. Please transfer the "
                 "required files before continuing. Press enter once files are obtained.")
        input()

    time.sleep(5)

<<<<<<< HEAD
    conf_str = ""
    for file in conf_files:
        conf_str = conf_str + " -f {}".format(file)

    serial.send_bytes(stream, "sh lab_setup.sh {}".format(conf_str), timeout=HostTimeout.LAB_INSTALL, expect_prompt=False)
=======
    serial.send_bytes(stream, "sh lab_setup.sh", timeout=HostTimeout.LAB_INSTALL, expect_prompt=False)
>>>>>>> c4544b4a
    host_helper.check_password(stream, password=password)
    ret = serial.expect_bytes(stream, "topping after", timeout=3500, fail_ok=True)
    if ret != 0:
        LOG.info("Lab_setup.sh failed. Pausing to allow for debugging. "
                 "Please re-run the iteration before continuing. Press enter to continue.")
        input()

    start = time.time()
    host_helper.unlock_host(stream, 'controller-0')
    try:
        ret = serial.expect_bytes(stream, 'login:', timeout=HostTimeout.CONTROLLER_UNLOCK)
        if ret != 0:
            LOG.info("Controller-0 not unlocked,Pausing to allow for debugging. "
                     "Please re-run the iteration before continuing. Press enter to continue.")
            input()
    except Exception as e:
        LOG.info("Unlock controller-0 failed with {}. ".format(e))
        ## Sometimes we get UnicodeDecodeError exception due to the output
        ## on the serial port, so ignore that and try one more time.
        LOG.info("Ignore the exception and wait for controller-0 to be unlocked again.")
        if HostTimeout.CONTROLLER_UNLOCK > (time.time()-start):
            serial.expect_bytes(stream, "login:", timeout=HostTimeout.CONTROLLER_UNLOCK-(time.time()-start))

    host_helper.login(stream, username=username, password=password)
    end = (time.time() - start)/60
    LOG.info("Controller-0 unlock time: {} minutes".format(end))
    LOG.info("Waiting for services to activate.")
    time.sleep(60)


<<<<<<< HEAD
def run_install_scripts(stream, host_list, aio_type=None, storage=False, release='R6', socks=None, streams=None,
                        labname=None, username='wrsroot', password='Li69nux*', conf_files={}):
=======
def run_install_scripts(stream, host_list, aio_type=None, storage=False, release='R5', socks=None, streams=None, labname=None, username='wrsroot', password='Li69nux*'):
>>>>>>> c4544b4a
    """
    Runs lab install.sh iterations. Currently does not support Simplex systems
    Args:
        stream: Stream to controller-0
        host_list: list of hosts, used when running aio scripts to install controller-1 at the appropriate time
        release: Release that is installed.
        aio_type: Option to run the script for aio setup
        storage: Option to run the script for storage setup
        streams: Dictionary of streams to nodes
    Steps:
        - Checks for lab_setup files
        - Runs lab_setup iterations
        - Unlocks nodes
    """
    LOG.info("Starting to run the second round of lab_setup script. ")
<<<<<<< HEAD
    if release == 'R6' or release == 'R5' or release == 'R4':
        ret = serial.send_bytes(stream, '/bin/ls /home/' + username + '/images/ | grep tis-centos-guest.img',
                                prompt="tis-centos-guest.img", fail_ok=True,
=======
    if release == 'R5' or release == 'R4':
        ret = serial.send_bytes(stream, '/bin/ls /home/' + username + '/images/', prompt="tis-centos-guest.img", fail_ok=True,
>>>>>>> c4544b4a
                                timeout=10)
    else:
        ret = serial.send_bytes(stream, '/bin/ls /home/' + username + '/images/ | grep cgcs-guest.img',
                                prompt="cgcs-guest.img", fail_ok=True,
                                timeout=10)
    if ret != 0:
        LOG.info("Guest image not found. Please transfer the file before continuing. "
                 "Press enter once guest image is obtained.")
        input()

    time.sleep(5)

    serial.send_bytes(stream, "chmod +x *.sh", timeout=20)
<<<<<<< HEAD
    ret = serial.send_bytes(stream, '/bin/ls /home/' + username + '/ | grep lab_setup.sh', prompt="lab_setup.sh",
                            fail_ok=True, timeout=10)
=======
    ret = serial.send_bytes(stream, '/bin/ls /home/' + username + '/', prompt="lab_setup.sh", fail_ok=True, timeout=10)
>>>>>>> c4544b4a
    if ret != 0:
        LOG.info("Lab_setup.sh not found. Please transfer the "
                 "required files before continuing. Press enter once files are obtained.")
        input()

<<<<<<< HEAD
    conf_str = ""
    for file in conf_files:
        conf_str = conf_str + " -f {}".format(file)
    LOG.info("lab_setup.sh will be run with options: {}".format(conf_str))

=======
>>>>>>> c4544b4a
    start = time.time()

    if aio_type:
        ## FOR AIO 
        serial.send_bytes(stream, "source /etc/nova/openrc", prompt='keystone')
        if release != 'R6':
            serial.send_bytes(stream, "./lab_setup.sh {}".format(conf_str), expect_prompt=False, fail_ok=True)
            host_helper.check_password(stream, password=password)
            ret = serial.expect_bytes(stream, "topping after", timeout=HostTimeout.LAB_INSTALL, fail_ok=True)
            if ret != 0:
                LOG.info("Lab_setup.sh failed. Pausing to allow for debugging. "
                         "Please re-run the iteration before continuing. Press enter to continue.")
                input()
            LOG.info("Running system compute-config-complete, "
                     "installation will resume once controller-0 reboots and services are active")
            serial.send_bytes(stream, "source /etc/nova/openrc", prompt='keystone')
            serial.send_bytes(stream, "system compute-config-complete", expect_prompt=False)
            serial.expect_bytes(stream, "login:",  timeout=HostTimeout.REBOOT)
            host_helper.login(stream, timeout=60, username=username, password=password)

        if aio_type == 'AIO-DX':
            ctrlr1 = 'controller-1'
            cont1_stream = streams[labname + '-' + ctrlr1]
            LOG.info("Installing {} ".format(ctrlr1))
            host_helper.install_host(stream, ctrlr1, host_type='controller', host_id=2)

            # Now wait for controller-1 to come up. Look for "login" on the serial port.
            # Close the socket if we are done
            try:
                serial.expect_bytes(cont1_stream, "ontroller-1 login:", HostTimeout.HOST_INSTALL)
                LOG.info("{} installation complete".format(ctrlr1))
            except Exception as e:
                LOG.info("Connection failed for {} with {}.".format(ctrlr1, e))
                ## Sometimes we get UnicodeDecodeError exception due to the output
                ## of installation on the serial port, so ignore the exception and try one more time.
                if HostTimeout.HOST_INSTALL > (time.time()-start_time):
                    LOG.info("Ignore the exception and wait for {} to be installed.".format(ctrlr1))
                    serial.expect_bytes(cont1_stream, "ontroller-1 login:", HostTimeout.HOST_INSTALL-(time.time()-start_time))

            ## Add this to wait for disks on controller-1 to become available 
            ## otherwise create partitions on controller-1 will fail
            time.sleep(60)

<<<<<<< HEAD
            serial.send_bytes(stream, "./lab_setup.sh {}".format(conf_str), expect_prompt=False)
=======
            serial.send_bytes(stream, "./lab_setup.sh", expect_prompt=False)
>>>>>>> c4544b4a
            host_helper.check_password(stream, password=password)
            ret = serial.expect_bytes(stream, "topping after", timeout=HostTimeout.LAB_INSTALL, fail_ok=True)
            if ret != 0:
                LOG.info("Lab_setup.sh failed. Pausing to allow for debugging."
                         " Please re-run the iteration before continuing. Press enter to continue.")
                input()

            ## Unlock controller-1
            now = time.time()
            ret = host_helper.unlock_host(stream, ctrlr1)
            if ret == 1:
                LOG.info("Cannot unlock controller-1,  pausing to allow for debugging. "
                         "Please unlock before continuing. Press enter to continue.")
                input()

            retry = 0
            while retry < 5:
                serial.send_bytes(cont1_stream, '\n', expect_prompt=False)
                try:
                    ret = serial.expect_bytes(cont1_stream, "ontroller-1 login:", timeout=HostTimeout.COMPUTE_UNLOCK, fail_ok=True)
                    if ret != 0:
                        LOG.info("Unlocking controller-1 timed-out. pausing to allow for debugging. "
                                 "Please unlock before continuing. Press enter to continue.")
                        input()
                        break 
                    else:
                        LOG.info("Unlocking controller-1 time (mins): {}".format((time.time() - now)/60))
                        if (time.time() - now)/60 < 15.0:
                            LOG.info("login is found right after host-unlock. Wait and try again.")
                            now = time.time()
                            time.sleep(10)
                            retry += 1
                        else:
                            break 
                except Exception as e:
                    LOG.info("Unlocking controller-1 failed with {}".format(e))
                    LOG.info("Pausing to allow for debugging. "
                             "Please unlock before continuing. Press enter to continue.")
                    input()
                    break 
            serial.disconnect(socks[labname + '-' + ctrlr1])

<<<<<<< HEAD
        serial.send_bytes(stream, "./lab_setup.sh {}".format(conf_str), expect_prompt=False)
=======
        serial.send_bytes(stream, "./lab_setup.sh", expect_prompt=False)
>>>>>>> c4544b4a
        host_helper.check_password(stream, password=password)
        ret = serial.expect_bytes(stream, "topping after", timeout=HostTimeout.LAB_INSTALL, fail_ok=True)
        if ret != 0:
            LOG.info("Lab_setup.sh failed. Pausing to allow for debugging. "
                     "Please re-run the iteration before continuing. Press enter to continue.")
            input()
  
        LOG.info("Completed install successfully.")
    else:
        ## FOR NON-AIO cases
        serial.send_bytes(stream, "source /etc/nova/openrc", prompt='keystone')

        # TODO (WEI): double check this
        # Why only if not R5, we run lab_setup.sh here?
        #if release != 'R5':
<<<<<<< HEAD
        serial.send_bytes(stream, "./lab_setup.sh {}".format(conf_str), expect_prompt=False)
=======
        serial.send_bytes(stream, "./lab_setup.sh", expect_prompt=False)
>>>>>>> c4544b4a
        host_helper.check_password(stream, password=password)
        ret = serial.expect_bytes(stream, "topping after", timeout=HostTimeout.LAB_INSTALL, fail_ok=True)
        if ret != 0:
            LOG.info("Lab_setup.sh failed. Pausing to allow for debugging. "
                     "Please re-run the iteration before continuing. Press enter to continue.")
            input()
 
        ## TODO:
        ## 1. Unlock sometimes won't bring a node into enabled state. Need to reboot/reset it.
        ## 2. When unlocking a node, sometimes the node will reboot again after the "login" 
        ##    prompt is seen on the serial port, so seeing "login" doesn't mean the node becomes 
        ##    "unlocked/enabled". The workaround can be:
        ##     1) time.sleep(10) and repeat the wait for "login" logic again.
        ##     2) After seeing "login" prompt, send to controller-0 
        ##        "system host-list | grep node" to look for "enabled". 

        ## Unlock controller-1
        now = time.time()
        ret = host_helper.unlock_host(stream, "controller-1")
        if ret == 1:
            LOG.info("Cannot unlock controller-1,  pausing to allow for debugging. "
                     "Please unlock before continuing. Press enter to continue.")
            input()
    
        ## Wait for controller-1 to come up
        retry = 0
        ctrlr_1 = labname + "-controller-1"
        while retry < 5:
            serial.send_bytes(streams[ctrlr_1], '\n', expect_prompt=False)
            try:
                ret = serial.expect_bytes(streams[ctrlr_1], "ontroller-1 login:", timeout=HostTimeout.COMPUTE_UNLOCK, fail_ok=True)
                if ret != 0:
                    LOG.info("Unlocking controller-1 timed-out. pausing to allow for debugging. Press enter to continue.")
                    input()
                    break 
                else:
                    LOG.info("Unlock controller-1 time (mins): {}".format((time.time() - now)/60))
                    ## Sometimes "login" is found right after "host-unlock" is issued, so we need to wait and try again. 
                    ## Also sometimes the node will go thru reboot again after "login" is detected on the serial port.
                    ## As the node unlock time is usually longer than 15 mins, as a temperary workaround
                    ## let's wait at least for 15 mins now.
                    if (time.time() - now)/60 < 15.0:
                        LOG.info("Found controller-1 login right away. Need to wait and try again.")
                        now = time.time()
                        time.sleep(10)
                        retry += 1
                    else:
                        break 
            except Exception as e:
               LOG.info("Unlock controller-1 failed with {} pausing to allow for debugging. Press enter to continue.".format(e))
               input()
               break 
        serial.disconnect(socks[ctrlr_1])
        host_list.remove(ctrlr_1)

        ## TODO: Well, there is a chance that controller-1 is not "unlocked/enabled" yet. 
        ## See comment #2 above.

        ## If it is a storage lab
        if storage:
            LOG.info("Re-running lab_setup.sh to configure storage nodes.")
<<<<<<< HEAD
            serial.send_bytes(stream, "./lab_setup.sh {}".format(conf_str), expect_prompt=False)
=======
            serial.send_bytes(stream, "./lab_setup.sh", expect_prompt=False)
>>>>>>> c4544b4a
            host_helper.check_password(stream, password=password)
            ret = serial.expect_bytes(stream, "topping after", timeout=HostTimeout.LAB_INSTALL, fail_ok=True)
            if ret != 0:
                LOG.info("Lab_setup.sh failed. Pausing to allow for debugging. "
                         "Please re-run the iteration before continuing. Press enter to continue.")
                input()

            now = time.time()
            for host in host_list:
                host = host[len(labname)+1:]
                if host.startswith('storage'):
                    LOG.info("Unlock {}".format(host))
                    ret = host_helper.unlock_host(stream, host)
                    if ret == 1:
                        LOG.info("Cannot unlock {},  pausing to allow for debugging. "
                                 "Please unlock before continuing. Press enter to continue.".format(host))
                        input()
                    time.sleep(20)

            ## TODO: Need the retry strategy here too.
            for host in host_list:
                if 'storage' in host:
                    serial.send_bytes(streams[host], '\n', expect_prompt=False)
                    try:
                        ret = serial.expect_bytes(streams[host], "{} login:".format(host[len(labname)+1:]), timeout=HostTimeout.COMPUTE_UNLOCK, fail_ok=True)
                        if ret != 0:
                            LOG.info("Unlocking {} timed-out. Pause for debugging. Press enter to continue.".format(host))
                            input()
                        else:
                            LOG.info("Unlocking {} time (mins): {}".format(host, (time.time() - now)/60))
                            if (time.time() - now)/60 < 15.0:
                                LOG.info("Found {} login too soon. Make sure it is up. Press enter to continue.".format(host))
                                input()
                    except Exception as e:
                            LOG.info("Unlock {} failed with {}. Pause for debugging. Press enter to continue.".format(host, e))
                            input()
                    serial.disconnect(socks[host])
                    host_list.remove(host)

            LOG.info("Completed storage node unlock")

            LOG.info("Re-running lab_setup.sh before unlocking compute nodes.")
<<<<<<< HEAD
            serial.send_bytes(stream, "./lab_setup.sh {}".format(conf_str), expect_prompt=False)
=======
            serial.send_bytes(stream, "./lab_setup.sh", expect_prompt=False)
>>>>>>> c4544b4a
            host_helper.check_password(stream, password=password)
            ret = serial.expect_bytes(stream, "topping after", timeout=HostTimeout.LAB_INSTALL, fail_ok=True)
            if ret != 0:
                LOG.info("Lab_setup.sh failed. Pausing to allow for debugging. "
                         "Please re-run the iteration before continuing. Press enter to continue.")
                input()

        # unlock compute nodes
        now = time.time()
        for host in host_list:
            host = host[len(labname)+1:]
            ret = host_helper.unlock_host(stream, host)
            if ret == 1:
                LOG.info("Cannot unlock {},  pausing to allow for debugging. "
                         "Please unlock before continuing. Press enter to continue.".format(host))
                input()
            time.sleep(20)
        LOG.info("Waiting for {} to unlock.".format(host_list))


        ## Check unlocking status
        failed_nodes = []
        for host in host_list:
            # TODO Fix it! 'ogin:' is always found immediately after unlock
            # WEI: fixed it by retrying
            retry = 0
            while retry < 5:
                serial.send_bytes(streams[host], '\n', expect_prompt=False)
                try:
                    ret = serial.expect_bytes(streams[host], "{} login:".format(host[len(labname)+1:]), timeout=HostTimeout.COMPUTE_UNLOCK, fail_ok=True)
                    if ret != 0:
                        LOG.info("Unlock {} timed-out.".format(host))
                        failed_nodes.append(host)
                        break 
                    else:
                        LOG.info("Unlock {} time (mins): {}".format(host, (time.time() - now)/60))
                        if (time.time() - now)/60 < 15.0:
                            LOG.info("login is found right after host-unlock. Wait and try again.")
                            now = time.time()
                            time.sleep(10)
                            retry += 1
                        else:
                            break 
                except Exception as e:
                    LOG.info("Unlock {} failed with {}".format(host, e))
                    failed_nodes.append(host)
                    break 
            serial.disconnect(socks[host])

        ## Let's reset the VMs that failed to unlock 
        if failed_nodes:
            vboxmanage.vboxmanage_controlvms(failed_nodes, action="reset")

            time.sleep(10)
 
            tmp_streams = {}
            tmp_socks = {}

            LOG.info(failed_nodes)
            port = 10001
            for host in failed_nodes:
                tmp_sock = serial.connect('{}'.format(host), port)
                tmp_stream = streamexpect.wrap(tmp_sock, echo=True, close_stream=False)
                time.sleep(10)
                tmp_socks[host] = tmp_sock
                tmp_streams[host] = tmp_stream
                port += 1
         
        host_failed = False
        for host in failed_nodes:
            serial.send_bytes(tmp_streams[host], '\n', expect_prompt=False)
            try:
                ret = serial.expect_bytes(tmp_streams[host], "{} login:".format(host[len(labname)+1:]), timeout=HostTimeout.COMPUTE_UNLOCK, fail_ok=True)
                if ret != 0:
                    LOG.info("{} timed-out to become unlocked/available after reset.".format(host))
                    host_failed = True
                else:
                    LOG.info("{} became unlocked/available after reset. time (mins): {}".format(host, (time.time() - now)/60))
            except Exception as e:
                    LOG.info("{} failed to become unlocked/available after reset with {}".format(host, e))
                    host_failed = True
            serial.disconnect(tmp_socks[host])
<<<<<<< HEAD

        if host_failed:
            LOG.info("Not all the nodes are unlocked successfully. Pausing to allow for debugging. "
                     "Once they all become unlocked/enabled/available, press enter to continue.")
            input()

        serial.send_bytes(stream, "./lab_setup.sh {}".format(conf_str), expect_prompt=False)
=======

        if host_failed:
            LOG.info("Not all the nodes are unlocked successfully. Pausing to allow for debugging. "
                     "Once they all become unlocked/enabled/available, press enter to continue.")
            input()

        serial.send_bytes(stream, "./lab_setup.sh", expect_prompt=False)
>>>>>>> c4544b4a
        host_helper.check_password(stream, password=password)
        ret = serial.expect_bytes(stream, "Done", timeout=HostTimeout.LAB_INSTALL, fail_ok=True)
        if ret != 0:
            LOG.info("Lab_setup.sh failed. Pausing to allow for debugging. "
                     "Please re-run the iteration before continuing."
                     " Press enter to continue.")
            input()
        LOG.info("Completed lab install.")
        kpi.LABTIME = time.time()-start
        LOG.info("Lab install time: {}".format(kpi.LABTIME/60))


def config_controller(stream, default=True, release='R6', config_file=None, backup=None, clone_iso=None,
                      restore_system=None, restore_images=None, remote_host=None, password='Li69nux*'):
    """
    Configure controller-0 using optional arguments
    Args:
        stream(stream): stream to controller-0
        default(bool): Use default settings
        config_file(str): Config file to use.
        backup(str):
        clone_iso(str):
        release(str): Release version
        restore_system(str):
        restore_images(str):
        remote_host(str): Host to retrieve licence from if necessary
    Steps:
        - Checks for license file
        - Runs config_controller with default argument or with config-file if requested
    """
    # TODO:Currently only uses config_file and default as optional arguments
    args = ''
    if config_file:
        args += '--config-file ' + config_file
    if release != 'R6':
        ret = serial.send_bytes(stream, "ls | grep license.lic", prompt='license.lic', fail_ok=True, timeout=10)
        if ret != 0:
            LOG.info("License file not found. Please retrieve license and press enter to continue.")
            input()
    if (release == 'R4' or release == 'R3') and not config_file:
        LOG.info("Configuration fails for R4/3 when using --default. "
                 "Please configure manually before continuing the installation")
        return 1
    LOG.info("Configuring controller-0")
    start = time.time()
    serial.send_bytes(stream, "sudo config_controller {}".format(args), expect_prompt=False)
    host_helper.check_password(stream, password=password)
    ret = serial.expect_bytes(stream, "Configuration was applied", timeout=HostTimeout.LAB_CONFIG)
    if ret != 0:
        LOG.info("Configuration failed. Exiting installer.")
        exit()
    kpi.CONFIGTIME = time.time() - start
    LOG.info("Configuration time: {} minutes".format(kpi.CONFIGTIME/60))


def install_patches_before_config(stream, release='R6', username='wrsroot', password='Li69nux*'):
    """
    Installs patches before controller_config has been run.
    Args:
        stream(stream): Stream to controller-0
        release(str): Release that is being installed.
    Steps:
        - Checks for patches
        - Uploads patch directory
        - Applies patches
        - Installs patches on controller-0
        - Reboots controller-0
    """
    if release == 'R6':
        LOG.info("Currently no patches for R6")
        return
    LOG.info("Installing patches on controller-0")
    ret = serial.send_bytes(stream, "/bin/ls /home/" + username + "/patches/", prompt=".patch", fail_ok=True)
    if ret != 0:
        LOG.info("No patches found. PLease copy patches into /home/wrsroot/patches before continuing. "
                 "Press enter to continue.")
        input()
    serial.send_bytes(stream, 'sudo sw-patch upload-dir /home/' + username + '/patches', expect_prompt=False)
    host_helper.check_password(stream, password=password)
    serial.send_bytes(stream, 'sudo sw-patch apply --all', timeout=240)
    host_helper.check_password(stream, password=password)
    serial.send_bytes(stream, "sudo sw-patch install-local", expect_prompt=False)
    host_helper.check_password(stream, password=password)
    serial.expect_bytes(stream, 'reboot', timeout=HostTimeout.INSTALL_PATCHES)
    LOG.info("Rebooting controller-0")
    now = time.time()
    serial.send_bytes(stream, 'sudo reboot', expect_prompt=False)
    host_helper.check_password(stream, password=password)
    serial.expect_bytes(stream, 'login:', HostTimeout.REBOOT)
    kpi.REBOOTTIME = time.time()-now
    LOG.info("Length of reboot {} minutes".format(kpi.REBOOTTIME/60))
    host_helper.login(stream, username=username, password=password)


## TODO (WEI): Remove it
def enable_lvm(stream, release, password='Li69nux*'):
    """
    Enables LVM backend
    Args:
        stream: stream to controller-0.
        release: Release version installed.
    """
    if release != 'R6':
        LOG.info("Storage backends configured in config_controller for non R6 releases.")
        return
    serial.send_bytes(stream, "NODE=controller-0;DEVICE=/dev/sdb;SIZE=10237")
    serial.send_bytes(stream, "sudo parted -s $DEVICE mktable gpt", expect_prompt=False)
    host_helper.check_password(stream, password=password)
    serial.send_bytes(stream, "system host-disk-list 1 | grep /dev/sdb", prompt="10237")
    serial.send_bytes(stream, "DISK=$(system host-disk-list $NODE | grep $DEVICE | awk '{print $2}')")
    serial.send_bytes(stream, "system host-disk-partition-add $NODE $DISK $SIZE -t lvm_phys_vol")
    serial.send_bytes(stream, "system host-lvg-add $NODE cinder-volumes")
    serial.send_bytes(stream, "while true; do system host-disk-partition-list $NODE --nowrap | grep $DEVICE | "
                              "grep Ready; if [ $? -eq 0 ]; then break; fi; sleep 1; done")
    serial.send_bytes(stream, "PARTITION=$(system host-disk-partition-list $NODE --disk $DISK --nowrap | grep "
                              "part1 | awk '{print $2}')")
    serial.send_bytes(stream, "system host-pv-add $NODE cinder-volumes $PARTITION")
    serial.send_bytes(stream, "system storage-backend-add lvm -s cinder --confirmed")
    serial.send_bytes(stream, "while true; do system storage-backend-list | grep lvm | grep configured; if "
                              "[ $? -eq 0 ]; then break; else sleep 10; fi; done")<|MERGE_RESOLUTION|>--- conflicted
+++ resolved
@@ -11,11 +11,7 @@
 from utils.install_log import LOG
 
 
-<<<<<<< HEAD
 def get_lab_setup_files(stream, remote_host=None, release='R6', remote_path=None, local_path=None,
-=======
-def get_lab_setup_files(stream, remote_host=None, release='R5', remote_path=None, local_path=None,
->>>>>>> c4544b4a
                         host_type='Standard', ctrlr0_ip=None, username='wrsroot', password='Li69nux*'):
     """
     Retrieves necessary setup files from the host specified. If local_path is specified the files in that
@@ -44,11 +40,7 @@
                       ctrlr0_ip=ctrlr0_ip, username=username, password=password)
 
 
-<<<<<<< HEAD
 def get_lab_setup_scripts(remote_host=None, release='R6', remote_path=None, local_path=None,
-=======
-def get_lab_setup_scripts(remote_host=None, release='R5', remote_path=None, local_path=None,
->>>>>>> c4544b4a
                           ctrlr0_ip=None, username='wrsroot', password='Li69nux*'):
     """
     Retrieves lab setup scripts including tenant and admin resources.
@@ -76,19 +68,11 @@
         for items in file_path:
             file = items.split('/')
             sftp_get(source=items, remote_host=remote_host, destination=local_path+file.pop())
-<<<<<<< HEAD
     send_dir(source=local_path, remote_host=ctrlr0_ip, destination='/home/'+username+'/',
              username=username, password=password)
 
 
 def get_licence(remote_host=env.BuildServers.CGTS4['ip'], release='R6', remote_path=None,
-=======
-    send_dir(source=local_path, remote_host=ctrlr0_ip, destination='/home/'+username+'/', 
-             username=username, password=password)
-
-
-def get_licence(remote_host=env.BuildServers.CGTS4['ip'], release='R5', remote_path=None,
->>>>>>> c4544b4a
                 local_path=None, host_type='Standard', ctrlr0_ip=None, username='wrsroot', password='Li69nux*'):
     """
         Retrieves Licence from specified host and sends it to controller-0.
@@ -119,11 +103,7 @@
               username=username, password=password)
 
 
-<<<<<<< HEAD
 def get_guest_img(stream, remote_host=None, release='R6', remote_path=None,
-=======
-def get_guest_img(stream, remote_host=None, release='R5', remote_path=None,
->>>>>>> c4544b4a
                   local_path=None, ctrlr0_ip=None, username='wrsroot', password='Li69nux*'):
     """
  Retrieves necessary setup files from the host specified.
@@ -164,11 +144,7 @@
                   username=username, password=password)
 
 
-<<<<<<< HEAD
 def get_patches(cont0_stream, ctrlr0_ip=None, local_path=None, remote_host=None, release='R6', username='wrsroot', password='Li69nux*'):
-=======
-def get_patches(cont0_stream, ctrlr0_ip=None, local_path=None, remote_host=None, release='R5', username='wrsroot', password='Li69nux*'):
->>>>>>> c4544b4a
     """
     Retrieves patches from remote_host or localhost if remote_host is None
     """
@@ -203,11 +179,7 @@
                  username=username, password=password)
 
 
-<<<<<<< HEAD
 def get_config_file(ctrlr0_ip=None, remote_host=None, release='R6', username='wrsroot', password='Li69nux*'):
-=======
-def get_config_file(ctrlr0_ip=None, remote_host=None, release='R5', username='wrsroot', password='Li69nux*'):
->>>>>>> c4544b4a
     """
     Retrieves config file from remote host if specified or localhost if None.
     Sends file to cont0    
@@ -264,12 +236,8 @@
         LOG.info("Controller should be locked when configuration is completed.")
         return 1
 
-<<<<<<< HEAD
     ret = serial.send_bytes(stream, '/bin/ls /home/' + username + '/images/ | grep tis-centos-guest.img',
                             prompt="tis-centos-guest.img", fail_ok=True, timeout=10)
-=======
-    ret = serial.send_bytes(stream, '/bin/ls /home/' + username + '/images/', prompt="tis-centos-guest.img", fail_ok=True, timeout=10)
->>>>>>> c4544b4a
     if ret != 0:
         LOG.info("Guest image not found. Please transfer the "
                  "required files before continuing. Press enter once files are obtained.")
@@ -277,12 +245,8 @@
 
     time.sleep(5)
 
-<<<<<<< HEAD
     ret = serial.send_bytes(stream, '/bin/ls /home/' + username + '/ | grep lab_setup.sh', prompt="lab_setup.sh",
                             fail_ok=True, timeout=10)
-=======
-    ret = serial.send_bytes(stream, '/bin/ls /home/' + username + '/', prompt="lab_setup.sh", fail_ok=True, timeout=10)
->>>>>>> c4544b4a
     if ret != 0:
         LOG.info("Lab_setup.sh not found. Please transfer the "
                  "required files before continuing. Press enter once files are obtained.")
@@ -290,15 +254,11 @@
 
     time.sleep(5)
 
-<<<<<<< HEAD
     conf_str = ""
     for file in conf_files:
         conf_str = conf_str + " -f {}".format(file)
 
     serial.send_bytes(stream, "sh lab_setup.sh {}".format(conf_str), timeout=HostTimeout.LAB_INSTALL, expect_prompt=False)
-=======
-    serial.send_bytes(stream, "sh lab_setup.sh", timeout=HostTimeout.LAB_INSTALL, expect_prompt=False)
->>>>>>> c4544b4a
     host_helper.check_password(stream, password=password)
     ret = serial.expect_bytes(stream, "topping after", timeout=3500, fail_ok=True)
     if ret != 0:
@@ -329,12 +289,8 @@
     time.sleep(60)
 
 
-<<<<<<< HEAD
 def run_install_scripts(stream, host_list, aio_type=None, storage=False, release='R6', socks=None, streams=None,
                         labname=None, username='wrsroot', password='Li69nux*', conf_files={}):
-=======
-def run_install_scripts(stream, host_list, aio_type=None, storage=False, release='R5', socks=None, streams=None, labname=None, username='wrsroot', password='Li69nux*'):
->>>>>>> c4544b4a
     """
     Runs lab install.sh iterations. Currently does not support Simplex systems
     Args:
@@ -350,14 +306,9 @@
         - Unlocks nodes
     """
     LOG.info("Starting to run the second round of lab_setup script. ")
-<<<<<<< HEAD
     if release == 'R6' or release == 'R5' or release == 'R4':
         ret = serial.send_bytes(stream, '/bin/ls /home/' + username + '/images/ | grep tis-centos-guest.img',
                                 prompt="tis-centos-guest.img", fail_ok=True,
-=======
-    if release == 'R5' or release == 'R4':
-        ret = serial.send_bytes(stream, '/bin/ls /home/' + username + '/images/', prompt="tis-centos-guest.img", fail_ok=True,
->>>>>>> c4544b4a
                                 timeout=10)
     else:
         ret = serial.send_bytes(stream, '/bin/ls /home/' + username + '/images/ | grep cgcs-guest.img',
@@ -371,25 +322,18 @@
     time.sleep(5)
 
     serial.send_bytes(stream, "chmod +x *.sh", timeout=20)
-<<<<<<< HEAD
     ret = serial.send_bytes(stream, '/bin/ls /home/' + username + '/ | grep lab_setup.sh', prompt="lab_setup.sh",
                             fail_ok=True, timeout=10)
-=======
-    ret = serial.send_bytes(stream, '/bin/ls /home/' + username + '/', prompt="lab_setup.sh", fail_ok=True, timeout=10)
->>>>>>> c4544b4a
     if ret != 0:
         LOG.info("Lab_setup.sh not found. Please transfer the "
                  "required files before continuing. Press enter once files are obtained.")
         input()
 
-<<<<<<< HEAD
     conf_str = ""
     for file in conf_files:
         conf_str = conf_str + " -f {}".format(file)
     LOG.info("lab_setup.sh will be run with options: {}".format(conf_str))
 
-=======
->>>>>>> c4544b4a
     start = time.time()
 
     if aio_type:
@@ -433,11 +377,7 @@
             ## otherwise create partitions on controller-1 will fail
             time.sleep(60)
 
-<<<<<<< HEAD
             serial.send_bytes(stream, "./lab_setup.sh {}".format(conf_str), expect_prompt=False)
-=======
-            serial.send_bytes(stream, "./lab_setup.sh", expect_prompt=False)
->>>>>>> c4544b4a
             host_helper.check_password(stream, password=password)
             ret = serial.expect_bytes(stream, "topping after", timeout=HostTimeout.LAB_INSTALL, fail_ok=True)
             if ret != 0:
@@ -480,11 +420,7 @@
                     break 
             serial.disconnect(socks[labname + '-' + ctrlr1])
 
-<<<<<<< HEAD
         serial.send_bytes(stream, "./lab_setup.sh {}".format(conf_str), expect_prompt=False)
-=======
-        serial.send_bytes(stream, "./lab_setup.sh", expect_prompt=False)
->>>>>>> c4544b4a
         host_helper.check_password(stream, password=password)
         ret = serial.expect_bytes(stream, "topping after", timeout=HostTimeout.LAB_INSTALL, fail_ok=True)
         if ret != 0:
@@ -500,11 +436,7 @@
         # TODO (WEI): double check this
         # Why only if not R5, we run lab_setup.sh here?
         #if release != 'R5':
-<<<<<<< HEAD
         serial.send_bytes(stream, "./lab_setup.sh {}".format(conf_str), expect_prompt=False)
-=======
-        serial.send_bytes(stream, "./lab_setup.sh", expect_prompt=False)
->>>>>>> c4544b4a
         host_helper.check_password(stream, password=password)
         ret = serial.expect_bytes(stream, "topping after", timeout=HostTimeout.LAB_INSTALL, fail_ok=True)
         if ret != 0:
@@ -566,11 +498,7 @@
         ## If it is a storage lab
         if storage:
             LOG.info("Re-running lab_setup.sh to configure storage nodes.")
-<<<<<<< HEAD
             serial.send_bytes(stream, "./lab_setup.sh {}".format(conf_str), expect_prompt=False)
-=======
-            serial.send_bytes(stream, "./lab_setup.sh", expect_prompt=False)
->>>>>>> c4544b4a
             host_helper.check_password(stream, password=password)
             ret = serial.expect_bytes(stream, "topping after", timeout=HostTimeout.LAB_INSTALL, fail_ok=True)
             if ret != 0:
@@ -613,11 +541,7 @@
             LOG.info("Completed storage node unlock")
 
             LOG.info("Re-running lab_setup.sh before unlocking compute nodes.")
-<<<<<<< HEAD
             serial.send_bytes(stream, "./lab_setup.sh {}".format(conf_str), expect_prompt=False)
-=======
-            serial.send_bytes(stream, "./lab_setup.sh", expect_prompt=False)
->>>>>>> c4544b4a
             host_helper.check_password(stream, password=password)
             ret = serial.expect_bytes(stream, "topping after", timeout=HostTimeout.LAB_INSTALL, fail_ok=True)
             if ret != 0:
@@ -700,7 +624,6 @@
                     LOG.info("{} failed to become unlocked/available after reset with {}".format(host, e))
                     host_failed = True
             serial.disconnect(tmp_socks[host])
-<<<<<<< HEAD
 
         if host_failed:
             LOG.info("Not all the nodes are unlocked successfully. Pausing to allow for debugging. "
@@ -708,15 +631,6 @@
             input()
 
         serial.send_bytes(stream, "./lab_setup.sh {}".format(conf_str), expect_prompt=False)
-=======
-
-        if host_failed:
-            LOG.info("Not all the nodes are unlocked successfully. Pausing to allow for debugging. "
-                     "Once they all become unlocked/enabled/available, press enter to continue.")
-            input()
-
-        serial.send_bytes(stream, "./lab_setup.sh", expect_prompt=False)
->>>>>>> c4544b4a
         host_helper.check_password(stream, password=password)
         ret = serial.expect_bytes(stream, "Done", timeout=HostTimeout.LAB_INSTALL, fail_ok=True)
         if ret != 0:
@@ -776,15 +690,6 @@
     """
     Installs patches before controller_config has been run.
     Args:
-        stream(stream): Stream to controller-0
-        release(str): Release that is being installed.
-    Steps:
-        - Checks for patches
-        - Uploads patch directory
-        - Applies patches
-        - Installs patches on controller-0
-        - Reboots controller-0
-    """
     if release == 'R6':
         LOG.info("Currently no patches for R6")
         return
