#!/usr/bin/python3

import pdb
import subprocess
import argparse
import time
import re
import sys
import os.path
import pytest
import datetime
from utils import kpi
from sys import platform
from utils.install_log import LOG

try:
    import streamexpect
except ImportError:
    LOG.info("You do not have streamexpect installed.")
    sys.exit(1)
    
from helper import vboxmanage
from helper import install_lab
from helper import host_helper
from consts.node import Nodes
from consts.networking import NICs, OAM, Serial
from consts import env
from utils.sftp import sftp_get, sftp_send, send_dir
from utils import serial
from utils import threading
from consts.timeout import HostTimeout
from Parser import handle_args


"""
Network Consolidation Abbreviations:
.
.       _ - Separate
.       M - Management Network
.       O - OAM Network
.       D - Data Network
.       I - Infrastructure Network
.       T - Tagged/VLAN
.       U - Untagged

Network Consolidation Options for controller (con):

.        M_O   - Separate Management & OAM Interface (Only supported for 2only)
.        M_O_I - Separate Management, OAM & Infrastructure network
.        M_O_TI- Seperate Management, OAM network & Tagged Infrastruture
.        MOI   - Combined Management, OAM, Infrastructure network
.        MO_I  - Combined Management, OAM network & separate Infrastruture Untagged
.        MO_TI  - Combined Management, OAM network & separate Infrastruture tagged
.        MI_O - Combined Management, Infrastructure & separate untagged OAM network (DEFAULT)
.        MI_TO - Combined Management, Infrastructure & separate Tagged OAM network
.        M_TOTI- Separate Management & combined Tagged OAM & tagged Infrastrucute network
.        M_UOTI- Separate Management & combined untagged OAM & tagged Infrastructure network
.        M_TOUI- Separate Management & combined tagged OAM & untagged Infrastructure network

Network Consolidation Options for Storage (str):
.        MI    - Combined Management, Infrastructure network (Default)
.        TMI   - Combined Tagged Management, Infrastructure network
.        M_I   - Separate Management & Infrastructure network
.        M_TI  - Separate Management & Tagged Infrastructure network

Network Consolidation Options for Compute (com):
.        MI_D   - Combined Management, Infrastructure & Separate Data network (Default)
.        TMI_D  - Combined Management, Tagged Infrastructure & Separate Data network
.        M_I_D  - Seperate Management, Infrastructure & Data network
.        M_TI_D - Seperate Management, Data & Tagged Infrastructure network


"""


def menu_selector(stream, controller_type, securityprofile, release, lowlatency, install_mode='serial'):
    """
    Select the correct install option.

    Arguments:
    * stream(socket) - local domain socket to host
    * controller_type(str) - controller_aio, controller_lvm or controller_ceph
    * securityprofile(str) - standard or extended
    * release(str) - R2, R3, R4, etc.
    * lowlatency(bool) - True or False
    """

    # R5 only right now.
    # Wait for menu to load (add sleep so we can see what is picked)
    serial.expect_bytes(stream, "Press")
    if release == 'R4':
        if controller_type == 'controller_aio':
            LOG.info("Selecting AIO controller")
            serial.send_bytes(stream, "\033[B", expect_prompt=False, send=False)
            serial.send_bytes(stream, "\033[B", expect_prompt=False, send=False)
            if lowlatency is True:
                LOG.info("Selecting low latency controller")
                serial.send_bytes(stream, "\033[B", expect_prompt=False, send=False)
                serial.send_bytes(stream, "\033[B", expect_prompt=False, send=False)
        if install_mode == 'graphical':
            LOG.info("Selecting Graphical menu")
            serial.send_bytes(stream, "\033[B", expect_prompt=False, send=False)
        serial.send_bytes(stream, "\n", expect_prompt=False, send=False)
        time.sleep(4)
    elif release == 'R3':
        if controller_type == "controller_aio":
            LOG.info("Selecting AIO controller")
            serial.send_bytes(stream, "\033[B", expect_prompt=False, send=False)
            serial.send_bytes(stream, "\033[B", expect_prompt=False, send=False)
        if install_mode == 'graphical':
            LOG.info("Selecting Graphical menu")
            serial.send_bytes(stream, "\033[B", expect_prompt=False, send=False)
        serial.send_bytes(stream, "\n", expect_prompt=False, send=False)
        time.sleep(4)
    elif release == 'R2':
        if controller_type == "controller_aio":
            LOG.info("Selecting AIO controller")
            serial.send_bytes(stream, "\033[B", expect_prompt=False, send=False)
            serial.send_bytes(stream, "\033[B", expect_prompt=False, send=False)
            serial.send_bytes(stream, "\033[B", expect_prompt=False, send=False)
        if install_mode == 'graphical':
            serial.send_bytes(stream, "\033[B", expect_prompt=False, send=False)
        time.sleep(4)
        serial.send_bytes(stream, "\n", expect_prompt=False, send=False)
    else:
        # Pick install type
        if controller_type == "controller_aio":
            LOG.info("Selecting AIO controller")
            serial.send_bytes(stream, "\033[B", expect_prompt=False, send=False)
        if lowlatency is True:
            LOG.info("Selecting low latency controller")
            serial.send_bytes(stream, "\033[B", expect_prompt=False, send=False)
        serial.send_bytes(stream, "\n", expect_prompt=False, send=False)
        time.sleep(4)
        # Serial or Graphical menu (picking Serial by default)
        if install_mode == "graphical":
            LOG.info("Selecting Graphical menu")
            serial.send_bytes(stream, "\033[B", expect_prompt=False, send=False)
        else:
            LOG.info("Selecting Serial menu")
        serial.send_bytes(stream, "\n", expect_prompt=False, send=False)
        time.sleep(6)
        # Security profile menu
        if securityprofile == "extended":
            LOG.info("Selecting extended security profile")
            serial.send_bytes(stream, "\033[B", expect_prompt=False, send=False)
        time.sleep(2)
        serial.send_bytes(stream, "\n", expect_prompt=False, send=False)
        time.sleep(4)


<<<<<<< HEAD
def setup_networking(stream, release, password='Li69nux*'):
=======
def setup_networking(stream, release, ctrlr0_ip, password='Li69nux*'):
>>>>>>> e3642421
    """
    Setup initial networking so we can transfer files.
    """
    ip = ctrlr0_ip 
    host_ip = "10.10.10.254"
    if release == "R2":
        interface = "eth0"
    else:
        interface = "enp0s3"
    ret = serial.send_bytes(stream, "/sbin/ip address list", prompt=ctrlr0_ip, fail_ok=True, timeout=10)
    if ret != 0:
        LOG.info("Setting networking up.")
    else:
        LOG.info("Skipping networking setup")
        return
    LOG.info("{} being set up with ip {}".format(interface, ip))
    serial.send_bytes(stream, "sudo /sbin/ip addr add {}/24 dev {}".format(ip, interface), expect_prompt=False)
    host_helper.check_password(stream, password=password)
    time.sleep(2)
    serial.send_bytes(stream, "sudo /sbin/ip link set {} up".format(interface), expect_prompt=False)
    host_helper.check_password(stream, password=password)
    time.sleep(2)
    serial.send_bytes(stream, "sudo route add default gw {}".format(host_ip), expect_prompt=False)
    host_helper.check_password(stream, password=password)

    NETWORKING_TIME = 60
    LOG.info("Wait a minute for networking to be established")
    time.sleep(NETWORKING_TIME)

    # Ping from machine hosting virtual box to virtual machine
    # rc = subprocess.call(['ping', '-c', '3', ip])
    # assert rc == 0, "Network connectivity test failed"


@pytest.mark.unit
<<<<<<< HEAD
def install_controller_0(cont0_stream, controller_type, securityprofile, release, 
                         lowlatency, install_mode, username='wrsroot', password='Li69nux*'):
=======
def install_controller_0(cont0_stream, controller_type, securityprofile, release, lowlatency,
                         install_mode, ctrlr0_ip, username='wrsroot', password='Li69nux*'):
>>>>>>> e3642421
    """
    Installation of controller-0.
    Takes about 30 mins
    """
    # Power on controller-0
    # Install controller-0
    # Login
    # Change default password
    # Setup basic networking
    # Return socket and stream

    LOG.info("Starting installation of controller-0")
    start_time=time.time()
    menu_selector(cont0_stream, controller_type, securityprofile, release, lowlatency, install_mode)
    serial.expect_bytes(cont0_stream, 'login:', timeout=HostTimeout.INSTALL)
    LOG.info("Completed installation of controller-0.")
    kpi.CONT0INSTALL = time.time() - start_time
    # Change password on initial login
    LOG.info("Controller-0 install duration: {} minutes".format(kpi.CONT0INSTALL/60))
    time.sleep(10)
    host_helper.change_password(cont0_stream, username=username, password=password)
    # Disable user logout
    host_helper.disable_logout(cont0_stream)

    # Setup basic networking
    time.sleep(10)
<<<<<<< HEAD
    setup_networking(cont0_stream, release, password=password)
=======
    setup_networking(cont0_stream, release, ctrlr0_ip, password=password)
>>>>>>> e3642421
    

def start_and_connect_nodes(host_list=None):
    """
    Start and connect to other nodes. 
    It requires controller-0 to be installed already 
    Args:
        host_list(list): list of host names to start and connect to.
    Steps:
        - Power on nodes and create stream to them.
        - Returns sockets and streams for future use
    """
    streams = {}
    socks = {}

    LOG.info(host_list)
    port = 10001
    for host in host_list:
        sock = serial.connect('{}'.format(host), port)
        stream = streamexpect.wrap(sock, echo=True, close_stream=False)
        time.sleep(10)
        socks[host] = sock
        streams[host] = stream
        port += 1

    return socks, streams

<<<<<<< HEAD
def test_install_nodes(cont0_stream, socks, streams, host_list=None):
=======
def test_install_nodes(cont0_stream, socks, streams, labname, host_list=None):
>>>>>>> e3642421
    """
    Tests node install, requires controller-0 to be installed previously
    Args:
        cont0_stream:
        socks:
        streams:
        host_list(list): list of host names to install.
    Steps:
        - Create multiple threads
        - Set personalities for nodes
        - Wait for nodes to finish installing
    13-25 mins
    """
    
<<<<<<< HEAD
    ## Comment out this thread code for now as it seems to hold up
    ## controller-0 serial connection.
=======
>>>>>>> e3642421
    host_id = 2

    LOG.info("test_install_nodes")
    LOG.info(host_list)
    threads = []
    new_thread = []
    serial.send_bytes(cont0_stream, "source /etc/nova/openrc", prompt='keystone')
    for host in host_list:
<<<<<<< HEAD
        time.sleep(10)
        if 'controller' in host:
            new_thread.append(threading.InstallThread(cont0_stream, '{} thread'.format(host), host, 'controller',
=======
        ## Remove the lab name from the host
        tis_host = host[len(labname)+1:]
        time.sleep(10)
        if 'controller' in tis_host:
            new_thread.append(threading.InstallThread(cont0_stream, '{} thread'.format(tis_host), tis_host, 'controller',
>>>>>>> e3642421
                                                      host_id))
        elif 'compute' in tis_host:
            new_thread.append(threading.InstallThread(cont0_stream, '{} thread'.format(tis_host), tis_host, 'compute', host_id))
        else:
            new_thread.append(threading.InstallThread(cont0_stream, '{} thread'.format(tis_host), tis_host, 'storage', host_id))
        host_id += 1

    for host in new_thread:
        host.start()
        time.sleep(2)
        threads.append(host)
    
    for items in threads:
        items.join(HostTimeout.HOST_INSTALL)

    """
    host_id = 2

    LOG.info(host_list)
    serial.send_bytes(cont0_stream, "source /etc/nova/openrc", prompt='keystone')
    for host in host_list:
        if 'controller' in host:
            host_helper.install_host(cont0_stream, host, 'controller', host_id)
        elif 'compute' in host:
            host_helper.install_host(cont0_stream, host, 'compute', host_id)
        else:
            host_helper.install_host(cont0_stream, host, 'storage', host_id)
        host_id += 1
    """

    # Now wait for nodes to come up. Look for login.
    # Close the socket if we are done  
    start_time = time.time()
    for host in host_list:
        try:
            serial.expect_bytes(streams[host], "login:", HostTimeout.HOST_INSTALL)
            LOG.info("{} installation complete".format(host))
            # serial.disconnect(socks[host])
        except Exception as e:
            LOG.info("Connection failed for host {} with {}.".format(host, e))
            ## Sometimes we get UnicodeDecodeError exception due to the output 
            ## of installation. So try one more time maybe
            LOG.info("WEI so try wait for {} login again?".format(host))
            if HostTimeout.HOST_INSTALL > (time.time()-start_time):
                serial.expect_bytes(streams[host], "login:", HostTimeout.HOST_INSTALL-(time.time()-start_time))
            #serial.disconnect(socks[host])
        #time.sleep(5)

    kpi.NODEINSTALL = time.time()-start_time
    LOG.info("Node install time: {} minutes".format(kpi.NODEINSTALL/60))

<<<<<<< HEAD
def get_all_vms(option="vms"):
    node_list = []
    vm_list = vboxmanage.vboxmanage_list(option)
    LOG.info("The following VMs are present on the system: {}".format(vm_list))
    for item in vm_list:
        if b'controller-' in item or b'compute-' in item or b'storage-' in item:
            node_list.append(item.decode('utf-8'))
    return node_list

def take_snapshot(name):
    node_list = get_all_vms("runningvms")
    if len(node_list) != 0:
        LOG.info("Taking snapshot of {}".format(name))
        vboxmanage.vboxmanage_controlvms(node_list, "pause")
        time.sleep(5)
        vboxmanage.vboxmanage_takesnapshot(node_list, name)
        time.sleep(10)
        vboxmanage.vboxmanage_controlvms(node_list, "resume")
        time.sleep(10)
        ## TODO (WEI): Before return make sure VMs are up running again

def restore_snapshot(host, name):
    node_list = {host} 
    if len(node_list) != 0:
        LOG.info("Restore snapshot of {} for host {}".format(name, host))
        vboxmanage.vboxmanage_controlvms(node_list, "poweroff")
        time.sleep(5)
        vboxmanage.vboxmanage_restoresnapshot(host, name)
        time.sleep(5)
        vboxmanage.vboxmanage_startvm(host)
        time.sleep(10)
        ## TODO (WEI): Before return make sure VMs are up running again

def delete_lab():
    node_list = get_all_vms("vms")

    if vboxoptions.debug_rest:
        node_list.remove("controller-0")

=======
def get_all_vms(labname, option="vms"):
    node_list = []
    vm_list = vboxmanage.vboxmanage_list(option)
    LOG.info("The following VMs are present on the system: {}".format(vm_list))

    labname.encode('utf-8')
    for item in vm_list:
        if labname.encode('utf-8') in item and (b'controller-' in item or \
           b'compute-' in item or b'storage-' in item):
            node_list.append(item.decode('utf-8'))

    #print ("node list ", node_list)
    return node_list

def take_snapshot(labname, snapshot_name):
    node_list = get_all_vms(labname, option="runningvms")
    hosts = len(node_list)
    if hosts != 0:
        LOG.info("Taking snapshot of {}".format(snapshot_name))
        vboxmanage.vboxmanage_controlvms(node_list, "pause")
        time.sleep(5)
        vboxmanage.vboxmanage_takesnapshot(node_list, snapshot_name)
        time.sleep(5)
        vboxmanage.vboxmanage_controlvms(node_list, "resume")
        time.sleep(10)

    node_list = get_all_vms(labname, option="runningvms")
    retry = 0
    while retry < 20:
        LOG.info("Waiting for VMs to come up running after taking snapshot..."
                 "Up VMs are {} ".format(node_list))
        if len(node_list) < hosts:
            time.sleep(5)
            node_list = get_all_vms(labname, option="runningvms")
            retry += 1
        else:
            LOG.info("All VMs {} are up running after taking snapshot...".format(node_list))
            break
    ## TODO (WEI): add a return code to indicate if VMs are up running or not


def restore_snapshot(node_list, name):
    LOG.info("Restore snapshot of {} for hosts {}".format(name, node_list))
    if len(node_list) != 0:
        vboxmanage.vboxmanage_controlvms(node_list, "poweroff")
        time.sleep(5)
    if len(node_list) != 0:
        for host in node_list:
            vboxmanage.vboxmanage_restoresnapshot(host, name)
            time.sleep(5)
        for host in node_list:
            if "controller-0" not in host:
                vboxmanage.vboxmanage_startvm(host)
                time.sleep(10)
        for host in node_list:
            if "controller-0" in host:
                vboxmanage.vboxmanage_startvm(host)
                time.sleep(10) 
    ## TODO (WEI) Before return make sure VM is up running again
    ## Not needed. vboxmanage.vboxmanage_startvm() returns when vm is running


def delete_lab(labname):
    node_list = get_all_vms(labname, option="vms")

    if vboxoptions.debug_rest:
        node_list.remove(labname + "-controller-0")

>>>>>>> e3642421
    if len(node_list) != 0:
        LOG.info("Deleting existing VMs: {}".format(node_list))
        vboxmanage.vboxmanage_controlvms(node_list, "poweroff")
        time.sleep(5)
        vboxmanage.vboxmanage_deletevms(node_list)

def create_lab(vboxoptions):
    """
    Creates vms using the arguments in vboxoptions.
    Takes about 4 mins
    """
    # Semantic checks
    assert not (vboxoptions.aio == True and vboxoptions.storage), "AIO cannot have storage nodes"
    assert not (vboxoptions.aio == True and vboxoptions.computes), "AIO cannot have compute nodes"
    assert not (
        vboxoptions.deletelab == True and vboxoptions.useexistinglab), "These options are incompatible with each other"
    ## WEI TODO: double check this
    #if vboxoptions.release:
    #    assert vboxoptions.buildserver, "Must provide build server if release is specified"
    if vboxoptions.buildserver:
        assert vboxoptions.release, "Must provide release if build server is specified"
    # LOG.info("Retrieving vbox extention pack")
    # Doesn't work automatically because it requires admin privileges and asks for a prompt
    # vboxmanage.vboxmanage_extpack()

    # Delete VMs if the user requests it
    if vboxoptions.deletelab == True:
        delete_lab()

    # Pull in node configuration
    node_config = [getattr(Nodes, attr) for attr in dir(Nodes) if not attr.startswith('__')]
    nic_config = [getattr(NICs, attr) for attr in dir(NICs) if not attr.startswith('__')]
    oam_config = [getattr(OAM, attr) for attr in dir(OAM) if not attr.startswith('__')][0]
    buildservers = [getattr(env.BuildServers, attr) for attr in dir(env.BuildServers) if not attr.startswith('__')]
    licenses = [getattr(env.Licenses, attr) for attr in dir(env.Licenses) if not attr.startswith('__')]
    builds = [getattr(env.Builds, attr) for attr in dir(env.Builds) if not attr.startswith('__')]
    serial_config = [getattr(Serial, attr) for attr in dir(Serial) if not attr.startswith('__')]

    # Determine how to setup the controllers
    if vboxoptions.storage:
        controller_type = 'controller_ceph'
    elif vboxoptions.aio:
        controller_type = 'controller_aio'
    else:
        controller_type = 'controller_lvm'

    # Create and setup nodes
    if vboxoptions.useexistinglab == False:
        # Create nodes list
        nodes_list = []
        if vboxoptions.controllers:
            for id in range(0, vboxoptions.controllers):
                node_name = vboxoptions.labname + "-controller-{}".format(id)
                nodes_list.append(node_name)
        if vboxoptions.computes:
            for id in range(0, vboxoptions.computes):
                node_name = vboxoptions.labname + "-compute-{}".format(id)
                nodes_list.append(node_name)
        if vboxoptions.storage:
            for id in range(0, vboxoptions.storage):
                node_name = vboxoptions.labname + "-storage-{}".format(id)
                nodes_list.append(node_name)

<<<<<<< HEAD
        ### WZWZ to remove 
        if vboxoptions.debug_rest:
            nodes_list.remove("controller-0")
=======
        ### WZWZ to debug 
        if vboxoptions.debug_rest:
            nodes_list.remove(vboxoptions.labname + "-controller-0")
>>>>>>> e3642421

        LOG.info("We will create the following nodes: {}".format(nodes_list))
        port = 10000
        for node in nodes_list:
            vboxmanage.vboxmanage_createvm(node)
<<<<<<< HEAD
            vboxmanage.vboxmanage_storagectl(node, storectl="sata")
            if node.startswith("controller"):
=======
            vboxmanage.vboxmanage_storagectl(node, storectl="sata", hostiocache=vboxoptions.hostiocache)
            if "controller" in node:
>>>>>>> e3642421
                node_type = controller_type
            elif "compute" in node:
                node_type = "compute"
            elif "storage" in node:
                node_type = "storage"

            for item in node_config:
                if item['node_type'] == node_type:
                    vboxmanage.vboxmanage_modifyvm(node, cpus=str(item['cpus']), memory=str(item['memory']))
                    vboxmanage.vboxmanage_createmedium(node, item['disks'], vbox_home_dir=vboxoptions.vbox_home_dir)
            if platform == 'win32' or platform == 'win64':
                vboxmanage.vboxmanage_modifyvm(node, uartbase=serial_config[0]['uartbase'],
                                               uartport=serial_config[0]['uartport'],
                                               uartmode=serial_config[0]['uartmode'],
                                               uartpath=port)
                port += 1
            else:
                vboxmanage.vboxmanage_modifyvm(node, uartbase=serial_config[0]['uartbase'],
                                               uartport=serial_config[0]['uartport'],
                                               uartmode=serial_config[0]['uartmode'],
                                               uartpath=serial_config[0]['uartpath'])

            if "controller" in node:
                node_type = "controller"

            for item in nic_config:
                if item['node_type'] == node_type:
                    for adapter in item.keys():
                        if adapter.isdigit():
                            data = item[adapter]
                            vboxmanage.vboxmanage_modifyvm(node,
                                                           nic=data['nic'], nictype=data['nictype'],
                                                           nicpromisc=data['nicpromisc'],
                                                           nicnum=int(adapter), intnet=data['intnet'],
                                                           hostonlyadapter=data['hostonlyadapter'])

    else:
        LOG.info("Setup will proceed with existing VMs as requested by user")

<<<<<<< HEAD
    ## WZWZ to remove
=======
    ## WZWZ to debug 
>>>>>>> e3642421
    if vboxoptions.debug_rest:
        return

    # Determine ISO to use
    if vboxoptions.useexistingiso is False and vboxoptions.iso_location is None:
        for item in builds:
            if item['release'] == vboxoptions.release:
                remote_path = item['iso']
        for item in buildservers:
            if item['short_name'].upper() == vboxoptions.buildserver:
                remote_server = item['ip']
            else:
                print ("WEI temp fix. buildserver is not given. exit...")
                sys.exit(1)
        ##TODO (WEI): Fix it! Ensure that vboxoptions.buildserver is set in this scenario
        sftp_get(remote_path, remote_server, env.ISOPATH.format(vboxoptions.release))
        PATH = env.ISOPATH.format(vboxoptions.release)
    elif vboxoptions.iso_location:
        PATH = vboxoptions.iso_location
        LOG.info("Setup will proceed with existing ISO {} as requested by user".format(PATH))
        assert os.path.isfile(PATH), "ISO doesn't exist at: {}".format(PATH)
    else:
        LOG.info("Setup will proceed with existing ISO {} as requested by user".format(
            env.ISOPATH.format(vboxoptions.release)))
        assert os.path.isfile(env.ISOPATH.format(vboxoptions.release)), \
            "ISO doesn't exist at: {}".format(env.ISOPATH.format(vboxoptions.release))
        PATH = env.ISOPATH.format(vboxoptions.release)
    # TODO(WEI): Need a more programatic way to do this rather than hardcoding device and port - INVESTIGATE
<<<<<<< HEAD
    vboxmanage.vboxmanage_storageattach(storetype="dvddrive", disk=PATH, device_num="0", port_num="2")
=======
    ctrlr0 = vboxoptions.labname + '-controller-0'
    vboxmanage.vboxmanage_storageattach(ctrlr0, storetype="dvddrive", disk=PATH, device_num="0", port_num="2")
>>>>>>> e3642421

    # END VBOX SETUP
    return controller_type


if __name__ == "__main__":
    """
    Main installation.
    Installation steps are dependant on arguments passed in.
    Full installation steps:
        - Install controller-0
        - Transfer files
        - Install Patches
        - Run config_controller
        - Install other nodes
        - Run lab_setup iterations
    """

    # pdb.set_trace()
    # START VBOX SETUP
    vboxoptions = handle_args().parse_args()

<<<<<<< HEAD
    ## WEI: Just to delete the lab.
    ## Add this option for convenience 
    if vboxoptions.deletelab and not vboxoptions.createlab:
        delete_lab()
        LOG.info("vbox lab is deleted. ")
=======
    lab_config = [getattr(env.Lab, attr) for attr in dir(env.Lab) if not attr.startswith('__')]
    if vboxoptions.labname is None:
        vboxoptions.labname = lab_config[0]['name']

    if vboxoptions.controller0_ip is None:
        vboxoptions.controller0_ip = lab_config[0]['controller-0_ip']

    ## Just to delete the lab.
    ## Add this option for convenience 
    if vboxoptions.deletelab and not vboxoptions.createlab:
        delete_lab(vboxoptions.labname)
        LOG.info("lab {} is deleted.".format(vboxoptions.labname))
>>>>>>> e3642421
        sys.exit(0)

    ## WEI: Lab instal is quite stable up to the step when controller-0 is unlock.
    ##      So I do following to debug the rest.
<<<<<<< HEAD
    ## python3 install_vbox --createlab --debug-rest   (This will delete all the nodes except ctrr-0, restore ctrlr-0, re-create rest of nodes.) 
    ## python3 install_vbox --install-lab
    if vboxoptions.createlab and vboxoptions.debug_rest:
        delete_lab()
        restore_snapshot("controller-0", "snapshot-AFTER-unlock-controller-0")
 
    kpi.TOTALTIME = time.time()

    ## First do semantic checks
    assert vboxoptions.release, "release has to be set to install a lab."
=======
    ## python3 install_vbox --createlab --debug-rest   (This will delete all the nodes except ctrlr-0, restore ctrlr-0, re-create rest of nodes.) 
    ## python3 install_vbox --install-lab
    if vboxoptions.createlab and vboxoptions.debug_rest:
        delete_lab(vboxoptions.labname)
        restore_snapshot([vboxoptions.labname + "-controller-0"], "snapshot-AFTER-unlock-controller-0")
 
    ## TODO (WEI): Sometimes compute nodes become locked/offline instead of locked/online
    if vboxoptions.run_scripts and vboxoptions.debug_rest and not vboxoptions.install_lab:
        vm_list = get_all_vms(vboxoptions.labname, option="vms")
        restore_snapshot(vm_list, "snapshot-AFTER-lab-install")
        time.sleep(120)

    kpi.TOTALTIME = time.time()

    ## First do semantic checks
    if not vboxoptions.release:
        vboxoptions.release = 'R5'
>>>>>>> e3642421

    if platform == 'win32' or platform == 'win64':
        if not os.path.exists(env.FILEPATH):
            os.mkdir(env.FILEPATH)
        if not os.path.exists(env.FILEPATH+vboxoptions.release):
            os.mkdir(env.FILEPATH+vboxoptions.release)
        if not os.path.exists(env.LOGPATH):
            os.mkdir(env.LOGPATH)
    else:
        if not os.path.exists(env.FILEPATH):
            os.mkdir(env.FILEPATH)
        if not os.path.exists(env.FILEPATH+vboxoptions.release):
            os.mkdir(env.FILEPATH+vboxoptions.release)
        if not os.path.exists(env.LOGPATH):
            os.mkdir(env.LOGPATH)
    if vboxoptions.nessus:
        vboxoptions.install_lab = True
        vboxoptions.run_scripts = True
        vboxoptions.iso_location = env.ISOPATH.format(vboxoptions.release)
        #vboxoptions.patch_dir = env.FILEPATH + vboxoptions.release + "/patches/"
        vboxoptions.get_patches = False
        vboxoptions.install_patches = True
        vboxoptions.deletelab = True
        vboxoptions.createlab = True
        vboxoptions.setup_files = env.FILEPATH + vboxoptions.release
        vboxoptions.buildserver = 'CGTS4'
        vboxoptions.configure = True
    elif vboxoptions.complete:
        assert vboxoptions.buildserver, "Buildserver must be specified."
        vboxoptions.install_lab = True
        vboxoptions.run_scripts = True
        if vboxoptions.release != "R5":
            vboxoptions.get_patches = True
            vboxoptions.install_patches = True
        vboxoptions.deletelab = True
        vboxoptions.createlab = True
        vboxoptions.get_setup = True
        if (vboxoptions.release == 'R5' or vboxoptions.release == "R2") or vboxoptions.config_file:
            vboxoptions.configure = True
    if vboxoptions.controllers is None and vboxoptions.computes is None:
        if vboxoptions.aio:
            vboxoptions.controllers = 2
        else:
            vboxoptions.controllers = 2
            vboxoptions.computes = 2
    if vboxoptions.username is None:
<<<<<<< HEAD
        vboxoptions.username = 'wrsroot'
    if vboxoptions.password is None:
        vboxoptions.password = 'Li69nux*'

    LOG.info(vboxoptions)
    
    if vboxoptions.createlab:
        controller_type = create_lab(vboxoptions)

        ## WZWZ remove it
        if vboxoptions.debug_rest:
            sys.exit(0)

        vboxmanage.vboxmanage_startvm("controller-0")

    node_list = get_all_vms("vms")
    LOG.info(node_list)
    assert 'controller-0' in node_list, "controller-0 not in vm list. Stopping installation."

    ## TODO(WEI): Use contextManager to use with statement for socket, so that if the script
    ## crashes, the socket will be closed; otherwise the socket process on the remote side 
    ## may hang 
    sock = serial.connect("controller-0", 10000)
    cont0_stream = streamexpect.wrap(sock, echo=True, close_stream=False)

    try:
        if vboxoptions.createlab:
            install_controller_0(cont0_stream, controller_type, vboxoptions.securityprofile, 
                                 vboxoptions.release, vboxoptions.lowlatency, 
                                 install_mode=vboxoptions.install_mode,
                                 username=vboxoptions.username, password=vboxoptions.password)
        else:
            ## WZWZ remove it
            if not vboxoptions.debug_rest:
                host_helper.login(cont0_stream, timeout=60, username=vboxoptions.username, password=vboxoptions.password)
                setup_networking(cont0_stream, vboxoptions.release, password=vboxoptions.password)

        ## Take snapshot
        if vboxoptions.snapshot:
            take_snapshot("snapshot-BEFORE-config-controller")
=======
        vboxoptions.username = lab_config[0]['username'] 
    if vboxoptions.password is None:
        vboxoptions.password = lab_config[0]['password'] 
    if vboxoptions.hostiocache:
        vboxoptions.hostiocache = 'on'
    else:
        vboxoptions.hostiocache = 'off'
    
    LOG.info(vboxoptions)

    ctrlr0 = vboxoptions.labname + "-controller-0" 

    if vboxoptions.createlab:
        controller_type = create_lab(vboxoptions)

        ## WZWZ to debug 
        if not vboxoptions.debug_rest:
            vboxmanage.vboxmanage_startvm(ctrlr0)
        else:
            time.sleep(30)

    node_list = get_all_vms(vboxoptions.labname, option="vms")
    LOG.info(node_list)
    assert ctrlr0 in node_list, "controller-0 not in vm list. Stopping installation."

    sock = serial.connect(ctrlr0, 10000)
    cont0_stream = streamexpect.wrap(sock, echo=True, close_stream=False)

    try:
        if not vboxoptions.debug_rest:
            if vboxoptions.createlab:
                install_controller_0(cont0_stream, controller_type, vboxoptions.securityprofile, 
                                     vboxoptions.release, vboxoptions.lowlatency, 
                                     install_mode=vboxoptions.install_mode, ctrlr0_ip=vboxoptions.controller0_ip,
                                     username=vboxoptions.username, password=vboxoptions.password)
            else:
                host_helper.login(cont0_stream, timeout=60, username=vboxoptions.username, password=vboxoptions.password)
                setup_networking(cont0_stream, vboxoptions.release, vboxoptions.controller0_ip, password=vboxoptions.password)

            ## Take snapshot
            if vboxoptions.snapshot:
                take_snapshot(vboxoptions.labname, "snapshot-BEFORE-config-controller")
>>>>>>> e3642421

        buildservers = [getattr(env.BuildServers, attr) for attr in dir(env.BuildServers) if not attr.startswith('__')]
        for item in buildservers:
            if item['short_name'].upper() == vboxoptions.buildserver:
                remote_server = item['ip']
        if vboxoptions.buildserver is None:
            remote_server = None

        if vboxoptions.aio:
            host_type = "AIO-DX"
        else:
            host_type = "Standard"

        if vboxoptions.setup_files:
<<<<<<< HEAD
            install_lab.get_lab_setup_files(cont0_stream, local_path=vboxoptions.setup_files, host_type=host_type, username=vboxoptions.username)
        elif vboxoptions.get_setup:
            install_lab.get_lab_setup_files(cont0_stream, remote_host=remote_server, release=vboxoptions.release, host_type=host_type)

        if vboxoptions.patch_dir:
            install_lab.get_patches(cont0_stream, vboxoptions.patch_dir, release=vboxoptions.release, username=vboxoptions.username)
        elif vboxoptions.get_patches:
            install_lab.get_patches(cont0_stream, remote_host=remote_server, release=vboxoptions.release, username=vboxoptions.username)

        if vboxoptions.config_file:
            destination = "/home/" + vboxoptions.username + "/TiS_config.ini_centos"
            sftp_send(vboxoptions.config_file, destination=destination)
        elif vboxoptions.get_config:
            install_lab.get_config_file(remote_server, release=vboxoptions.release, username=vboxoptions.username)
=======
            install_lab.get_lab_setup_files(cont0_stream, local_path=vboxoptions.setup_files, 
                                            host_type=host_type, ctrlr0_ip=vboxoptions.controller0_ip, 
                                            username=vboxoptions.username, password=vboxoptions.password)
        elif vboxoptions.get_setup:
            install_lab.get_lab_setup_files(cont0_stream, remote_host=remote_server, release=vboxoptions.release, host_type=host_type)

        if vboxoptions.get_patches:
            install_lab.get_patches(cont0_stream, vboxoptions.controller0_ip, remote_host=remote_server, release=vboxoptions.release, 
                                    username=vboxoptions.username, password=vboxoptions.password)

        if vboxoptions.config_file:
            destination = "/home/" + vboxoptions.username + "/TiS_config.ini_centos"
            sftp_send(vboxoptions.config_file, remote_host=vboxoptions.controller0_ip, destination=destination,
                      username=vboxoptions.username, password=vboxoptions.password)
        elif vboxoptions.get_config:
            install_lab.get_config_file(vboxoptions.controller0_ip, remote_server, release=vboxoptions.release, 
                                        username=vboxoptions.username, password=vboxoptions.password)
>>>>>>> e3642421

        if vboxoptions.install_patches:
            install_lab.install_patches_before_config(cont0_stream, vboxoptions.release, username=vboxoptions.username, password=vboxoptions.password)

        if vboxoptions.configure and not vboxoptions.config_file and not vboxoptions.get_config:
            LOG.info("Pausing to allow for manual configuration. If any files are to be transferred "
                     "manually please do so now. Press enter to continue.")
            input()

        # Configures controller-0
        if vboxoptions.configure:
            ## WEI TODO: remove
            #if vboxoptions.enablehttps:
            #    config_file = '/home/wrsroot/system_config.centos_https'
            #else:
            #    config_file = '/home/wrsroot/system_config.centos_http'

            ## TODO (WEI): define a constant for config_file
<<<<<<< HEAD
=======

>>>>>>> e3642421
            config_file = "/home/" + vboxoptions.username + "/TiS_config.ini_centos" 
            ret = install_lab.config_controller(cont0_stream, config_file=config_file,
                                                release=vboxoptions.release, remote_host=vboxoptions.buildserver,
                                                password=vboxoptions.password)
            if ret == 1:
                LOG.info("Pausing to allow for manual configuration. Press enter to continue.")
                input()

            if vboxoptions.snapshot:
<<<<<<< HEAD
                take_snapshot("snapshot-AFTER-config-controller")
=======
                take_snapshot(vboxoptions.labname, "snapshot-AFTER-config-controller")
>>>>>>> e3642421

            if vboxoptions.release == 'R5':
                # TODO (WEI): Remove it. cinder-volumes partition is created by lab_setup.sh
                # 
                #serial.send_bytes(cont0_stream, "source /etc/nova/openrc", prompt='keystone')
                #if vboxoptions.lvm:
                #    install_lab.enable_lvm(cont0_stream, vboxoptions.release)

                # wait for online status, run lab_setup, unlock cont0, provision hosts, continue from before.
<<<<<<< HEAD
                install_lab.lab_setup_controller_0_locked(cont0_stream, username=vboxoptions.password, password=vboxoptions.password)

                if vboxoptions.snapshot:
                    take_snapshot("snapshot-AFTER-unlock-controller-0")

        # Now install rest of the nodes
        
=======
                install_lab.lab_setup_controller_0_locked(cont0_stream,
                                                          username=vboxoptions.username, password=vboxoptions.password)

                if vboxoptions.snapshot:
                    take_snapshot(vboxoptions.labname, "snapshot-AFTER-unlock-controller-0")

        # Now install rest of the nodes
>>>>>>> e3642421
        LOG.info("Now installing rest of the nodes....")
        socks = {}
        streams = {}
        # Since we don't need to install controller-0, let's remove it
<<<<<<< HEAD
        node_list.remove("controller-0")
=======
        node_list.remove(ctrlr0)
>>>>>>> e3642421

        # Don't want to mess with vms that aren't supposed to be.
        for item in node_list:
            if 'controller' not in item and 'compute' not in item and 'storage' not in item:
                node_list.remove(item)

        if vboxoptions.install_lab and not vboxoptions.aio:
            LOG.info("Starting lab installation after controller-0 is unlocked.")

<<<<<<< HEAD
            ## WZWZ to remove 
=======
            ## WZWZ to debug 
>>>>>>> e3642421
            if vboxoptions.debug_rest:
                host_helper.login(cont0_stream, timeout=60, username=vboxoptions.username, password=vboxoptions.password)

            socks, streams = start_and_connect_nodes(host_list=node_list)
            try:
<<<<<<< HEAD
                test_install_nodes(cont0_stream, socks, streams, host_list=node_list)
=======
                test_install_nodes(cont0_stream, socks, streams, vboxoptions.labname, host_list=node_list)

                if vboxoptions.snapshot:
                    take_snapshot(vboxoptions.labname, "snapshot-AFTER-lab-install")

>>>>>>> e3642421
            except Exception as e:
                LOG.info("Install rest of nodes not successful. {}".format(e))
                for node in node_list:
                    serial.disconnect(socks[node])
                socks = {}
                streams = {}
                sys.exist(1)
            else: 
                for node in node_list:
                    serial.disconnect(socks[node])
                socks = {}
                streams = {}

<<<<<<< HEAD
            if vboxoptions.snapshot:
                take_snapshot("snapshot-AFTER-lab-install")

        # runs lab_setup.sh
        if vboxoptions.run_scripts:
            ## WZWZ to remove 
=======
        # runs lab_setup.sh
        if vboxoptions.run_scripts:
            ## WZWZ to debug 
>>>>>>> e3642421
            if vboxoptions.debug_rest:
                host_helper.login(cont0_stream, timeout=60, username=vboxoptions.username, password=vboxoptions.password)
           
            if not streams:
                socks, streams = start_and_connect_nodes(host_list=node_list)
<<<<<<< HEAD
            try:
                install_lab.run_install_scripts(cont0_stream, host_list=node_list, aio=vboxoptions.aio,
                                                storage=vboxoptions.storage, release=vboxoptions.release, 
                                                socks=socks, streams=streams, username=vboxoptions.username, password=vboxoptions.password)
=======

            try:
                install_lab.run_install_scripts(cont0_stream, host_list=node_list, aio=vboxoptions.aio,
                             storage=vboxoptions.storage, release=vboxoptions.release, 
                             socks=socks, streams=streams, labname=vboxoptions.labname, 
                             username=vboxoptions.username, password=vboxoptions.password)

                ## TODO: WEI uncomment it 
                #if vboxoptions.snapshot:
                #    take_snapshot(vboxoptions.labname, "snapshot-AFTER-lab-setup")
>>>>>>> e3642421
            except Exception as e:
                LOG.info("Run install script not successful. {}".format(e))
                for node in node_list:
                    serial.disconnect(socks[node])
<<<<<<< HEAD
            else:
                for node in node_list:
                    serial.disconnect(socks[node])

            ## TODO: WEI uncomment it out
            #if vboxoptions.snapshot:
            #    take_snapshot("snapshot-AFTER-lab-setup")
=======
            #else:
            #    for node in node_list:
            #        serial.disconnect(socks[node])
>>>>>>> e3642421

    except Exception as e:
        LOG.info("Oh no, something bad happened {}".format(e))
        host_helper.logout(cont0_stream)
        serial.disconnect(sock)
        raise
        
    host_helper.logout(cont0_stream)
    serial.disconnect(sock)
    LOG.info("Installation complete.")

    ## TODO (WEI): fix KPI and time numbers
    kpi.get_kpi_metrics()
    LOG.info("WEI These KPI numbers need to be fixed.")
    LOG.info("Total time taken: {} minutes".format((time.time() - kpi.TOTALTIME) / 60))<|MERGE_RESOLUTION|>--- conflicted
+++ resolved
@@ -149,11 +149,7 @@
         time.sleep(4)
 
 
-<<<<<<< HEAD
-def setup_networking(stream, release, password='Li69nux*'):
-=======
 def setup_networking(stream, release, ctrlr0_ip, password='Li69nux*'):
->>>>>>> e3642421
     """
     Setup initial networking so we can transfer files.
     """
@@ -189,13 +185,8 @@
 
 
 @pytest.mark.unit
-<<<<<<< HEAD
-def install_controller_0(cont0_stream, controller_type, securityprofile, release, 
-                         lowlatency, install_mode, username='wrsroot', password='Li69nux*'):
-=======
 def install_controller_0(cont0_stream, controller_type, securityprofile, release, lowlatency,
                          install_mode, ctrlr0_ip, username='wrsroot', password='Li69nux*'):
->>>>>>> e3642421
     """
     Installation of controller-0.
     Takes about 30 mins
@@ -222,11 +213,7 @@
 
     # Setup basic networking
     time.sleep(10)
-<<<<<<< HEAD
-    setup_networking(cont0_stream, release, password=password)
-=======
     setup_networking(cont0_stream, release, ctrlr0_ip, password=password)
->>>>>>> e3642421
     
 
 def start_and_connect_nodes(host_list=None):
@@ -254,11 +241,7 @@
 
     return socks, streams
 
-<<<<<<< HEAD
-def test_install_nodes(cont0_stream, socks, streams, host_list=None):
-=======
 def test_install_nodes(cont0_stream, socks, streams, labname, host_list=None):
->>>>>>> e3642421
     """
     Tests node install, requires controller-0 to be installed previously
     Args:
@@ -272,12 +255,7 @@
         - Wait for nodes to finish installing
     13-25 mins
     """
-    
-<<<<<<< HEAD
-    ## Comment out this thread code for now as it seems to hold up
-    ## controller-0 serial connection.
-=======
->>>>>>> e3642421
+
     host_id = 2
 
     LOG.info("test_install_nodes")
@@ -286,17 +264,11 @@
     new_thread = []
     serial.send_bytes(cont0_stream, "source /etc/nova/openrc", prompt='keystone')
     for host in host_list:
-<<<<<<< HEAD
-        time.sleep(10)
-        if 'controller' in host:
-            new_thread.append(threading.InstallThread(cont0_stream, '{} thread'.format(host), host, 'controller',
-=======
         ## Remove the lab name from the host
         tis_host = host[len(labname)+1:]
         time.sleep(10)
         if 'controller' in tis_host:
             new_thread.append(threading.InstallThread(cont0_stream, '{} thread'.format(tis_host), tis_host, 'controller',
->>>>>>> e3642421
                                                       host_id))
         elif 'compute' in tis_host:
             new_thread.append(threading.InstallThread(cont0_stream, '{} thread'.format(tis_host), tis_host, 'compute', host_id))
@@ -348,47 +320,6 @@
     kpi.NODEINSTALL = time.time()-start_time
     LOG.info("Node install time: {} minutes".format(kpi.NODEINSTALL/60))
 
-<<<<<<< HEAD
-def get_all_vms(option="vms"):
-    node_list = []
-    vm_list = vboxmanage.vboxmanage_list(option)
-    LOG.info("The following VMs are present on the system: {}".format(vm_list))
-    for item in vm_list:
-        if b'controller-' in item or b'compute-' in item or b'storage-' in item:
-            node_list.append(item.decode('utf-8'))
-    return node_list
-
-def take_snapshot(name):
-    node_list = get_all_vms("runningvms")
-    if len(node_list) != 0:
-        LOG.info("Taking snapshot of {}".format(name))
-        vboxmanage.vboxmanage_controlvms(node_list, "pause")
-        time.sleep(5)
-        vboxmanage.vboxmanage_takesnapshot(node_list, name)
-        time.sleep(10)
-        vboxmanage.vboxmanage_controlvms(node_list, "resume")
-        time.sleep(10)
-        ## TODO (WEI): Before return make sure VMs are up running again
-
-def restore_snapshot(host, name):
-    node_list = {host} 
-    if len(node_list) != 0:
-        LOG.info("Restore snapshot of {} for host {}".format(name, host))
-        vboxmanage.vboxmanage_controlvms(node_list, "poweroff")
-        time.sleep(5)
-        vboxmanage.vboxmanage_restoresnapshot(host, name)
-        time.sleep(5)
-        vboxmanage.vboxmanage_startvm(host)
-        time.sleep(10)
-        ## TODO (WEI): Before return make sure VMs are up running again
-
-def delete_lab():
-    node_list = get_all_vms("vms")
-
-    if vboxoptions.debug_rest:
-        node_list.remove("controller-0")
-
-=======
 def get_all_vms(labname, option="vms"):
     node_list = []
     vm_list = vboxmanage.vboxmanage_list(option)
@@ -457,7 +388,6 @@
     if vboxoptions.debug_rest:
         node_list.remove(labname + "-controller-0")
 
->>>>>>> e3642421
     if len(node_list) != 0:
         LOG.info("Deleting existing VMs: {}".format(node_list))
         vboxmanage.vboxmanage_controlvms(node_list, "poweroff")
@@ -521,27 +451,16 @@
                 node_name = vboxoptions.labname + "-storage-{}".format(id)
                 nodes_list.append(node_name)
 
-<<<<<<< HEAD
-        ### WZWZ to remove 
-        if vboxoptions.debug_rest:
-            nodes_list.remove("controller-0")
-=======
         ### WZWZ to debug 
         if vboxoptions.debug_rest:
             nodes_list.remove(vboxoptions.labname + "-controller-0")
->>>>>>> e3642421
 
         LOG.info("We will create the following nodes: {}".format(nodes_list))
         port = 10000
         for node in nodes_list:
             vboxmanage.vboxmanage_createvm(node)
-<<<<<<< HEAD
-            vboxmanage.vboxmanage_storagectl(node, storectl="sata")
-            if node.startswith("controller"):
-=======
             vboxmanage.vboxmanage_storagectl(node, storectl="sata", hostiocache=vboxoptions.hostiocache)
             if "controller" in node:
->>>>>>> e3642421
                 node_type = controller_type
             elif "compute" in node:
                 node_type = "compute"
@@ -581,11 +500,7 @@
     else:
         LOG.info("Setup will proceed with existing VMs as requested by user")
 
-<<<<<<< HEAD
-    ## WZWZ to remove
-=======
-    ## WZWZ to debug 
->>>>>>> e3642421
+    ## WZWZ to debug
     if vboxoptions.debug_rest:
         return
 
@@ -614,12 +529,8 @@
             "ISO doesn't exist at: {}".format(env.ISOPATH.format(vboxoptions.release))
         PATH = env.ISOPATH.format(vboxoptions.release)
     # TODO(WEI): Need a more programatic way to do this rather than hardcoding device and port - INVESTIGATE
-<<<<<<< HEAD
-    vboxmanage.vboxmanage_storageattach(storetype="dvddrive", disk=PATH, device_num="0", port_num="2")
-=======
     ctrlr0 = vboxoptions.labname + '-controller-0'
     vboxmanage.vboxmanage_storageattach(ctrlr0, storetype="dvddrive", disk=PATH, device_num="0", port_num="2")
->>>>>>> e3642421
 
     # END VBOX SETUP
     return controller_type
@@ -642,13 +553,6 @@
     # START VBOX SETUP
     vboxoptions = handle_args().parse_args()
 
-<<<<<<< HEAD
-    ## WEI: Just to delete the lab.
-    ## Add this option for convenience 
-    if vboxoptions.deletelab and not vboxoptions.createlab:
-        delete_lab()
-        LOG.info("vbox lab is deleted. ")
-=======
     lab_config = [getattr(env.Lab, attr) for attr in dir(env.Lab) if not attr.startswith('__')]
     if vboxoptions.labname is None:
         vboxoptions.labname = lab_config[0]['name']
@@ -661,23 +565,10 @@
     if vboxoptions.deletelab and not vboxoptions.createlab:
         delete_lab(vboxoptions.labname)
         LOG.info("lab {} is deleted.".format(vboxoptions.labname))
->>>>>>> e3642421
         sys.exit(0)
 
     ## WEI: Lab instal is quite stable up to the step when controller-0 is unlock.
     ##      So I do following to debug the rest.
-<<<<<<< HEAD
-    ## python3 install_vbox --createlab --debug-rest   (This will delete all the nodes except ctrr-0, restore ctrlr-0, re-create rest of nodes.) 
-    ## python3 install_vbox --install-lab
-    if vboxoptions.createlab and vboxoptions.debug_rest:
-        delete_lab()
-        restore_snapshot("controller-0", "snapshot-AFTER-unlock-controller-0")
- 
-    kpi.TOTALTIME = time.time()
-
-    ## First do semantic checks
-    assert vboxoptions.release, "release has to be set to install a lab."
-=======
     ## python3 install_vbox --createlab --debug-rest   (This will delete all the nodes except ctrlr-0, restore ctrlr-0, re-create rest of nodes.) 
     ## python3 install_vbox --install-lab
     if vboxoptions.createlab and vboxoptions.debug_rest:
@@ -695,7 +586,6 @@
     ## First do semantic checks
     if not vboxoptions.release:
         vboxoptions.release = 'R5'
->>>>>>> e3642421
 
     if platform == 'win32' or platform == 'win64':
         if not os.path.exists(env.FILEPATH):
@@ -742,49 +632,7 @@
             vboxoptions.controllers = 2
             vboxoptions.computes = 2
     if vboxoptions.username is None:
-<<<<<<< HEAD
-        vboxoptions.username = 'wrsroot'
-    if vboxoptions.password is None:
-        vboxoptions.password = 'Li69nux*'
-
-    LOG.info(vboxoptions)
-    
-    if vboxoptions.createlab:
-        controller_type = create_lab(vboxoptions)
-
-        ## WZWZ remove it
-        if vboxoptions.debug_rest:
-            sys.exit(0)
-
-        vboxmanage.vboxmanage_startvm("controller-0")
-
-    node_list = get_all_vms("vms")
-    LOG.info(node_list)
-    assert 'controller-0' in node_list, "controller-0 not in vm list. Stopping installation."
-
-    ## TODO(WEI): Use contextManager to use with statement for socket, so that if the script
-    ## crashes, the socket will be closed; otherwise the socket process on the remote side 
-    ## may hang 
-    sock = serial.connect("controller-0", 10000)
-    cont0_stream = streamexpect.wrap(sock, echo=True, close_stream=False)
-
-    try:
-        if vboxoptions.createlab:
-            install_controller_0(cont0_stream, controller_type, vboxoptions.securityprofile, 
-                                 vboxoptions.release, vboxoptions.lowlatency, 
-                                 install_mode=vboxoptions.install_mode,
-                                 username=vboxoptions.username, password=vboxoptions.password)
-        else:
-            ## WZWZ remove it
-            if not vboxoptions.debug_rest:
-                host_helper.login(cont0_stream, timeout=60, username=vboxoptions.username, password=vboxoptions.password)
-                setup_networking(cont0_stream, vboxoptions.release, password=vboxoptions.password)
-
-        ## Take snapshot
-        if vboxoptions.snapshot:
-            take_snapshot("snapshot-BEFORE-config-controller")
-=======
-        vboxoptions.username = lab_config[0]['username'] 
+        vboxoptions.username = lab_config[0]['username']
     if vboxoptions.password is None:
         vboxoptions.password = lab_config[0]['password'] 
     if vboxoptions.hostiocache:
@@ -826,7 +674,6 @@
             ## Take snapshot
             if vboxoptions.snapshot:
                 take_snapshot(vboxoptions.labname, "snapshot-BEFORE-config-controller")
->>>>>>> e3642421
 
         buildservers = [getattr(env.BuildServers, attr) for attr in dir(env.BuildServers) if not attr.startswith('__')]
         for item in buildservers:
@@ -841,22 +688,6 @@
             host_type = "Standard"
 
         if vboxoptions.setup_files:
-<<<<<<< HEAD
-            install_lab.get_lab_setup_files(cont0_stream, local_path=vboxoptions.setup_files, host_type=host_type, username=vboxoptions.username)
-        elif vboxoptions.get_setup:
-            install_lab.get_lab_setup_files(cont0_stream, remote_host=remote_server, release=vboxoptions.release, host_type=host_type)
-
-        if vboxoptions.patch_dir:
-            install_lab.get_patches(cont0_stream, vboxoptions.patch_dir, release=vboxoptions.release, username=vboxoptions.username)
-        elif vboxoptions.get_patches:
-            install_lab.get_patches(cont0_stream, remote_host=remote_server, release=vboxoptions.release, username=vboxoptions.username)
-
-        if vboxoptions.config_file:
-            destination = "/home/" + vboxoptions.username + "/TiS_config.ini_centos"
-            sftp_send(vboxoptions.config_file, destination=destination)
-        elif vboxoptions.get_config:
-            install_lab.get_config_file(remote_server, release=vboxoptions.release, username=vboxoptions.username)
-=======
             install_lab.get_lab_setup_files(cont0_stream, local_path=vboxoptions.setup_files, 
                                             host_type=host_type, ctrlr0_ip=vboxoptions.controller0_ip, 
                                             username=vboxoptions.username, password=vboxoptions.password)
@@ -874,7 +705,6 @@
         elif vboxoptions.get_config:
             install_lab.get_config_file(vboxoptions.controller0_ip, remote_server, release=vboxoptions.release, 
                                         username=vboxoptions.username, password=vboxoptions.password)
->>>>>>> e3642421
 
         if vboxoptions.install_patches:
             install_lab.install_patches_before_config(cont0_stream, vboxoptions.release, username=vboxoptions.username, password=vboxoptions.password)
@@ -893,10 +723,7 @@
             #    config_file = '/home/wrsroot/system_config.centos_http'
 
             ## TODO (WEI): define a constant for config_file
-<<<<<<< HEAD
-=======
-
->>>>>>> e3642421
+
             config_file = "/home/" + vboxoptions.username + "/TiS_config.ini_centos" 
             ret = install_lab.config_controller(cont0_stream, config_file=config_file,
                                                 release=vboxoptions.release, remote_host=vboxoptions.buildserver,
@@ -906,11 +733,7 @@
                 input()
 
             if vboxoptions.snapshot:
-<<<<<<< HEAD
-                take_snapshot("snapshot-AFTER-config-controller")
-=======
                 take_snapshot(vboxoptions.labname, "snapshot-AFTER-config-controller")
->>>>>>> e3642421
 
             if vboxoptions.release == 'R5':
                 # TODO (WEI): Remove it. cinder-volumes partition is created by lab_setup.sh
@@ -920,15 +743,6 @@
                 #    install_lab.enable_lvm(cont0_stream, vboxoptions.release)
 
                 # wait for online status, run lab_setup, unlock cont0, provision hosts, continue from before.
-<<<<<<< HEAD
-                install_lab.lab_setup_controller_0_locked(cont0_stream, username=vboxoptions.password, password=vboxoptions.password)
-
-                if vboxoptions.snapshot:
-                    take_snapshot("snapshot-AFTER-unlock-controller-0")
-
-        # Now install rest of the nodes
-        
-=======
                 install_lab.lab_setup_controller_0_locked(cont0_stream,
                                                           username=vboxoptions.username, password=vboxoptions.password)
 
@@ -936,16 +750,11 @@
                     take_snapshot(vboxoptions.labname, "snapshot-AFTER-unlock-controller-0")
 
         # Now install rest of the nodes
->>>>>>> e3642421
         LOG.info("Now installing rest of the nodes....")
         socks = {}
         streams = {}
         # Since we don't need to install controller-0, let's remove it
-<<<<<<< HEAD
-        node_list.remove("controller-0")
-=======
         node_list.remove(ctrlr0)
->>>>>>> e3642421
 
         # Don't want to mess with vms that aren't supposed to be.
         for item in node_list:
@@ -955,25 +764,17 @@
         if vboxoptions.install_lab and not vboxoptions.aio:
             LOG.info("Starting lab installation after controller-0 is unlocked.")
 
-<<<<<<< HEAD
-            ## WZWZ to remove 
-=======
-            ## WZWZ to debug 
->>>>>>> e3642421
+            ## WZWZ to debug
             if vboxoptions.debug_rest:
                 host_helper.login(cont0_stream, timeout=60, username=vboxoptions.username, password=vboxoptions.password)
 
             socks, streams = start_and_connect_nodes(host_list=node_list)
             try:
-<<<<<<< HEAD
-                test_install_nodes(cont0_stream, socks, streams, host_list=node_list)
-=======
                 test_install_nodes(cont0_stream, socks, streams, vboxoptions.labname, host_list=node_list)
 
                 if vboxoptions.snapshot:
                     take_snapshot(vboxoptions.labname, "snapshot-AFTER-lab-install")
 
->>>>>>> e3642421
             except Exception as e:
                 LOG.info("Install rest of nodes not successful. {}".format(e))
                 for node in node_list:
@@ -987,29 +788,14 @@
                 socks = {}
                 streams = {}
 
-<<<<<<< HEAD
-            if vboxoptions.snapshot:
-                take_snapshot("snapshot-AFTER-lab-install")
-
         # runs lab_setup.sh
         if vboxoptions.run_scripts:
-            ## WZWZ to remove 
-=======
-        # runs lab_setup.sh
-        if vboxoptions.run_scripts:
-            ## WZWZ to debug 
->>>>>>> e3642421
+            ## WZWZ to debug
             if vboxoptions.debug_rest:
                 host_helper.login(cont0_stream, timeout=60, username=vboxoptions.username, password=vboxoptions.password)
            
             if not streams:
                 socks, streams = start_and_connect_nodes(host_list=node_list)
-<<<<<<< HEAD
-            try:
-                install_lab.run_install_scripts(cont0_stream, host_list=node_list, aio=vboxoptions.aio,
-                                                storage=vboxoptions.storage, release=vboxoptions.release, 
-                                                socks=socks, streams=streams, username=vboxoptions.username, password=vboxoptions.password)
-=======
 
             try:
                 install_lab.run_install_scripts(cont0_stream, host_list=node_list, aio=vboxoptions.aio,
@@ -1020,24 +806,13 @@
                 ## TODO: WEI uncomment it 
                 #if vboxoptions.snapshot:
                 #    take_snapshot(vboxoptions.labname, "snapshot-AFTER-lab-setup")
->>>>>>> e3642421
             except Exception as e:
                 LOG.info("Run install script not successful. {}".format(e))
                 for node in node_list:
                     serial.disconnect(socks[node])
-<<<<<<< HEAD
-            else:
-                for node in node_list:
-                    serial.disconnect(socks[node])
-
-            ## TODO: WEI uncomment it out
-            #if vboxoptions.snapshot:
-            #    take_snapshot("snapshot-AFTER-lab-setup")
-=======
             #else:
             #    for node in node_list:
             #        serial.disconnect(socks[node])
->>>>>>> e3642421
 
     except Exception as e:
         LOG.info("Oh no, something bad happened {}".format(e))
