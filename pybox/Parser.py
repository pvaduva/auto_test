#!/usr/bin/python3

import argparse


def handle_args():
    """
    Handle arguments supplied to the command line
    """

    parser = argparse.ArgumentParser(formatter_class=argparse.RawTextHelpFormatter)
    parser.add_argument("--controllers", help=
        """
        Number of controllers:
          1 - single controller
          2 - two controllers
        """,
        choices=[1, 2],
        type=int)

    parser.add_argument("--computes", help=
        """
        Number of computes:
          1 - single compute
          2 - two computes
          etc.
        """,
        type=int)

    parser.add_argument("--storage", help=
        """
        Number of storage nodes:
          1 - single storage node
          2 - two storage nodes
          etc.\n
        """,
        type=int)

    parser.add_argument("--aio", help=
        """
        If present, install controllers as controller+compute nodes.
        """,
        action='store_true')
        
    parser.add_argument("--createlab", help=
        """
        If specified we will create and install new vms for the lab, otherwise the creation and install will be skipped. 
        Should be omitted when the vms have already been created and installed.
        """,
        action='store_true')
        
    parser.add_argument("--deletelab", help=
        """
        If present, delete existing lab. 
        """,
        action='store_true')

    parser.add_argument("--useexistinglab", help=
        """
        If present, don't create new VMs, use the existing ones.
        """,
        action='store_true')
    # WEI TODO: remove
    #parser.add_argument("--enablehttps", help=
    #    """
    #    If present, use https system config file else use http config file
    #    """,
    #    action='store_true')

    parser.add_argument("--release", help=
        """
        Which release to install:
          R2 - 15.12
          R3 - 16.10 
          R4 - 17.06
          R5 - 17.07
        """,
        choices=['R2', 'R3', 'R4', 'R5'],
        type=str,
        required=False)


    parser.add_argument("--buildserver", help=
        """
        Which build server to use:
          CGTS1 - yow-cgts1-lx
          CGTS2 - yow-cgts2-lx
          CGTS3 - yow-cgts3-lx
          CGTS4 - yow-cgts4-lx
        """,
        choices=['CGTS1', 'CGTS2', 'CGTS3', 'CGTS4'],
        type=str)

    parser.add_argument("--securityprofile", help=
        """
        Security profile to use:
          standard
          extended
        Standard is the default
        """,
        type=str, choices=['standard', 'extended'],
        default='standard')

    parser.add_argument("--lowlatency", help=
        """
        Whether to install an AIO system as low latency.
        """,
        action='store_true')

    parser.add_argument("--iso-location", help=
        """
        Location of ISO including the filename:
            /folk/cgts/myousaf/bootimage.ISO
        """,
        type=str)

    parser.add_argument("--useexistingiso", help=
        """
        If specified, we won't grab a new ISO but instead will use the existing
        one.  Typically stored at /tmp/bootimage.iso.
        """,
        action='store_true')

    parser.add_argument("--install-lab", help=
        """
        If specified, the nodes and lab will be installed automatically.
        """,
        action='store_true')

    parser.add_argument("--setup-files", help=
        """
        If specified the config files (i.e. lab_setup.sh, lab_setup.conf, license.lic, ...) will be retrieved from this location.
        e.g.  /folk/cgts/myousaf/
        """,
        type=str)
        
    parser.add_argument("--config-file", help=
        """
        If specified the config file (i.e. TiS_config.ini_centos, ...) will be retrieved from this local location.
        e.g.  /folk/cgts/myousaf/TiS_config.ini_centos
        """,
        type=str)
    parser.add_argument("--get-config", help=
        """
        If specified the config file (i.e. TiS_config.ini_centos, ...) will be retrieved from the buildserver specified.
        """,
        action="store_true")
    parser.add_argument("--configure", help=
        """
        If specified we will configure controller-0 otherwise the configuration will have to be perfomed manually. 
        config_controller will be run with the --default parameter.
        """,
        action='store_true')
        
    parser.add_argument("--install-patches", help=
        """
        If specified patches will be installed.
        """,
        action="store_true")
        
    parser.add_argument("--patch-dir", help=
        """
        Location of patch to install including patch name, if specified the patchs will be retrieved from the directory given.
        e.g. /folk/tmather/patches/
        """,
        type=str)

    parser.add_argument("--get-setup", help=
        """
        If specified, files will be retrieved from the buildserver.

        """,
        action='store_true')
    parser.add_argument("--get-patches", help=
        """
        If specified, patches will be retrieved from the buildserver.

        """,
        action='store_true')
        
    parser.add_argument("--install-mode", help=
        """
        Lab will be installed using the mode specified. Serial mode by default
        """,
        type=str, choices=['serial', 'graphical'], default='serial'
        )
    parser.add_argument("--run-scripts", help=
        """
        If specified the lab_setup.sh iterations will be run.
        """,
        action='store_true')
    parser.add_argument("--vbox-home-dir", help=
        """
        This is the folder where vbox disks will be placed. e.g. /home or /folk/cgts/users
        The disks will be in /home/wzhou/vbox_disks/ or /folk/cgts/users/wzhou/vbox_disks/ 
        """,
        type=str, default='/home'
        )
    parser.add_argument("--nessus", help=
        """
        Runs installer with the appropreate arguments for nessus scan setup. Currently requires files to be in the default folders.
        """,
        action='store_true')
    parser.add_argument("--complete", help=
        """
        Runs installer with the appropreate arguments for end to end setup. Retrieves files from a buildserver which mus be specified.
        """,
        action='store_true')
    parser.add_argument("--snapshot", help=
        """
        Take snapshot at different stages when the lab is installed. e.g. before and after config_controller, before and after lab_setup.
        """,
        action='store_true')
    parser.add_argument("--debug-rest", help=
<<<<<<< HEAD
        """
        Wei Uses this option to debug the rest of installation after controller-0 is unlocked 
        """,
        action='store_true')
    parser.add_argument("--username", help=
        """
        Username. default is 'wrsroot'
        """,
        type=str)
    parser.add_argument("--password", help=
        """
        Password. default is 'Li69nux*'
        """,
        type=str)
=======
        """
        Wei Uses this option to debug the rest of installation after controller-0 is unlocked 
        """,
        action='store_true')
    parser.add_argument("--username", help=
        """
        Username. default is 'wrsroot'
        """,
        type=str)
    parser.add_argument("--password", help=
        """
        Password. default is 'Li69nux*'
        """,
        type=str)
    parser.add_argument("--labname", help=
        """
        The name of the lab to be created.
        """,
        type=str)
    parser.add_argument("--controller0-ip", help=
        """
        OAM IP of controller-0 
        """,
        type=str)
    parser.add_argument("--hostiocache", help=
        """
        Turn on host i/o caching 
        """,
        action='store_true')
>>>>>>> e3642421
    # WEI TODO: remove 
    #parser.add_argument("--lvm", help=
    #    """
    #    Configures storage with lvm backend.
    #    """,
    #    action='store_true')
    return parser<|MERGE_RESOLUTION|>--- conflicted
+++ resolved
@@ -212,7 +212,6 @@
         """,
         action='store_true')
     parser.add_argument("--debug-rest", help=
-<<<<<<< HEAD
         """
         Wei Uses this option to debug the rest of installation after controller-0 is unlocked 
         """,
@@ -227,21 +226,6 @@
         Password. default is 'Li69nux*'
         """,
         type=str)
-=======
-        """
-        Wei Uses this option to debug the rest of installation after controller-0 is unlocked 
-        """,
-        action='store_true')
-    parser.add_argument("--username", help=
-        """
-        Username. default is 'wrsroot'
-        """,
-        type=str)
-    parser.add_argument("--password", help=
-        """
-        Password. default is 'Li69nux*'
-        """,
-        type=str)
     parser.add_argument("--labname", help=
         """
         The name of the lab to be created.
@@ -257,7 +241,6 @@
         Turn on host i/o caching 
         """,
         action='store_true')
->>>>>>> e3642421
     # WEI TODO: remove 
     #parser.add_argument("--lvm", help=
     #    """
