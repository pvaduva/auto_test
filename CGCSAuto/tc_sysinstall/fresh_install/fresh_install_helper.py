--- conflicted
+++ resolved
@@ -3,11 +3,7 @@
 import time
 from pytest import skip
 
-<<<<<<< HEAD
-from keywords import install_helper, system_helper, vlm_helper, host_helper, dc_helper, kube_helper
-=======
-from keywords import install_helper, system_helper, vlm_helper, host_helper, dc_helper, keystone_helper
->>>>>>> 04186c7c
+from keywords import install_helper, system_helper, vlm_helper, host_helper, dc_helper, kube_helper, keystone_helper
 from utils.tis_log import LOG, exceptions
 from utils.node import Node
 from utils.clients.ssh import ControllerClient
@@ -1213,16 +1209,8 @@
     if not controller0_node.ssh_conn:
         controller0_node.ssh_conn = install_helper.establish_ssh_connection(controller0_node.host_ip)
 
-<<<<<<< HEAD
     kubernetes = InstallVars.get_install_var("KUBERNETES")
     if kubernetes:
         kube_helper.wait_for_nodes_ready(hosts, con_ssh=controller0_node.ssh_conn)
     else:
-        host_helper.wait_for_hosts_ready(hosts, con_ssh=controller0_node.ssh_conn)
-=======
-    # kubernetes = InstallVars.get_install_var("KUBERNETES")
-    # if kubernetes:
-    #     # kube_helper.wait_for_nodes_ready(hosts, con_ssh=controller0_node.ssh_conn)
-    # else:
-    host_helper.wait_for_hosts_ready(hosts, con_ssh=controller0_node.ssh_conn)
->>>>>>> 04186c7c
+        host_helper.wait_for_hosts_ready(hosts, con_ssh=controller0_node.ssh_conn)