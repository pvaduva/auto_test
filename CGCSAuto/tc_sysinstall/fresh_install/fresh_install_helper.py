--- conflicted
+++ resolved
@@ -10,11 +10,7 @@
 from consts.auth import Tenant
 from consts.timeout import InstallTimeout
 from consts.cgcs import SysType, SubcloudStatus
-<<<<<<< HEAD
-from consts.filepaths import BuildServerPath, WRSROOT_HOME
-=======
 from consts.filepaths import BuildServerPath, WRSROOT_HOME, TuxlabServerPath
->>>>>>> b7f2bf0f
 from consts.proj_vars import ProjVar, InstallVars
 
 
@@ -38,9 +34,9 @@
 
 def reset_global_vars():
     lab_setup_count_ = set_lab_setup_count(0)
-    completed_resume_step = set_completed_resume_step(False)
-
-    return lab_setup_count_, completed_resume_step
+    completed_resume_step_ = set_completed_resume_step(False)
+
+    return lab_setup_count_, completed_resume_step_
 
 
 def set_preinstall_projvars(build_dir, build_server):
@@ -51,7 +47,7 @@
 
 
 def set_build_job(build_dir):
-    job_regex = "(CGCS_\d+.\d+_Host)|(TC_\d+.\d+_Host)"
+    job_regex = r"(CGCS_\d+.\d+_Host)|(TC_\d+.\d+_Host)"
     match = re.search(job_regex, build_dir)
     if match:
         job = match.group(0)
@@ -65,7 +61,7 @@
 
 
 def set_build_id(build_dir, build_server_conn=None):
-    id_regex = '\d+-\d+-\d+_\d+-\d+-\d+'
+    id_regex = r'\d+-\d+-\d+_\d+-\d+-\d+'
 
     if build_dir.endswith("/"):
         build_dir = build_dir[:-1]
