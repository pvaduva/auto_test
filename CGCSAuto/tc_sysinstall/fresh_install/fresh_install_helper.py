--- conflicted
+++ resolved
@@ -271,14 +271,9 @@
     if controller0_node.telnet_conn is None:
         controller0_node.telnet_conn = install_helper.open_telnet_session(controller0_node)
 
-<<<<<<< HEAD
-    ansible = True if controller0_node.telnet_conn.exec_cmd("test -f {}localhost.yml".format(HostLinuxUser.get_home()),
-                                                            fail_ok=True)[0] == 0 else False
-=======
     deploy_mgr = use_deploy_manager(controller0_node, lab)
     ansible = True if deploy_mgr or use_ansible(controller0_node) else False
 
->>>>>>> 6218781f
     test_step = "Configure controller"
     LOG.tc_step(test_step)
     if do_step(test_step):
@@ -1742,8 +1737,8 @@
     deploy_config_file = "deployment-config.yaml"
     #deploy_config_file_2 = "{}.yaml".format(lab['name'])
 
-    #cmd = "test -f {}{}".format(SYSADMIN_HOME, deploy_config_file_2)
-    cmd = "test -f {}{}".format(SYSADMIN_HOME, deploy_config_file)
+    #cmd = "test -f {}{}".format(HostLinuxUser.get_home(), deploy_config_file_2)
+    cmd = "test -f {}{}".format(HostLinuxUser.get_home(), deploy_config_file)
     deploy_mgr =  True if controller0_node.telnet_conn.exec_cmd(cmd, fail_ok=True)[0] == 0 else False
     InstallVars.set_install_var(deploy_mgr=deploy_mgr)
     return deploy_mgr
@@ -1757,7 +1752,7 @@
     if controller0_node.telnet_conn is None:
         controller0_node.telnet_conn = install_helper.open_telnet_session(controller0_node)
     local_host_file = "localhost.yml"
-    ansible_config =  True if controller0_node.telnet_conn.exec_cmd("test -f {}{}".format(SYSADMIN_HOME, local_host_file),
+    ansible_config =  True if controller0_node.telnet_conn.exec_cmd("test -f {}{}".format(HostLinuxUser.get_home(), local_host_file),
                                                          fail_ok=True)[0] == 0 else False
     InstallVars.set_install_var(ansible_config=ansible_config)
     return ansible_config
