from pytest import skip, fixture

from consts.cgcs import SysType, Prompt
from consts.proj_vars import InstallVars, ProjVar
from keywords import host_helper, install_helper, vlm_helper
from tc_sysinstall.fresh_install import fresh_install_helper
from setups import setup_tis_ssh, collect_sys_net_info
from utils.tis_log import LOG


@fixture(scope='function')
def install_setup(request):
    lab = InstallVars.get_install_var("LAB")
    install_type = ProjVar.get_var('SYS_TYPE')
    if install_type != SysType.AIO_DX:
        skip("The specified lab is not {} type. It is {} and use the appropriate test install script".
             format(SysType.AIO_DX, install_type))

    lab["hosts"] = vlm_helper.get_hostnames_from_consts(lab)
    barcodes = vlm_helper.get_barcodes_from_hostnames(lab["hosts"])

    active_con = lab["controller-0"]

    LOG.tc_setup_start("{} install".format(install_type))

    LOG.fixture_step("Reserve hosts")
    hosts = lab["hosts"]
    LOG.info("Un-reserving {}".format(hosts))
    vlm_helper.force_unreserve_hosts(hosts)
    LOG.info("Reserving {}".format(hosts))
    for barcode in barcodes:
        vlm_helper._reserve_vlm_console(barcode, "AUTO: lab installation")

    LOG.fixture_step("Attempt to reset port on controller-0")
    fresh_install_helper.reset_controller_telnet_port(active_con)

    def install_cleanup():
        fresh_install_helper.install_teardown(lab, active_con)

    request.addfinalizer(install_cleanup)

    is_subcloud = InstallVars.get_install_var("INSTALL_SUBCLOUD") is not None

    _install_setup = fresh_install_helper.setup_fresh_install(lab, subcloud=is_subcloud)

    return _install_setup


def test_duplex_install(install_setup):
    """
         Complete fresh_install steps for a duplex lab
         Test Setups:
             - Retrieve dictionary containing lab information
             - Retrieve required paths to directories, images, and licenses
             - Determine active controller
             - Initialize build server and boot server objects
             - Retrieve what steps to be skipped
         Test Steps:
             - Install controller-0
             - Download configuration files, heat templates, images, and licenses
             - Configure controller-0, run lab_setup, and unlock controller-0
             - Add the standby controller
             - Run the lab_setup.sh script
             - Re-add the standby controller
             - Run the lab_setup.sh script
             - Install the Standby Controller
             - Run the lab_setup.sh script twice
             - Unlock the standby controller
             - Run the lab_setup.sh script
         """
    lab = install_setup["lab"]
    boot_device = lab["boot_device_dict"]
    controller0_node = lab["controller-0"]
    final_step = install_setup["control"]["stop"]
    patch_dir = install_setup["directories"]["patches"]
    patch_server = install_setup["servers"]["patches"]
    guest_server = install_setup["servers"]["guest"]
    install_subcloud = install_setup.get("install_subcloud")
    lab_files_server = install_setup["servers"]["lab_files"]

    if final_step == '0' or final_step == "setup":
        skip("stopping at install step: {}".format(LOG.test_step))

    fresh_install_helper.install_controller(sys_type=SysType.AIO_DX, patch_dir=patch_dir,
                                            patch_server_conn=patch_server.ssh_conn)
    controller0_node.telnet_conn.login()
    controller0_node.telnet_conn.flush()
    fresh_install_helper.set_software_version_var(use_telnet=True, con_telnet=controller0_node.telnet_conn)

    build_server = install_setup["servers"]["build"]
    fresh_install_helper.download_lab_files(lab_files_server=lab_files_server, build_server=build_server,
                                            guest_server=guest_server,
                                            load_path=InstallVars.get_install_var("TIS_BUILD_DIR"),
                                            license_path=InstallVars.get_install_var("LICENSE"),
                                            guest_path=InstallVars.get_install_var('GUEST_IMAGE'))

    if install_subcloud:
        fresh_install_helper.configure_subcloud(controller0_node, lab_files_server, subcloud=install_subcloud,
                                                final_step=final_step)
    else:
        fresh_install_helper.configure_controller(controller0_node)

    controller0_node.telnet_conn.hostname = r"controller\-[01]"
    controller0_node.telnet_conn.set_prompt(Prompt.CONTROLLER_PROMPT)
    if controller0_node.ssh_conn is None:
        controller0_node.ssh_conn = install_helper.establish_ssh_connection(controller0_node.host_ip)

    fresh_install_helper.bulk_add_hosts(lab=lab, con_ssh=controller0_node.ssh_conn)

    fresh_install_helper.run_lab_setup(con_ssh=controller0_node.ssh_conn)

    fresh_install_helper.boot_hosts(boot_device)

    host_helper.wait_for_hosts_ready(["controller-1"], con_ssh=controller0_node.ssh_conn)
    fresh_install_helper.run_lab_setup(con_ssh=controller0_node.ssh_conn)
    fresh_install_helper.run_lab_setup(con_ssh=controller0_node.ssh_conn)

    fresh_install_helper.unlock_hosts(["controller-1"], con_ssh=controller0_node.ssh_conn)

    fresh_install_helper.run_lab_setup(con_ssh=controller0_node.ssh_conn)

    if lab.get("floating ip"):
        collect_sys_net_info(lab)
        setup_tis_ssh(lab)
<<<<<<< HEAD
=======

>>>>>>> 04186c7c
    fresh_install_helper.wait_for_hosts_ready(controller0_node.name, lab=lab)

    fresh_install_helper.check_heat_resources(con_ssh=controller0_node.ssh_conn)

    fresh_install_helper.attempt_to_run_post_install_scripts()

    fresh_install_helper.reset_global_vars()
    fresh_install_helper.verify_install_uuid(lab)<|MERGE_RESOLUTION|>--- conflicted
+++ resolved
@@ -122,10 +122,7 @@
     if lab.get("floating ip"):
         collect_sys_net_info(lab)
         setup_tis_ssh(lab)
-<<<<<<< HEAD
-=======
 
->>>>>>> 04186c7c
     fresh_install_helper.wait_for_hosts_ready(controller0_node.name, lab=lab)
 
     fresh_install_helper.check_heat_resources(con_ssh=controller0_node.ssh_conn)
@@ -133,4 +130,5 @@
     fresh_install_helper.attempt_to_run_post_install_scripts()
 
     fresh_install_helper.reset_global_vars()
+
     fresh_install_helper.verify_install_uuid(lab)