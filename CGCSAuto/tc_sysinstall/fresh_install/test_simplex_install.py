--- conflicted
+++ resolved
@@ -99,10 +99,7 @@
 
     if lab.get("floating ip"):
         setup_tis_ssh(lab)
-<<<<<<< HEAD
 
-=======
->>>>>>> 04186c7c
     fresh_install_helper.wait_for_hosts_ready(controller0_node.name, lab=lab)
 
     fresh_install_helper.check_heat_resources(con_ssh=controller0_node.ssh_conn)
