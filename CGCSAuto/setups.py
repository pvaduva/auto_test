import re
import time
import configparser

from utils import exceptions
from utils.tis_log import LOG
from utils.ssh import SSHClient, CONTROLLER_PROMPT, ControllerClient, NATBoxClient, PASSWORD_PROMPT
from utils.node import create_node_boot_dict, create_node_dict
from consts.auth import Tenant, CliAuth, Host
from consts.cgcs import Prompt
from consts.filepaths import PrivKeyPath
from consts.lab import Labs, add_lab_entry, NatBoxes
from consts.proj_vars import ProjVar, InstallVars

from keywords import vm_helper, host_helper, nova_helper, system_helper
from keywords.common import scp_to_local


def less_than_two_controllers():
    return len(system_helper.get_controllers()) < 2


def setup_tis_ssh(lab):
    con_ssh = ControllerClient.get_active_controller(fail_ok=True)

    if con_ssh is None:
        con_ssh = SSHClient(lab['floating ip'], 'wrsroot', 'Li69nux*', CONTROLLER_PROMPT)
        con_ssh.connect()
        ControllerClient.set_active_controller(con_ssh)
    # if 'auth_url' in lab:
    #     Tenant._set_url(lab['auth_url'])
    return con_ssh


def set_env_vars(con_ssh):
    # TODO: delete this after source to bash issue is fixed on centos
    con_ssh.exec_cmd("bash")

    prompt_cmd = con_ssh.exec_cmd("echo $PROMPT_COMMAND")[1]
    tmout_val = con_ssh.exec_cmd("echo $TMOUT")[1]
    hist_time = con_ssh.exec_cmd("echo $HISTTIMEFORMAT")[1]
    source = False

    if prompt_cmd != 'date':
        if prompt_cmd:
            con_ssh.exec_cmd('''sed -i '/export PROMPT_COMMAND=.*/d' ~/.bashrc''')

        con_ssh.exec_cmd('''echo 'export PROMPT_COMMAND="date"' >> ~/.bashrc''')
        source = True

    if tmout_val != '0':
        con_ssh.exec_cmd("echo 'export TMOUT=0' >> ~/.bashrc")
        source = True

    if '%Y-%m-%d %T' not in hist_time:
        con_ssh.exec_cmd('''echo 'export HISTTIMEFORMAT="%Y-%m-%d %T "' >> ~/.bashrc''')
        source = True

    if source:
        con_ssh.exec_cmd("source ~/.bashrc")
        LOG.debug("Environment variable(s) updated.")


def setup_primary_tenant(tenant):
    Tenant.set_primary(tenant)
    LOG.info("Primary Tenant for test session is set to {}".format(tenant['tenant']))


def setup_natbox_ssh(keyfile_path, natbox, con_ssh):
    natbox_ip = natbox['ip']
    NATBoxClient.set_natbox_client(natbox_ip)
    __copy_keyfile_to_natbox(natbox, keyfile_path, con_ssh=con_ssh)
    return NATBoxClient.get_natbox_client()


def __copy_keyfile_to_natbox(natbox, keyfile_path, con_ssh):
    """
    copy private keyfile from controller-0:/opt/platform to natbox: priv_keys/
    Args:
        natbox (dict): NATBox info such as ip
        keyfile_path (str): Natbox path to scp keyfile to
    """

    # Assume the tenant key-pair was added by lab_setup from exiting keys from controller-0:/home/wrsroot/.ssh
    LOG.info("scp key file from controller to NATBox")
    keyfile_name = keyfile_path.split(sep='/')[-1]

    if not con_ssh.file_exists(keyfile_name):
        if not con_ssh.file_exists(PrivKeyPath.OPT_PLATFORM):

            gen_new_key = False
            with host_helper.ssh_to_host('controller-0') as con_0_ssh:
                if not con_0_ssh.file_exists(PrivKeyPath.WRS_HOME):
                    gen_new_key = True

            if gen_new_key:
                if nova_helper.get_key_pair():
                    raise exceptions.TiSError("Cannot find ssh keys for existing nova keypair.")

                passphrase_prompt_1 = '.*Enter passphrase.*'
                passphrase_prompt_2 = '.*Enter same passphrase again.*'

                con_ssh.send('ssh-keygen')
                index = con_ssh.expect([passphrase_prompt_1, '.*Enter file in which to save the key.*'])
                if index == 1:
                    con_ssh.send()
                    con_ssh.expect(passphrase_prompt_1)
                con_ssh.send()    # Enter empty passphrase
                con_ssh.expect(passphrase_prompt_2)
                con_ssh.send()    # Repeat passphrase
                con_ssh.expect(Prompt.CONTROLLER_0)

            # ssh keys should now exist under wrsroot home dir
            active_con = system_helper.get_active_controller_name()
            if active_con != 'controller-0':
                con_ssh.send(
                        'scp controller-0:{} {}'.format(PrivKeyPath.WRS_HOME, PrivKeyPath.WRS_HOME))
<<<<<<< HEAD
                index = con_ssh.expect([Prompt.PASSWORD_PROMPT, Prompt.CONTROLLER_1])
                if index == 0:
                    con_ssh.send(Host.PASSWORD)
                    con_ssh.expect()
=======

                index = con_ssh.expect([Prompt.PASSWORD_PROMPT, Prompt.CONTROLLER_1, Prompt.ADD_HOST])
                if index == 2:
                    con_ssh.send('yes')
                    index = con_ssh.expect([Prompt.PASSWORD_PROMPT, Prompt.CONTROLLER_1])
                if index == 0:
                    con_ssh.send(Host.PASSWORD)
                    con_ssh.expect()

>>>>>>> 93b87996
                con_ssh.exec_sudo_cmd('cp {} {}'.format(PrivKeyPath.WRS_HOME, PrivKeyPath.OPT_PLATFORM), fail_ok=False)
                con_ssh.exec_cmd('rm {}'.format(PrivKeyPath.WRS_HOME))
            else:
                con_ssh.exec_sudo_cmd('cp {} {}'.format(PrivKeyPath.WRS_HOME, PrivKeyPath.OPT_PLATFORM), fail_ok=False)

        # ssh private key should now exist under /opt/platform dir
        cmd_1 = 'cp {} {}'.format(PrivKeyPath.OPT_PLATFORM, keyfile_name)
        con_ssh.exec_sudo_cmd(cmd_1, fail_ok=False)

        # change user from root to wrsroot
        cmd_2 = 'chown wrsroot:wrs {}'.format(keyfile_name)
        con_ssh.exec_sudo_cmd(cmd_2, fail_ok=False)

    # ssh private key should now exist under keyfile_path
    con_ssh.exec_cmd('stat {}'.format(keyfile_name), fail_ok=False)

    cmd_3 = 'scp {} {}@{}:{}'.format(keyfile_name, natbox['user'], natbox['ip'], keyfile_path)
    con_ssh.send(cmd_3)
    rtn_3_index = con_ssh.expect(['.*\(yes/no\)\?.*', Prompt.PASSWORD_PROMPT])
    if rtn_3_index == 0:
        con_ssh.send('yes')
        con_ssh.expect(Prompt.PASSWORD_PROMPT)
    con_ssh.send(natbox['password'])
    con_ssh.expect(timeout=30)
    if not con_ssh.get_exit_code() == 0:
        raise exceptions.CommonError("Failed to copy keyfile to NatBox")

    LOG.info("key file is successfully copied from controller to NATBox")


def boot_vms(is_boot):
    # boot some vms for the whole test session if boot_vms flag is set to True
    if is_boot:
        con_ssh = ControllerClient.get_active_controller()
        if con_ssh.file_exists('~/instances_group0/launch_tenant1-avp1.sh'):
            vm_helper.launch_vms_via_script(vm_type='avp', num_vms=1, tenant_name='tenant1')
            vm_helper.launch_vms_via_script(vm_type='virtio', num_vms=1, tenant_name='tenant2')
        else:
            vm_helper.get_any_vms(count=1, auth_info=Tenant.TENANT1)
            vm_helper.get_any_vms(count=1, auth_info=Tenant.TENANT2)


def get_lab_dict(labname):
    labname = labname.strip().lower().replace('-', '_')
    labs = [getattr(Labs, item) for item in dir(Labs) if not item.startswith('__')]

    for lab in labs:
        if labname in lab['name'].replace('-', '_').lower().strip() \
                or labname == lab['short_name'].replace('-', '_').lower().strip() \
                or labname == lab['floating ip']:
            return lab
    else:
        if labname.startswith('128.224'):
            return add_lab_entry(labname)

        lab_valid_short_names = [lab['short_name'] for lab in labs]
        # lab_valid_names = [lab['name'] for lab in labs]
        raise ValueError("{} is not found! Available labs: {}".format(labname, lab_valid_short_names))


def get_natbox_dict(natboxname):
    natboxname = natboxname.lower().strip()
    natboxes = [getattr(NatBoxes, item) for item in dir(NatBoxes) if not item.startswith('_')]

    for natbox in natboxes:
        if natboxname.replace('-', '_') in natbox['name'].replace('-', '_') or natboxname == natbox['ip']:
            return natbox
    else:
        raise ValueError("{} is not a valid input.".format(natboxname))


def get_tenant_dict(tenantname):
    tenantname = tenantname.lower().strip().replace('_', '').replace('-', '')
    tenants = [getattr(Tenant, item) for item in dir(Tenant) if not item.startswith('_') and item.isupper()]

    for tenant in tenants:
        if tenantname == tenant['tenant'].replace('_', '').replace('-', ''):
            return tenant
    else:
        raise ValueError("{} is not a valid input".format(tenantname))


def collect_tis_logs(con_ssh):
    LOG.info("Collecting all hosts logs...")
    con_ssh.send('collect all')

    expect_list = ['.*password for wrsroot:', 'collecting data.', con_ssh.prompt]
    index_1 = con_ssh.expect(expect_list, timeout=10)
    if index_1 == 2:
        LOG.error("Something is wrong with collect all. Check ssh console log for detail.")
        return
    elif index_1 == 0:
        con_ssh.send(con_ssh.password)
        con_ssh.expect('collecting data')

    index_2 = con_ssh.expect(['/scratch/ALL_NODES.*', con_ssh.prompt], timeout=900)
    if index_2 == 0:
        output = con_ssh.cmd_output
        con_ssh.expect()
        logpath = re.findall('.*(/scratch/ALL_NODES_.*.tar).*', output)[0]
        LOG.info("\n################### TiS server log path: {}".format(logpath))
    else:
        LOG.error("Collecting logs failed. No ALL_NODES logs found.")
        return

    lab_ip = ProjVar.get_var('LAB')['floating ip']
    dest_path = ProjVar.get_var('LOG_DIR')
    try:
        LOG.info("Copying log file from lab {} to local {}".format(lab_ip, dest_path))
        scp_to_local(source_path=logpath, source_ip=lab_ip, dest_path=dest_path, timeout=300)
        LOG.info("{} is successfully copied to local directory: {}".format(logpath, dest_path))
    except Exception as e:
        LOG.warning("Failed to copy log file to localhost.")
        LOG.error(e, exc_info=True)


def get_tis_timestamp(con_ssh):
    return con_ssh.exec_cmd('date +"%T"')[1]


def get_build_info(con_ssh):
    code, output = con_ssh.exec_cmd('cat /etc/build.info')
    if code != 0:
        build_id = ' '
        build_host = ' '
    else:
        build_id = re.findall('''BUILD_ID=\"(.*)\"''', output)
        if build_id and build_id[0] != 'n/a':
            build_id = build_id[0]
        else:
            build_date = re.findall('''BUILD_DATE=\"(.*)\"''', output)
            if build_date and build_date[0]:
                build_id = build_date[0]
            else:
                build_id = ' '

        build_host = re.findall('''BUILD_HOST=\"(.*)\"''', output)
        build_host = build_host[0].split(sep='.')[0] if build_host else ' '

    return build_id, build_host


def copy_files_to_con1():
    if less_than_two_controllers():
        LOG.info("Less than two controllers on system. Skip copying file to controller-1.")
        return

    LOG.info("rsync test files from controller-0 to controller-1 if not already done")

    try:
        with host_helper.ssh_to_host("controller-1") as con_1_ssh:
            if con_1_ssh.file_exists('/home/wrsroot/heat'):
                LOG.info("Test files already exist on controller-1. Skip rsync.")
                return

    except Exception as e:
        LOG.error("Cannot ssh to controller-1. Skip rsync. \nException caught: {}".format(e.__str__()))
        return

    # cmd = 'scp -q -r -o StrictHostKeyChecking=no -o UserKnownHostsFile=/dev/null controller-0:/home/wrsroot/* ' \
    #       'controller-1:/home/wrsroot/'
    cmd = "rsync -avr -e 'ssh -o UserKnownHostsFile=/dev/null -o StrictHostKeyChecking=no ' " \
          "/home/wrsroot/* controller-1:/home/wrsroot/"

    timeout = 120

    with host_helper.ssh_to_host("controller-0") as con_0_ssh:
        con_0_ssh.send(cmd)

        end_time = time.time() + timeout

        while time.time() < end_time:
            index = con_0_ssh.expect([con_0_ssh.prompt, PASSWORD_PROMPT, Prompt.ADD_HOST], timeout=timeout)
            if index == 2:
                con_0_ssh.send('yes')

            if index == 1:
                con_0_ssh.send("Li69nux*")

            if index == 0:
                output = int(con_0_ssh.exec_cmd('echo $?')[1])
                if output in [0, 23]:
                    LOG.info("Test files are successfully copied to controller-1 from controller-0")
                    break
                else:
                    raise exceptions.SSHExecCommandFailed("Failed to rsync files from controller-0 to controller-1")

        else:
            raise exceptions.TimeoutException("Timed out rsync files to controller-1")


def get_auth_via_openrc(con_ssh):
    valid_keys = ['OS_AUTH_URL',
                  'OS_ENDPOINT_TYPE',
                  'CINDER_ENDPOINT_TYPE',
                  'OS_USER_DOMAIN_NAME',
                  'OS_PROJECT_DOMAIN_NAME',
                  'OS_IDENTITY_API_VERSION',
                  'OS_REGION_NAME',
                  'OS_INTERFACE']

    code, output = con_ssh.exec_cmd('cat /etc/nova/openrc')
    if code != 0:
        return None

    lines = output.splitlines()
    auth_dict = {}
    for line in lines:
        if 'export' in line:
            if line.split('export ')[1].split(sep='=')[0] in valid_keys:
                key, value = line.split(sep='export ')[1].split(sep='=')
                auth_dict[key.strip().upper()] = value.strip()

    return auth_dict


def get_lab_from_cmdline(lab_arg, installconf_path):
    if not lab_arg and not installconf_path:
        raise ValueError("lab is not specified!")

    if installconf_path:
        installconf = configparser.ConfigParser()
        installconf.read(installconf_path)

        # Parse lab info
        lab_info = installconf['LAB']
        lab_name = lab_info['LAB_NAME']
        if not lab_name:
            raise ValueError("Either --lab=<lab_name> or --install-conf=<full path of install configuration file> "
                             "has to be provided")
        if lab_arg and lab_arg.lower() != lab_name.lower():
            LOG.warning("Conflict in --lab={} and install conf file LAB_NAME={}. LAB_NAME in conf file will be used".
                        format(lab_arg, lab_name))
        lab_arg = lab_name

    return get_lab_dict(lab_arg)


def set_install_params(lab, skip_labsetup, resume, installconf_path):

    if not lab and not installconf_path:
        raise ValueError("Either --lab=<lab_name> or --install-conf=<full path of install configuration file> "
                         "has to be provided")

    errors = []
    lab_to_install = lab
    build_server = None
    host_build_dir = None
    guest_image = None
    files_server = None
    hosts_bulk_add = None
    boot_if_settings = None
    tis_config = None
    lab_setup = None
    heat_templates = None
    license_path = None
    out_put_dir = None

    if installconf_path:
        installconf = configparser.ConfigParser()
        installconf.read(installconf_path)

        # Parse lab info
        lab_info = installconf['LAB']
        lab_name = lab_info['LAB_NAME']
        if lab_name:
            lab_to_install = get_lab_dict(lab_name)

        if lab_to_install:
            con0_ip = lab_info['CONTROLLER0_IP']
            if con0_ip:
                lab_to_install['controller-0 ip'] = con0_ip

            con1_ip = lab_info['CONTROLLER0_IP']
            if con1_ip:
                lab_to_install['controller-1 ip'] = con1_ip
        else:
            raise ValueError("lab name has to be provided via cmdline option --lab=<lab_name> or inside install_conf "
                             "file")

        # Parse nodes info
        nodes_info = installconf['NODES']
        naming_map = {'CONTROLLERS': 'controller_nodes',
                      'COMPUTES': 'compute_nodes',
                      'STORAGES': 'storage_nodes'}

        for confkey, constkey in naming_map.items():
            value_in_conf = nodes_info[confkey]
            if value_in_conf:
                barcodes = value_in_conf.split(sep=' ')
                lab_to_install[constkey] = barcodes

        if not lab_to_install['controller_nodes']:
            errors.append("Nodes barcodes have to be provided for custom lab")

        # Parse build info
        build_info = installconf['BUILD']
        conf_build_server = build_info['BUILD_SERVER']
        conf_host_build_dir = build_info['TIS_BUILD_PATH']
        if conf_build_server:
            build_server = conf_build_server
        if conf_host_build_dir:
            host_build_dir = conf_host_build_dir

        # Parse files info
        conf_files = installconf['CONF_FILES']
        conf_files_server = conf_files['FILES_SERVER']
        conf_license_path = conf_files['LICENSE_PATH']
        conf_tis_config = conf_files['TIS_CONFIG_PATH']
        conf_boot_if_settings = conf_files['BOOT_IF_SETTINGS_PATH']
        conf_hosts_bulk_add = conf_files['HOST_BULK_ADD_PATH']
        conf_labsetup = conf_files['LAB_SETUP_CONF_PATH']
        conf_guest_image = conf_files['GUEST_IMAGE_PATH']
        conf_heat_templates = conf_files['HEAT_TEMPLATES']

        if conf_files_server:
            files_server = conf_files_server
        if conf_license_path:
            license_path = conf_license_path
        if conf_tis_config:
            tis_config = conf_tis_config
        if conf_boot_if_settings:
            boot_if_settings = conf_boot_if_settings
        if conf_hosts_bulk_add:
            hosts_bulk_add = conf_hosts_bulk_add
        if conf_labsetup:
            lab_setup = conf_labsetup
        if conf_guest_image:
            guest_image = conf_guest_image
        if conf_heat_templates:
            heat_templates = conf_heat_templates

    else:
        lab_to_install = get_lab_dict(lab)

    if not lab_to_install.get('controller-0 ip', None):
        errors.append('Controller-0 ip has to be provided for custom lab')

    if errors:
        raise ValueError("Install param error(s): {}".format(errors))

    # compute directory for all logs based on lab, and timestamp on local machine
    out_put_dir = "/tmp/output_" + lab_to_install['name'] + '/' + time.strftime("%Y%m%d-%H%M%S")

    # add nodes dictionary
    lab_to_install.update(create_node_dict(lab_to_install['controller_nodes'], 'controller'))
    if 'compute_nodes' in lab_to_install:
        lab_to_install.update( create_node_dict(lab_to_install['compute_nodes'], 'compute'))
    if 'storage_nodes' in lab_to_install:
        lab_to_install.update(create_node_dict(lab_to_install['storage_nodes'], 'storage'))

    lab_to_install['boot_device_dict'] = create_node_boot_dict(lab_to_install['name'])

    InstallVars.set_install_vars(lab=lab_to_install, resume=resume, skip_labsetup=skip_labsetup,
                                 build_server=build_server,
                                 host_build_dir=host_build_dir,
                                 guest_image=guest_image,
                                 files_server=files_server,
                                 hosts_bulk_add=hosts_bulk_add,
                                 boot_if_settings=boot_if_settings,
                                 tis_config=tis_config,
                                 lab_setup=lab_setup,
                                 heat_templates=heat_templates,
                                 license_path=license_path,
                                 out_put_dir=out_put_dir,
                                 )<|MERGE_RESOLUTION|>--- conflicted
+++ resolved
@@ -115,12 +115,6 @@
             if active_con != 'controller-0':
                 con_ssh.send(
                         'scp controller-0:{} {}'.format(PrivKeyPath.WRS_HOME, PrivKeyPath.WRS_HOME))
-<<<<<<< HEAD
-                index = con_ssh.expect([Prompt.PASSWORD_PROMPT, Prompt.CONTROLLER_1])
-                if index == 0:
-                    con_ssh.send(Host.PASSWORD)
-                    con_ssh.expect()
-=======
 
                 index = con_ssh.expect([Prompt.PASSWORD_PROMPT, Prompt.CONTROLLER_1, Prompt.ADD_HOST])
                 if index == 2:
@@ -130,7 +124,6 @@
                     con_ssh.send(Host.PASSWORD)
                     con_ssh.expect()
 
->>>>>>> 93b87996
                 con_ssh.exec_sudo_cmd('cp {} {}'.format(PrivKeyPath.WRS_HOME, PrivKeyPath.OPT_PLATFORM), fail_ok=False)
                 con_ssh.exec_cmd('rm {}'.format(PrivKeyPath.WRS_HOME))
             else:
