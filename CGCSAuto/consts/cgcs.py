# output of date. such as: Tue Mar  1 18:20:29 UTC 2016
DATE_OUTPUT = r'[0-2]\d:[0-5]\d:[0-5]\d\s[A-Z]{3,}\s\d{4}$'

EXT_IP = '8.8.8.8'

# such as in string '5 packets transmitted, 0 received, 100% packet loss, time 4031ms', number 100 will be found
PING_LOSS_RATE = r'\, (\d{1,3})\% packet loss\,'

# vshell ping loss rate pattern. 3 packets transmitted, 0 received, 0 total, 100.00%% loss
VSHELL_PING_LOSS_RATE = r'\, (\d{1,3}).\d{1,2}[%]% loss'

# Matches 8-4-4-4-12 hexadecimal digits. Lower case only
UUID = r'[0-9a-f]{8}-[0-9a-f]{4}-[0-9a-f]{4}-[0-9a-f]{4}-[0-9a-f]{12}'

# Match name and uuid. Such as: 'cgcs-guest (a764c205-eb82-4f18-bda6-6c8434223eb5)'
NAME_UUID = r'(.*) \((' + UUID + r')\)'

# Message to indicate boot from volume from nova show
BOOT_FROM_VOLUME = 'Attempt to boot from volume - no image supplied'

DNS_NAMESERVERS = ["147.11.57.133", "128.224.144.130", "147.11.57.128"]

METADATA_SERVER = '169.254.169.254'

# Heat template path
HEAT_PATH = 'heat/hot/simple/'
HEAT_SCENARIO_PATH = 'heat/hot/scenarios/'
HEAT_FLAVORS = ['small_ded', 'small_float']
HEAT_CUSTOM_TEMPLATES = 'custom_heat_templates'

# special NIC patterns
MELLANOX_DEVICE = 'MT27500|MT27710'
MELLANOX4 = 'MT.*ConnectX-4'

PREFIX_BACKUP_FILE = 'titanium_backup_'
TITANIUM_BACKUP_FILE_PATTERN = PREFIX_BACKUP_FILE + r'(\.\w)*.+_(.*)_(system|images)\.tgz'
IMAGE_BACKUP_FILE_PATTERN = r'image_{}(.*)\.tgz'.format(UUID)
CINDER_VOLUME_BACKUP_FILE_PATTERN = r'volume\-{}(.*)\.tgz'.format(UUID)
BACKUP_FILE_DATE_STR = "%Y%m%d-%H%M%S"
TIS_BLD_DIR_REGEX = r"\d{4}-\d{2}-\d{2}_\d{2}-\d{2}-\d{2}"
TIMESTAMP_PATTERN = r'\d{4}-\d{2}-\d{2}[T| ]\d{2}:\d{2}:\d{2}'
PREFIX_CLONED_IMAGE_FILE = 'titanium_aio_clone'

PLATFORM_AFFINE_INCOMPLETE = '/etc/platform/.task_affining_incomplete'
PLATFORM_CONF_PATH = '/etc/platform/platform.conf'

MULTI_REGION_MAP = {'RegionOne': '', 'RegionTwo': '-R2'}
SUBCLOUD_PATTERN = 'subcloud'

SUPPORTED_UPGRADES = [['15.12', '16.10'], ['16.10', '17.06'], ['17.06', '18.01'], ['17.06', '18.03']]

DROPS = {1: '18.07'}
PLATFORM_NET_TYPES = ('mgmt', 'oam', 'infra', 'pxeboot')

TIMEZONES = [
    "Asia/Hong_Kong",       # UTC+8
    "America/Los_Angeles",  # UTC-8, DST:UTC-7
    "Canada/Eastern",       # UTC-5, DST:UTC-4
    "Canada/Central",       # UTC-6, DST:UTC-5
    # "Europe/London",      # UTC, DST:UTC+1
    "Europe/Berlin",        # UTC+1, DST:UTC+2
    "UTC"
]


class NtpPool:
    NTP_POOL_1 = '2.pool.ntp.org,1.pool.ntp.org,0.pool.ntp.org'
    NTP_POOL_2 = '1.pool.ntp.org,2.pool.ntp.org,2.pool.ntp.org'
    NTP_POOL_3 = '3.ca.pool.ntp.org,2.ca.pool.ntp.org,1.ca.pool.ntp.org'
    NTP_POOL_TOO_LONG = '3.ca.pool.ntp.org,2.ca.pool.ntp.org,1.ca.pool.ntp.org,1.com,2.com,3.com'
    NTP_NAME_TOO_LONG = 'garbage_garbage_garbage_garbage_garbage_garbage_garbage_garbage_garbage_garbage_garbage_' \
                        'garbage_garbage_garbage_garbage_garbage_garbage_garbage_garbage_garbage_garbage_garbage_' \
                        'garbage_garbage_garbage_garbage_garbage_garbage_garbage_garbage_garbage'


class GuestImages:
    IMAGE_DIR = '/home/wrsroot/images'
    IMAGE_DIR_REMOTE = '/sandbox/images'
    TMP_IMG_DIR = '/opt/backups'
    DEFAULT_GUEST = 'tis-centos-guest'
    TIS_GUEST_PATTERN = 'cgcs-guest|tis-centos-guest'
    GUESTS_NO_RM = ['ubuntu_14', 'tis-centos-guest', 'cgcs-guest']
    # Image files name and size from yow-cgcs-test.wrs.com:/sandbox/images
    # <glance_image_name>: <source_file_name>, <root disk size>, <dest_file_name>, <actual file size>
    IMAGE_FILES = {
        'ubuntu_14': ('ubuntu-14.04-server-cloudimg-amd64-disk1.img', 3, 'ubuntu_14.qcow2', 0.3),
        'ubuntu_12': ('ubuntu-12.04-server-cloudimg-amd64-disk1.img', 8, 'ubuntu_12.qcow2', 0.3),
        'ubuntu_16': ('ubuntu-16.04-xenial-server-cloudimg-amd64-disk1.img', 8, 'ubuntu_16.qcow2', 0.3),
        'centos_6': ('CentOS-6.8-x86_64-GenericCloud-1608.qcow2', 8, 'centos_6.qcow2', 0.7),
        'centos_gpu': ('centos-67-cloud-gpu.img', 16, 'centos-67-cloud-gpu.img', 0.7),
        'centos_7': ('CentOS-7-x86_64-GenericCloud.qcow2', 8, 'centos_7.qcow2', 0.9),
        'rhel_6': ('rhel-6.5-x86_64.qcow2', 11, 'rhel_6.qcow2', 1.5),                # OVP img
        'rhel_7': ('rhel-7.2-x86_64.qcow2', 11, 'rhel_7.qcow2', 1.1),               # OVP img
        'opensuse_11': ('openSUSE-11.3-x86_64.qcow2', 11, 'opensuse_11.qcow2', 1.2),     # OVP img
        'opensuse_12': ('openSUSE-12.3-x86_64.qcow2', 21, 'opensuse_12.qcow2', 1.6),      # OVP img
        'opensuse_13': ('openSUSE-13.2-OpenStack-Guest.x86_64-0.0.10-Build2.94.qcow2', 16, 'opensuse_13.qcow2', 0.3),
        # 'win_2012': ('win2012r2.qcow2', 36, 'win_2012.qcow2'),   # Service Team img
        # 'win_2012': ('windows_server_2012_r2_standard_eval_kvm_20170321.qcow2', 13, 'win2012r2.qcow2'),  # MattP+ssh
        'win_2012': ('win2012r2_cygwin_compressed.qcow2', 13, 'win2012r2.qcow2', 6.6),  # MattP
        'win_2016': ('win2016_cygwin_compressed.qcow2', 29, 'win2016.qcow2', 7.5),
        'ge_edge': ('edgeOS.hddirect.qcow2', 5, 'ge_edge.qcow2', 0.3),
        'cgcs-guest': ('cgcs-guest.img', 1, 'cgcs-guest.img', 0.7),       # wrl-6
        'vxworks': ('vxworks-tis.img', 1, 'vxworks.img', 0.1),
        'tis-centos-guest': (None, 2, 'tis-centos-guest.img', 1.5),
        'tis-centos-guest-rt': (None, 2, 'tis-centos-guest-rt.img', 1.5),
        'tis-centos-guest-qcow2': (None, 2, 'tis-centos-guest.qcow2', 1.5),
        'debian-8-m-agent': ('debian-8-m-agent.qcow2', 1.8, 'debian-8-m-agent.qcow2', 0.5),
        'trusty_uefi': ('trusty-server-cloudimg-amd64-uefi1.img', 0.3, 'trusty-server-cloudimg-amd64-uefi1.img', 0.3),
        'uefi_shell': ('uefi_shell.iso', 0.1, 'uefi_shell.iso', 0.1),
    }


class Networks:
    MGMT_NET_NAME = 'tenant\d-mgmt-net'
    DATA_NET_NAME = 'tenant\d-net'
    INTERNAL_NET_NAME = 'internal'

    # MGMT_IP and EXT_IP patterns are based on "NAT accessible IP address allocations" table in lab connectivity wiki
    # management ip pattern, such as 192.168.111.6
    MGMT_IP = r'192.168.\d{3}\.\d{1,3}|192.168.[8|9]\d\.\d{1,3}'
    # external ip pattern
    EXT_IP = r'192.168.\d\.\d{1,3}|192.168.[1-5]\d\.\d{1,3}|10.10.\d{1,3}\.\d{1,3}'
    
    # tenant-net ip pattern such as 172.16.1.11
    DATA_IP = r'172.\d{1,3}.\d{1,3}.\d{1,3}'
    # internal-net ip pattern such as 10.1.1.44
    INTERNAL_IP = r'10.\d{1,3}.\d{1,3}.\d{1,3}'
    IPV4_IP = r'\d{1,3}.\d{1,3}.\d{1,3}.\d{1,3}'
    IP_PATTERN = {
        'data': DATA_IP,
        'mgmt': MGMT_IP,
        'internal': INTERNAL_IP,
        'external': EXT_IP
    }
    INFRA_NETWORK_CIDR = "192.168.205.0/24"

    IP_VER4 = 'ipv4'
    IP_VER6 = 'ipv6'

    @classmethod
    def mgmt_net_name_pattern(cls):
        from consts.proj_vars import ProjVar
        region = MULTI_REGION_MAP.get(ProjVar.get_var('REGION'), '')
        return r'tenant\d{}-mgmt-net'.format(region)

    @classmethod
    def data_net_name_pattern(cls):
        from consts.proj_vars import ProjVar
        region = MULTI_REGION_MAP.get(ProjVar.get_var('REGION'), '')
        return r'tenant\d{}-net'.format(region)


class SystemType:
    CPE = 'All-in-one'
    STANDARD = 'Standard'


class HostStorageBacking:
    LOCAL_LVM = 'local_storage_lvm_hosts'
    LOCAL_IMAGE = 'local_storage_image_hosts'
    REMOTE = 'remote_storage_hosts'


class VMStatus:
    # under http://docs.openstack.org/developer/nova/vmstates.html
    ACTIVE = 'ACTIVE'
    BUILD = 'BUILDING'
    REBUILD = 'REBUILD'
    VERIFY_RESIZE = 'VERIFY_RESIZE'
    RESIZE = 'RESIZED'
    ERROR = 'ERROR'
    SUSPENDED = 'PAUSED'
    PAUSED = 'PAUSED'
    NO_STATE = 'NO STATE'
    HARD_REBOOT = 'HARD REBOOT'
    SOFT_REBOOT = 'REBOOT'
    STOPPED = "SHUTOFF"
    MIGRATING = 'MIGRATING'


class ImageStatus:
    QUEUED = 'queued'
    ACTIVE = 'active'
    SAVING = 'saving'


class HostAdminState:
    UNLOCKED = 'unlocked'
    LOCKED = 'locked'


class HostOperState:
    ENABLED = 'enabled'
    DISABLED = 'disabled'


class HostAvailState:
    DEGRADED = 'degraded'
    OFFLINE = 'offline'
    ONLINE = 'online'
    AVAILABLE = 'available'
    FAILED = 'failed'
    POWER_OFF = 'power-off'


class HostTask:
    BOOTING = 'Booting'
    REBOOTING = 'Rebooting'
    POWERING_ON = 'Powering-on'
    POWER_CYCLE = 'Critical Event Power-Cycle'
    POWER_DOWN = 'Critical Event Power-Down'


class Prompt:
<<<<<<< HEAD
    CONTROLLER_0 = r'.*controller\-0[:| ].*\$ '
    CONTROLLER_1 = r'.*controller\-1[:| ].*\$ '
    CONTROLLER_PROMPT = r'.*controller\-[01][:| ].*\$ '

    VXWORKS_PROMPT = '-> '

    ADMIN_PROMPT = r'\[wrsroot@controller\-[01] .*\(keystone_admin\)\]\$ '
    # ADMIN_PROMPT = r'\[wrsroot@controller\-[01] .*\(keystone_admin\)\]\$ |.*@controller-0.*backups.*\$ '
    TENANT1_PROMPT = r'\[wrsroot@controller\-[01] .*\(keystone_tenant1\)\]\$ '
    TENANT2_PROMPT = r'\[wrsroot@controller\-[01] .*\(keystone_tenant2\)\]\$ '
    TENANT_PROMPT = r'\[wrsroot@controller\-[01] .*\(keystone_{}\)\]\$ '   # general prompt. Need to fill in tenant name
    REMOTE_CLI_PROMPT = r'\(keystone_{}\)\]\$ '     # remote cli prompt
=======
    CONTROLLER_0 = '.*controller\-0[:| ].*\$'
    CONTROLLER_1 = '.*controller\-1[:| ].*\$'
    CONTROLLER_PROMPT = '.*controller\-[01][:| ].*\$ '

    VXWORKS_PROMPT = '-> '

    ADMIN_PROMPT = '\[wrsroot@controller\-[01].*\(keystone_admin\)\]\$'
    # ADMIN_PROMPT = '\[wrsroot@controller\-[01] .*\(keystone_admin\)\]\$ |.*@controller-0.*backups.*\$ '
    TENANT1_PROMPT = '\[wrsroot@controller\-[01] .*\(keystone_tenant1\)\]\$ '
    TENANT2_PROMPT = '\[wrsroot@controller\-[01] .*\(keystone_tenant2\)\]\$ '
    TENANT_PROMPT = '\[wrsroot@controller\-[01] .*\(keystone_{}\)\]\$ '   # general prompt. Need to fill in tenant name
    REMOTE_CLI_PROMPT = '\(keystone_{}\)\]\$ '     # remote cli prompt
>>>>>>> c20de161

    COMPUTE_PROMPT = r'.*compute\-([0-9]){1,}\:~\$'
    STORAGE_PROMPT = r'.*storage\-([0-9]){1,}\:~\$'
    PASSWORD_PROMPT = r'.*assword\:[ ]?$|assword for .*:[ ]?$'
    LOGIN_PROMPT = "ogin:"
    SUDO_PASSWORD_PROMPT = 'Password: '
<<<<<<< HEAD
    BUILD_SERVER_PROMPT_BASE = r'{}@{}\:~.*'
    TEST_SERVER_PROMPT_BASE = r'\[{}@.*\]\$ '
    TIS_NODE_PROMPT_BASE = r'{}\:~\$ '
    ADD_HOST = r'.*\(yes/no\).*'
=======
    BUILD_SERVER_PROMPT_BASE = '{}@{}\:~.*'
    TEST_SERVER_PROMPT_BASE = '\[{}@.*\]\$ '
    # TIS_NODE_PROMPT_BASE = '{}\:~\$ '
    TIS_NODE_PROMPT_BASE = r'{}[: ]?~.*$'
    ADD_HOST = '.*\(yes/no\).*'
>>>>>>> c20de161
    ROOT_PROMPT = '.*root@.*'
    Y_N_PROMPT = r'.*\(y/n\)\?.*'
    YES_N_PROMPT = r'.*\[yes/N\]\: ?'
    CONFIRM_PROMPT = '.*confirm: ?'


class NovaCLIOutput:
    VM_ACTION_ACCEPTED = "Request to {} server (.*) has been accepted."
    VM_START_ACCEPTED = "Request to start server (.*) has been accepted."
    VM_STOP_ACCEPTED = "Request to stop server (.*) has been accepted."
    VM_DELETE_REJECTED_NOT_EXIST = "No server with a name or ID of '(.*)' exists."
    VM_DELETE_ACCEPTED = "Request to delete server (.*) has been accepted."
    VM_BOOT_REJECT_MEM_PAGE_SIZE_FORBIDDEN = "Page size .* forbidden against .*"
    SRV_GRP_DEL_REJ_NOT_EXIST = "Delete for server group (.*) failed"
    SRV_GRP_DEL_SUCC = "Server group (.*) has been successfully deleted."


class FlavorSpec:
    CPU_POLICY = 'hw:cpu_policy'
    VCPU_MODEL = 'hw:cpu_model'
    SHARED_VCPU = 'hw:wrs:shared_vcpu'
    CPU_THREAD_POLICY = 'hw:cpu_thread_policy'
    VCPU_SCHEDULER = 'hw:wrs:vcpu:scheduler'
    MIN_VCPUS = "hw:wrs:min_vcpus"
    STORAGE_BACKING = 'aggregate_instance_extra_specs:storage'
    # LOCAL_STORAGE = 'aggregate_instance_extra_specs:localstorage'
    DISK_READ_BYTES = 'quota:disk_read_bytes_sec'
    DISK_READ_IOPS = 'quota:disk_read_iops_sec'
    DISK_WRITE_BYTES = 'quota:disk_write_bytes_sec'
    DISK_WRITE_IOPS = 'quota:disk_write_iops_sec'
    DISK_TOTAL_BYTES = 'quota:disk_total_bytes_sec'
    DISK_TOTAL_IOPS = 'quota:disk_total_iops_sec'
    NUMA_NODES = 'hw:numa_nodes'
    NUMA_0 = 'hw:numa_node.0'
    NUMA_1 = 'hw:numa_node.1'
    NUMA0_CPUS = 'hw:numa_cpus.0'
    NUMA1_CPUS = 'hw:numa_cpus.1'
    NUMA0_MEM = 'hw:numa_mem.0'
    NUMA1_MEM = 'hw:numa_mem.1'
    VSWITCH_NUMA_AFFINITY = 'hw:wrs:vswitch_numa_affinity'
    MEM_PAGE_SIZE = 'hw:mem_page_size'
    AUTO_RECOVERY = 'sw:wrs:auto_recovery'
    GUEST_HEARTBEAT = 'sw:wrs:guest:heartbeat'
    SRV_GRP_MSG = "sw:wrs:srv_grp_messaging"
    NIC_ISOLATION = "hw:wrs:nic_isolation"
    PCI_NUMA_AFFINITY = "hw:wrs:pci_numa_affinity"
    PCI_PASSTHROUGH_ALIAS = "pci_passthrough:alias"
    PCI_IRQ_AFFINITY_MASK = "hw:pci_irq_affinity_mask"
    CPU_REALTIME = 'hw:cpu_realtime'
    CPU_REALTIME_MASK = 'hw:cpu_realtime_mask'
    HPET_TIMER = 'sw:wrs:guest:hpet'
    NESTED_VMX = 'hw:wrs:nested_vmx'
    NUMA0_CACHE_CPUS = 'hw:cache_vcpus.0'
    NUMA1_CACHE_CPUS = 'hw:cache_vcpus.1'
    NUMA0_L3_CACHE = 'hw:cache_l3.0'
    NUMA1_L3_CACHE = 'hw:cache_l3.1'
    LIVE_MIG_TIME_OUT = 'hw:wrs:live_migration_timeout'


class ImageMetadata:
    MEM_PAGE_SIZE = 'hw_mem_page_size'
    AUTO_RECOVERY = 'sw_wrs_auto_recovery'
    VIF_MODEL = 'hw_vif_model'
    CPU_THREAD_POLICY = 'hw_cpu_thread_policy'
    CPU_POLICY = 'hw_cpu_policy'
    CPU_RT_MASK = 'hw_cpu_realtime_mask'
    CPU_RT = 'hw_cpu_realtime'
    CPU_MODEL = 'hw_cpu_model'
    FIRMWARE_TYPE = 'hw_firmware_type'


class VMMetaData:
    EVACUATION_PRIORITY = 'sw:wrs:recovery_priority'


class ServerGroupMetadata:
    BEST_EFFORT = "wrs-sg:best_effort"
    GROUP_SIZE = "wrs-sg:group_size"


class InstanceTopology:
    NODE = r'node:(\d),'
    PGSIZE = r'pgsize:(\d{1,3}),'
    VCPUS = r'vcpus:(\d{1,2}),'
    PCPUS = r'pcpus:(\d{1,2}),\s'     # find a string separated by ',' if multiple numa nodes
    CPU_POLICY = 'pol:(.*),'
    SIBLINGS = 'siblings:(.*),'
    THREAD_POLICY = 'thr:(.*)$|thr:(.*),'
    TOPOLOGY = r'\d{1,2}s,\d{1,2}c,\d{1,2}t'


class RouterStatus:
    ACTIVE = 'ACTIVE'
    DOWN = 'DOWN'


class EventLogID:
    PATCH_INSTALL_FAIL = '900.002'
    PATCH_IN_PROGRESS = '900.001'
    CINDER_IO_CONGEST = '800.101'
    STORAGE_LOR = '800.011'
    STORAGE_POOLQUOTA = '800.003'
    STORAGE_ALARM_COND = '800.001'
    HEARTBEAT_CHECK_FAILED = '700.215'
    HEARTBEAT_ENABLED = '700.211'
    REBOOT_VM_COMPLETE = '700.186'
    REBOOT_VM_INPROGRESS = '700.182'
    REBOOT_VM_ISSUED = '700.181'    # soft-reboot or hard-reboot in reason text
    VM_DELETED = '700.114'
    VM_DELETING = '700.110'
    VM_CREATED = '700.108'
    MULTI_NODE_RECOVERY = '700.016'
    HEARTBEAT_DISABLED = '700.015'
    VM_REBOOTING = '700.005'
    VM_FAILED = '700.001'
    IMA = '500.500'
    SERVICE_GROUP_STATE_CHANGE = '401.001'
    LOSS_OF_REDUNDANCY = '400.002'
    CON_DRBD_SYNC = '400.001'
    PROVIDER_NETWORK_FAILURE = '300.005'
    NETWORK_AGENT_NOT_RESPOND = '300.003'
    CONFIG_OUT_OF_DATE = '250.001'
    INFRA_NET_FAIL = '200.009'
    BMC_SENSOR_ACTION = '200.007'
    STORAGE_DEGRADE = '200.006'
    # 200.004	compute-0 experienced a service-affecting failure. Auto-recovery in progress.
    # host=compute-0 	critical 	April 7, 2017, 2:34 p.m.
    HOST_RECOVERY_IN_PROGRESS = '200.004'
    HOST_LOCK = '200.001'
    NTP_ALARM = '100.114'
    INFRA_PORT_FAIL = '100.110'
    FS_THRESHOLD_EXCEEDED = '100.104'
    CPU_USAGE_HIGH = '100.101'


class NetworkingVmMapping:
    VSWITCH = {
        'vif': 'avp',
        'flavor': 'medium.dpdk',
    }
    AVP = {
        'vif': 'avp',
        'flavor': 'small',
    }
    VIRTIO = {
        'vif': 'avp',
        'flavor': 'small',
    }


class VifMapping:
    VIF_MAP = {'vswitch': 'DPDKAPPS',
               'avp': 'AVPAPPS',
               'virtio': 'VIRTIOAPPS',
               'vhost': 'VHOSTAPPS',
               'sriov': 'SRIOVAPPS',
               'pcipt': 'PCIPTAPPS'
               }


class LocalStorage:
    DIR_PROFILE = 'storage_profiles'
    TYPE_STORAGE_PROFILE = ['storageProfile', 'localstorageProfile']


class VMNetwork:
    NET_IF = r"auto {}\niface {} inet dhcp\n"
    IFCFG_DHCP = """
DEVICE={}
BOOTPROTO=dhcp
ONBOOT=yes
TYPE=Ethernet
USERCTL=yes
PEERDNS=yes
IPV6INIT={}
PERSISTENT_DHCLIENT=1
"""

    IFCFG_STATIC = """
DEVICE={}
BOOTPROTO=static
ONBOOT=yes
TYPE=Ethernet
USERCTL=yes
PEERDNS=yes
IPV6INIT={}
PERSISTENT_DHCLIENT=1
IPADDR={}
"""


class HTTPPort:
    NEUTRON_PORT = 9696
    NEUTRON_VER = "v2.0"
    CEIL_PORT = 8777
    CEIL_VER = "v2"
    GNOCCHI_PORT = 8041
    GNOCCHI_VER = 'v1'
    SYS_PORT = 6385
    SYS_VER = "v1"
    CINDER_PORT = 8776
    CINDER_VER = "v3"   # v1 and v2 are also supported
    GLANCE_PORT = 9292
    GLANCE_VER = "v2"
    HEAT_PORT = 8004
    HEAT_VER = "v1"
    HEAT_CFN_PORT = 8000
    HEAT_CFN_VER = "v1"
    NOVA_PORT = 8774
    NOVA_VER = "v2.1"     # v3 also supported
    NOVA_EC2_PORT = 8773
    NOVA_EC2_VER = "v2"
    PATCHING_PORT = 15491
    PATCHING_VER = "v1"


class CeilometerSample:
    VSWITCH_PORT_TRANSMIT_UTIL = "vswitch.port.transmit.util"
    VSWITCH_ENGINE_UTIL = "vswitch.engine.util"


class QoSSpec:
    READ_BYTES = 'read_bytes_sec'
    WRITE_BYTES = 'write_bytes_sec'
    TOTAL_BYTES = 'total_bytes_sec'
    READ_IOPS = 'read_iops_sec'
    WRITE_IOPS = 'write_iops_sec'
    TOTAL_IOPS = 'total_iops_sec'


class OrchestStrategyPhase:
    INITIAL = 'initial'
    BUILD = 'build'
    ABORT = 'abort'
    APPLY = 'apply'

    # PHASE_COMPLETION_TIMOUT = {
    #     INITIAL: 20,
    #     BUILD: 60,
    #     ABORT: 7200,
    #     APPLY: 7200,
    # }

    @staticmethod
    def validate(phase):
        if phase in [OrchestStrategyPhase.BUILD, OrchestStrategyPhase.APPLY, OrchestStrategyPhase.ABORT]:
            return True
        else:
            return False


class OrchStrategyState:
    # initial
    INITIAL = 'initial'
    # apply phase
    APPLYING = 'applying'
    APPLIED = 'applied'
    APPLY_FAILED = 'apply-failed'
    APPLY_TIMEOUT = 'apply-timeout'

    # build phase
    BUILDING = 'building'
    BUILT = 'ready-to-apply'
    BUILD_FAILED = 'build-failed'
    BUILD_TIMEOUT = 'build-timeout'

    # abort phase
    ABORTING = 'aborting'
    ABORTED = 'aborted'
    ABORT_FAILED = 'abort-failed'
    ABORT_TIMEOUT = 'abort-timeout'

    OrchestStrategyPhaseStates = {
        OrchestStrategyPhase.BUILD: [BUILDING, BUILT, BUILD_FAILED, BUILD_TIMEOUT],
        OrchestStrategyPhase.ABORT: [ABORTING, ABORTED, ABORT_FAILED, ABORT_TIMEOUT],
        OrchestStrategyPhase.APPLY: [APPLYING, APPLIED, APPLY_FAILED, APPLY_TIMEOUT],
    }

    def validate(self, phase, state):
        if phase in self.OrchestStrategyPhaseStates.keys():
            if state in [v for k, v in self.OrchestStrategyPhaseStates.items()]:
                return True
        return False


class OrchStrategyKey:
    STRATEGY_UUID = 'strategy-uuid'
    CONTROLLER_APPLY_TYPE = 'controller-apply-type'
    STORAGE_APPLY_TYPE = 'storage-apply-type'
    COMPUTE_APPLY_TYPE = 'compute-apply-type'
    MAX_PARALLEL_COMPUTE_HOSTS = 'max-parallel-compute-hosts'
    DEFAULT_INSTANCE_ACTION = 'default-instance-action'
    ALARM_RESTRICTION = 'alarm-restrictions'
    CURRENT_PHASE = 'current-phase'
    CURRENT_PHASE_COMPLETION = 'current-phase-completion'
    STATE = 'state'
    APPLY_RESULT = 'apply-result'
    APPLY_REASON = 'apply-reason'
    ABORT_RESULT = 'abort-result'
    ABORT_REASON = 'abort-reason'
    BUILD_RESULT = 'build-result'
    BUILD_REASON = 'build-reason'
    INPROGRESS = 'inprogress'


class DevClassID:
    QAT_VF = '0b4000'
    GPU = '030000'
    USB = '0c0320|0c0330'


class MaxVmsSupported:
    SX = 10
    XEON_D = 4
    DX = 10
    VBOX = 2


class BackupRestore:
    USB_MOUNT_POINT = '/media/wrsroot'
    USB_BACKUP_PATH = '{}/backups'.format(USB_MOUNT_POINT)
    LOCAL_BACKUP_PATH = '/sandbox/backups'


class CpuModel:
    CPU_MODELS = ('Skylake-Server', 'Skylake-Client', 'Broadwell', 'Broadwell-noTSX', 'Haswell-noTSX-IBRS',
                  'Haswell', 'IvyBridge', 'SandyBridge', 'Westmere', 'Nehalem', 'Penryn', 'Conroe')


class ExtLdap:
    LDAP_SERVER = 'ldap://128.224.186.62'
    LDAP_DC = 'dc=tis,dc=wrs,dc=com'
    LDAP_DRIVER = 'ldap'
    LDAP_USER = 'cn=admin,dc=tis,dc=wrs,dc=com" password="admin'


class SpareIP:
    # spared 3 IPs for OAM changing TC
    NEW_OAM_IP0 = "128.224.151.184"
    NEW_OAM_IP1 = "128.224.151.185"
    NEW_OAM_IP2 = "128.224.151.186"


class BackendState:
    CONFIGURED = 'configured'
    CONFIGURING = 'configuring'


class BackendTask:
    RECONFIG_CONTROLLER = 'reconfig-controller'
    APPLY_MANIFEST = 'applying-manifests'


class PartitionStatus:
    READY = 'Ready'
    MODIFYING = 'Modifying'
    DELETING = 'Deleting'
    CREATING = 'Creating'
    IN_USE = 'In-Use'


class SysType:
    AIO_DX = 'AIO-DX'
    AIO_SX = 'AIO-SX'
    STORAGE = 'Storage'
    REGULAR = 'Regular'
    MULTI_REGION = 'Multi-Region'
    DISTRIBUTED_CLOUD = 'Distributed_Cloud'


class HeatStackStatus:
    CREATE_FAILED = 'CREATE_FAILED'
    CREATE_COMPLETE = 'CREATE_COMPLETE'
    UPDATE_COMPLETE = 'UPDATE_COMPLETE'
    UPDATE_FAILED = 'UPDATE_FAILED'
    DELETE_FAILED = 'DELETE_FAILED'


class VimEventID:
    LIVE_MIG_BEGIN = 'instance-live-migrate-begin'
    LIVE_MIG_END = 'instance-live-migrated'
    COLD_MIG_BEGIN = 'instance-cold-migrate-begin'
    COLD_MIG_END = 'instance-cold-migrated'
    COLD_MIG_CONFIRM_BEGIN = 'instance-cold-migrate-confirm-begin'
    COLD_MIG_CONFIRMED = 'instance-cold-migrate-confirmed'


class MigStatus:
    COMPLETED = 'completed'
    RUNNING = 'running'
    PREPARING = 'preparing'
    PRE_MIG = 'pre-migrating'
    POST_MIG = 'post-migrating'


class IxiaServerIP:
    tcl_server_ip = '128.224.151.42'
    chassis_ip = '128.224.151.109'


class MuranoEnvStatus:
    READY_TO_CONFIGURE = 'ready to configure'
    READY_TO_DEPLOY = 'ready to deploy'
    READY = 'ready'
    DEPLOYING = 'deploying'
    DEPLOY_FAILURE = 'deploy failure'
    DELETING = 'deleting'
    DELETE_FAILURE = 'delete failure'


class TrafficControl:
    CLASSES = {'1:40': 'default', '1:1': 'root', '1:10': 'hiprio', '1:20': 'storage', '1:30': 'migration',
               '1:50': 'drbd'}

    RATE_PATTERN_ROOT = r'class htb 1:1 root rate (\d+)([GMK])bit ceil (\d+)([GMK])bit burst \d+b cburst \d+b'
    RATE_PATTERN = r'class htb (1:\d+) parent 1:1 leaf \d+: prio \d+ rate (\d+)([GMK])bit ceil (\d+)([GMK])bit ' \
                   r'burst \d+b cburst \d+b'

    # no infra
    MGMT_NO_INFRA = {
        'config': 'no infra',
        'root': (1, 1),
        'default': (0.1, 0.2),
        'hiprio': (0.1, 0.2),
        'storage': (0.5, 1),
        'migration': (0.3, 1),
        'drbd': (0.8, 1)}

    # infra must be sep
    MGMT_SEP = {
        'config': 'separate mgmt',
        'root': (1, 1),
        'default': (0.1, 1),
        'hiprio': (0.1, 1)}

    # infra could be sep or over pxe
    MGMT_USES_PXE = {
        'config': 'mgmt consolidated over pxeboot',
        'root': (1, 1),
        'default': (0.1, 0.2),
        'hiprio': (0.1, 0.2)}

    # infra over mgmt
    MGMT_USED_BY_INFRA = {
        'config': 'infra consolidated over mgmt',
        'root': (1, 1),
        'default': (0.1, 0.2),
        'hiprio': (0.1, 0.2),
        'storage': (0.5, 1),
        'migration': (0.3, 1),
        'drbd': (0.8, 1)}

    # infra over mgmt
    INFRA_USES_MGMT = {
        'config': 'infra consolidated over mgmt',
        'root': (0.99, 0.99),
        'default': (0.99*0.1, 0.99*0.2),
        'hiprio': (0.99*0.1, 0.99*0.2),
        'storage': (0.99*0.5, 0.99*1),
        'migration': (0.99*0.3, 0.99*1),
        'drbd': (0.99*0.8, 0.99*1)}

    # mgmt could be sep or over pxe
    INFRA_SEP = {
        'config': 'separate infra',
        'root': (1, 1),
        'default': (0.1, 0.2),
        'hiprio': (0.1, 0.2),
        'storage': (0.5, 1),
        'migration': (0.3, 1),
        'drbd': (0.8, 1)}

    # mgmt must be over pxe
    INFRA_USES_PXE = {
        'config': 'infra and mgmt consolidated over pxeboot',
        'root': (1, 1),
        'default': (0.99*0.1, 0.99*0.2),    # 0.1, 0.2 is the ratio for mgmt
        'hiprio': (0.99*0.1, 0.99*0.2),     # 0.1, 0.2 is the ratio for mgmt
        'storage': (0.99*0.5, 0.99),
        'migration': (0.99*0.3, 0.99),
        'drbd': (0.99*0.8, 0.99)}


class PatchState:
    APPLIED = 'Applied'
    PARTIAL_APPLY = 'Partial-Apply'
    PARTIAL_REMOVE = 'Partial-Remove'
    AVAILABLE = 'Available'


class PatchPattern:
    # msg returned when upload patch(es)
    UPLOADED = '(.*) is now available'
    ALREADY_UPLOADED = '(.*) is already imported'
    VALIDATE_FAILED = 'Patch validation failed for (.*):'
    FILE_NOT_EXIST = 'File does not exist: (.*)'


class SubcloudStatus:
    AVAIL_ONLINE = "online"
    AVAIL_OFFLINE = "offline"
    MGMT_MANAGED = "managed"
    MGMT_UNMANAGED = "unmanaged"
    SYNCED = 'in-sync'
    UNSYNCED = 'out-of-sync'


class PodStatus:
    RUNNING = 'Running'
    COMPLETED = 'Completed'
    CRASH = 'CrashLoopBackOff'


class AppStatus:
    UPLOADING = 'uploading'
    UPLOADED = 'uploaded'
    UPLOAD_FAILED = 'upload-failed'
    APPLIED = 'applied'
    APPLY_FAILED = 'apply-failed'
    REMOVE_FAILED = 'remove-failed'
    DELETE_FAILED = 'delete-failed'<|MERGE_RESOLUTION|>--- conflicted
+++ resolved
@@ -111,8 +111,8 @@
 
 
 class Networks:
-    MGMT_NET_NAME = 'tenant\d-mgmt-net'
-    DATA_NET_NAME = 'tenant\d-net'
+    MGMT_NET_NAME = r'tenant\d-mgmt-net'
+    DATA_NET_NAME = r'tenant\d-net'
     INTERNAL_NET_NAME = 'internal'
 
     # MGMT_IP and EXT_IP patterns are based on "NAT accessible IP address allocations" table in lab connectivity wiki
@@ -212,51 +212,29 @@
 
 
 class Prompt:
-<<<<<<< HEAD
-    CONTROLLER_0 = r'.*controller\-0[:| ].*\$ '
-    CONTROLLER_1 = r'.*controller\-1[:| ].*\$ '
+    CONTROLLER_0 = r'.*controller\-0[:| ].*\$'
+    CONTROLLER_1 = r'.*controller\-1[:| ].*\$'
     CONTROLLER_PROMPT = r'.*controller\-[01][:| ].*\$ '
 
     VXWORKS_PROMPT = '-> '
 
-    ADMIN_PROMPT = r'\[wrsroot@controller\-[01] .*\(keystone_admin\)\]\$ '
+    ADMIN_PROMPT = r'\[wrsroot@controller\-[01].*\(keystone_admin\)\]\$'
     # ADMIN_PROMPT = r'\[wrsroot@controller\-[01] .*\(keystone_admin\)\]\$ |.*@controller-0.*backups.*\$ '
     TENANT1_PROMPT = r'\[wrsroot@controller\-[01] .*\(keystone_tenant1\)\]\$ '
     TENANT2_PROMPT = r'\[wrsroot@controller\-[01] .*\(keystone_tenant2\)\]\$ '
     TENANT_PROMPT = r'\[wrsroot@controller\-[01] .*\(keystone_{}\)\]\$ '   # general prompt. Need to fill in tenant name
     REMOTE_CLI_PROMPT = r'\(keystone_{}\)\]\$ '     # remote cli prompt
-=======
-    CONTROLLER_0 = '.*controller\-0[:| ].*\$'
-    CONTROLLER_1 = '.*controller\-1[:| ].*\$'
-    CONTROLLER_PROMPT = '.*controller\-[01][:| ].*\$ '
-
-    VXWORKS_PROMPT = '-> '
-
-    ADMIN_PROMPT = '\[wrsroot@controller\-[01].*\(keystone_admin\)\]\$'
-    # ADMIN_PROMPT = '\[wrsroot@controller\-[01] .*\(keystone_admin\)\]\$ |.*@controller-0.*backups.*\$ '
-    TENANT1_PROMPT = '\[wrsroot@controller\-[01] .*\(keystone_tenant1\)\]\$ '
-    TENANT2_PROMPT = '\[wrsroot@controller\-[01] .*\(keystone_tenant2\)\]\$ '
-    TENANT_PROMPT = '\[wrsroot@controller\-[01] .*\(keystone_{}\)\]\$ '   # general prompt. Need to fill in tenant name
-    REMOTE_CLI_PROMPT = '\(keystone_{}\)\]\$ '     # remote cli prompt
->>>>>>> c20de161
 
     COMPUTE_PROMPT = r'.*compute\-([0-9]){1,}\:~\$'
     STORAGE_PROMPT = r'.*storage\-([0-9]){1,}\:~\$'
     PASSWORD_PROMPT = r'.*assword\:[ ]?$|assword for .*:[ ]?$'
     LOGIN_PROMPT = "ogin:"
     SUDO_PASSWORD_PROMPT = 'Password: '
-<<<<<<< HEAD
     BUILD_SERVER_PROMPT_BASE = r'{}@{}\:~.*'
     TEST_SERVER_PROMPT_BASE = r'\[{}@.*\]\$ '
-    TIS_NODE_PROMPT_BASE = r'{}\:~\$ '
+    # TIS_NODE_PROMPT_BASE = r'{}\:~\$ '
+    TIS_NODE_PROMPT_BASE = r'{}[: ]?~.*$'
     ADD_HOST = r'.*\(yes/no\).*'
-=======
-    BUILD_SERVER_PROMPT_BASE = '{}@{}\:~.*'
-    TEST_SERVER_PROMPT_BASE = '\[{}@.*\]\$ '
-    # TIS_NODE_PROMPT_BASE = '{}\:~\$ '
-    TIS_NODE_PROMPT_BASE = r'{}[: ]?~.*$'
-    ADD_HOST = '.*\(yes/no\).*'
->>>>>>> c20de161
     ROOT_PROMPT = '.*root@.*'
     Y_N_PROMPT = r'.*\(y/n\)\?.*'
     YES_N_PROMPT = r'.*\[yes/N\]\: ?'
