--- conflicted
+++ resolved
@@ -48,12 +48,9 @@
 
 SUPPORTED_UPGRADES = [['15.12', '16.10'], ['16.10', '17.06'], ['17.06', '18.01'], ['17.06', '18.03']]
 
-<<<<<<< HEAD
 DROPS = {1: '18.07'}
-=======
 PLATFORM_NET_TYPES = ('mgmt', 'oam', 'infra', 'pxeboot')
 
->>>>>>> 74508dc5
 
 class NtpPool:
     NTP_POOL_1 = '2.pool.ntp.org,1.pool.ntp.org,0.pool.ntp.org'
@@ -628,8 +625,6 @@
     DEPLOY_FAILURE = 'deploy failure'
     DELETING = 'deleting'
     DELETE_FAILURE = 'delete failure'
-<<<<<<< HEAD
-=======
 
 
 class TrafficControl:
@@ -702,5 +697,4 @@
         'hiprio': (0.99*0.1, 0.99*0.2),     # 0.1, 0.2 is the ratio for mgmt
         'storage': (0.99*0.5, 0.99),
         'migration': (0.99*0.3, 0.99),
-        'drbd': (0.99*0.8, 0.99)}
->>>>>>> 74508dc5
+        'drbd': (0.99*0.8, 0.99)}