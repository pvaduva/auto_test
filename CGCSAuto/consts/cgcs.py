# output of date. such as: Tue Mar  1 18:20:29 UTC 2016
DATE_OUTPUT = r'[01]\d:[0-5]\d:[0-5]\d\s[A-Z]{3}\s\d{4}$'

# such as 192.168.11.6
MGMT_IP = r'mgmt-net\d?=.*(192.168\.\d{1,3}\.\d{1,3})'

# such as in string '5 packets transmitted, 0 received, 100% packet loss, time 4031ms', number 100 will be found
PING_LOSS_RATE = r'\, (\d{1,3})\% packet loss\,'

# Matches 8-4-4-4-12 hexadecimal digits. Lower case only
UUID = r'[0-9a-f]{8}-[0-9a-f]{4}-[0-9a-f]{4}-[0-9a-f]{4}-[0-9a-f]{12}'

# Match name and uuid. Such as: 'cgcs-guest (a764c205-eb82-4f18-bda6-6c8434223eb5)'
NAME_UUID = r'(.*) \((' + UUID + r')\)'

# Message to indicate boot from volume from nova show
BOOT_FROM_VOLUME = 'Attempt to boot from volume - no image supplied'


class SystemType:
    CPE = 'CPE'
    STANDARD = 'Standard'


class HostStorageBacking:
    LOCAL_LVM = 'local_storage_lvm_hosts'
    LOCAL_IMAGE = 'local_storage_image_hosts'
    REMOTE = 'remote_storage_hosts'


class VMStatus:
    ACTIVE = 'ACTIVE'
    BUILD = 'BUILD'
    VERIFY_RESIZE = 'VERIFY_RESIZE'
    RESIZE = 'RESIZE'
    ERROR = 'ERROR'
    SUSPENDED = 'SUSPENDED'
    PAUSED = 'PAUSED'
    NO_STATE = 'NO STATE'


class HostAdminState:
    UNLOCKED = 'unlocked'
    LOCKED = 'locked'


class HostOperationalState:
    ENABLED = 'enabled'
    DISABLED = 'disabled'


class HostAavailabilityState:
    DEGRADED = 'degraded'
    OFFLINE = 'offline'
    ONLINE = 'online'
    AVAILABLE = 'available'
    FAILED = 'failed'


class HostTask:
    BOOTING = 'Booting'
    REBOOTING = 'Rebooting'


class Prompt:
    CONTROLLER_0 = '.*controller\-0\:~\$ '
    CONTROLLER_1 = '.*controller\-1\:~\$ '
    ADMIN_PROMPT = '\[wrsroot@controller\-[01] ~\(keystone_admin\)\]\$ '
    COMPUTE_PROMPT = '.*compute\-([0-9]){1,}\:~\$'
    PASSWORD_PROMPT = '.*assword\:.*'
    ADD_HOST = '.*\(yes/no\).*'
<<<<<<< HEAD


class NovaCLIOutput:
    VM_DELETE_REJECTED_NOT_EXIST = "No server with a name or ID of '(.*)' exists."
    VM_DELETE_ACCEPTED = "Request to delete server () has been accepted."


class FlavorSpec:
    VCPU_MODEL = 'hw:cpu_model'
    STORAGE_BACKING = 'aggregate_instance_extra_specs:localstorage'
    NUMA_0 = 'hw:numa_node.0'
    NUMA_NODES = 'hw:numa_nodes'
=======
>>>>>>> c5eba4ca
<|MERGE_RESOLUTION|>--- conflicted
+++ resolved
@@ -69,7 +69,6 @@
     COMPUTE_PROMPT = '.*compute\-([0-9]){1,}\:~\$'
     PASSWORD_PROMPT = '.*assword\:.*'
     ADD_HOST = '.*\(yes/no\).*'
-<<<<<<< HEAD
 
 
 class NovaCLIOutput:
@@ -81,6 +80,4 @@
     VCPU_MODEL = 'hw:cpu_model'
     STORAGE_BACKING = 'aggregate_instance_extra_specs:localstorage'
     NUMA_0 = 'hw:numa_node.0'
-    NUMA_NODES = 'hw:numa_nodes'
-=======
->>>>>>> c5eba4ca
+    NUMA_NODES = 'hw:numa_nodes'