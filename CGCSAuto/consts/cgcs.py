--- conflicted
+++ resolved
@@ -235,14 +235,11 @@
     CON_DRBD_SYNC = '400.001'
     SERVICE_GROUP_STATE_CHANGE = '400.001'
     MTC_MONITORED_PROCESS_FAILURE = '200.006'
-<<<<<<< HEAD
     CONFIG_OUT_OF_DATE = '250.001'
-=======
     INFRA_NET_FAIL = '200.009'
     # 200.004	compute-0 experienced a service-affecting failure. Auto-recovery in progress.
     # host=compute-0 	critical 	April 7, 2017, 2:34 p.m.
     HOST_RECOVERY_IN_PROGRESS = '200.004'
->>>>>>> 1eeb050e
 
 
 class NetworkingVmMapping:
