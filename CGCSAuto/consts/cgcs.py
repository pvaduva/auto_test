--- conflicted
+++ resolved
@@ -47,14 +47,9 @@
 SUBCLOUD_PATTERN = 'subcloud'
 
 SUPPORTED_UPGRADES = [['15.12', '16.10'], ['16.10', '17.06'], ['17.06', '18.01'], ['17.06', '18.03']]
-<<<<<<< HEAD
-
-
-=======
 
 DROPS = {1: '18.07'}
 
->>>>>>> c4544b4a
 class NtpPool:
     NTP_POOL_1 = '"2.pool.ntp.org,1.pool.ntp.org,0.pool.ntp.org"'
     NTP_POOL_2 = '"1.pool.ntp.org,2.pool.ntp.org,2.pool.ntp.org"'
@@ -98,11 +93,8 @@
         'tis-centos-guest': (None, 2, 'tis-centos-guest.img', 1.5),
         'tis-centos-guest-rt': (None, 2, 'tis-centos-guest-rt.img', 1.5),
         'tis-centos-guest-qcow2': (None, 2, 'tis-centos-guest.qcow2', 1.5),
-<<<<<<< HEAD
         'trusty_uefi' : ('trusty-server-cloudimg-amd64-uefi1.img', 5, 'trusty-server-cloudimg-amd64-uefi1.img',0.3),
         'debian-8-m-agent': ('debian-8-m-agent.qcow2', 1.8, 'debian-8-m-agent.qcow2', 0.5)
-=======
->>>>>>> c4544b4a
     }
 
 
@@ -134,21 +126,13 @@
     def mgmt_net_name_pattern(cls):
         region = ''
         from consts.proj_vars import ProjVar
-<<<<<<< HEAD
         region = MULTI_REGION_MAP.get(ProjVar.get_var('REGION'), '')
-=======
-        region = MULTI_REGION_MAP.get([ProjVar.get_var('REGION')], '')
->>>>>>> c4544b4a
         return 'tenant\d{}-mgmt-net'.format(region)
 
     @classmethod
     def data_net_name_pattern(cls):
         from consts.proj_vars import ProjVar
-<<<<<<< HEAD
         region = MULTI_REGION_MAP.get(ProjVar.get_var('REGION'), '')
-=======
-        region = MULTI_REGION_MAP.get([ProjVar.get_var('REGION')], '')
->>>>>>> c4544b4a
         return 'tenant\d{}-net'.format(region)
 
 
@@ -344,10 +328,7 @@
     VM_DELETED = '700.114'
     VM_DELETING = '700.110'
     VM_CREATED = '700.108'
-<<<<<<< HEAD
     MULTI_NODE_RECOVERY = '700.016'
-=======
->>>>>>> c4544b4a
     HEARTBEAT_DISABLED = '700.015'
     VM_REBOOTING = '700.005'
     VM_FAILED = '700.001'
@@ -609,7 +590,6 @@
 
 class IxiaServerIP:
     tcl_server_ip = '128.224.151.42'
-<<<<<<< HEAD
     chassis_ip = '128.224.151.109'
 
 
@@ -621,6 +601,3 @@
     DEPLOY_FAILURE = 'deploy failure'
     DELETING = 'deleting'
     DELETE_FAILURE = 'delete failure'
-=======
-    chassis_ip = '128.224.151.109'
->>>>>>> c4544b4a
