KPI_DATE_FORMAT = '%Y-%m-%d %T'


class DRBDSync:
    NAME = 'drbd_sync(K/s)'
    LOG_PATH = '/var/log/kern.log'
    GREP_PATTERN = 'Resync done'
    PYTHON_PATTERN = 'Resync done .* (\d+) K\/sec'
    UNIT = 'Rate(K/s)'


class VMRecoveryNova:
    NAME = 'vm_recovery'
    LOG_PATH = '/var/log/nova/nova-compute.log'
    START = '{}.* VM Crashed.*Lifecycle Event'
    END = '{}.* VM Started.*Lifecycle Event'


class VMRecoveryNetworking:
    NAME = 'vm_recovery_networking'


class ConfigController:
    NAME = 'config_controller'
    LOG_PATH = '/var/log/bash.log'
    START = 'localhost .*sudo .*config_controller'
    END = 'controller-0'


class SystemInstall:
    NAME = 'system_install'
    LOG_PATH = '/var/log/bash.log'
    START = 'setting system clock to'
    START_PATH = '/var/log/anaconda/journal.log'
    END = '/etc/build.info'


class NodeInstall:
    NAME = '{}_install'
    LOG_PATH = '/var/log/anaconda/anaconda.log'
    TIMESTAMP_PATTERN = '(\d{2}:\d{2}:\d{2},\d{3}) INFO'


class HostLock:
    NAME = '{}_lock'
    WITH_VM = 'host_lock_with_vms_{}'
    LOG_PATH = '/var/log/fm-event.log'
    END = '200.001.*{} was administratively locked to take it out-of-service.*set'
    START = 'system.*host-lock.*{}'
    START_PATH = '/var/log/bash.log'


class HostUnlock:
    NAME = '{}_unlock'
    LOG_PATH = '/var/log/fm-event.log'
    END = {
        'controller': '401.001.*Service group web-services state change from go-active to active on host {}.*msg',
        'storage': "200.022.*{} is now 'enabled'.*msg",
        'compute': '275.001.* {} hypervisor is now unlocked-enabled.*msg',
    }
    START = 'system.*host-unlock.*{}'
    START_PATH = '/var/log/bash.log'


class LabSetup:
    NAME = 'lab_setup'
    LOG_PATH = '/var/log/bash.log'
    START = 'lab_setup.sh'
    END = '.heat_resources'


class HeatStacks:
    NAME = 'heat_stacks'
    LOG_PATH = '/var/log/bash.log'
    START = 'launch_stacks.sh lab_setup.conf'
    END = 'source /etc/nova/openrc'


class VolCreate:
    NAME = 'volume_creation'
    START = 'cinder .*create .*20g'
    LOG_PATH = '/var/log/bash.log'


class ImageDownload:
    NAME = 'image_download(MB/s)'
    LOG_PATH = '/var/log/cinder/cinder-volume.log'
    GREP_PATTERN = 'Image download .* at'
    PYTHON_PATTERN = 'Image download .* at (.*) MB/s'
    UNIT = 'Rate(MB/s)'


class ImageConversion:
    NAME = 'image_conversion(MB/s)'
    LOG_PATH = '/var/log/cinder/cinder-volume.log'
    GREP_PATTERN = 'Converted .* at'
    PYTHON_PATTERN = 'Converted .* image at (.*) MB/s'
    UNIT = 'Rate(MB/s)'


class VmStartup:
    NAME = 'vm_startup_{}'
    LOG_PATH = '/var/log/fm-event.log'
    START = 'Instance .* owned by .* has been created.*{}'
    END = 'Instance .* is enabled on host .*{}'


class Swact:
    NAME = 'swact_controlled'
    START_PATH = '/var/log/bash.log'
    START = 'system .*host-swact'
    LOG_PATH = '/var/log/sm.log'
    END = 'Swact has completed successfully'


class SwactUncontrolled:
    NAME = 'swact_uncontrolled'
    START_PATH = '/var/log/bash.log'
    START = 'sudo reboot -f'
    LOG_PATH = '/var/log/sm.log'
    END = 'Swact has completed successfully'


class LiveMigrate:
    NAME = 'live_migrate_{}'
    NOVA_NAME = 'live_migrate_nova_{}'


class ColdMigrate:
    NAME = 'cold_migrate_{}'
    NOVA_NAME = 'cold_migrate_nova_{}'


class Rebuild:
    NAME = 'rebuild_{}'


class Evacuate:
    NAME = 'evacuate_{}_{}_router'


class Idle:
    NAME_CPU = 'idle_platform_cpu'
    NAME_MEM = 'idle_mem_usage'


class CyclicTest:
    NAME_HYPERVISOR_AVG = 'cyclictest_hypervisor_avg_latency'
    NAME_HYPERVISOR_6_NINES = 'cyclictest_hypervisor_6nines_percentile_latency'
    NAME_VM_AVG = 'cyclictest_vm_avg_latency'
    NAME_VM_6_NINES = 'cyclictest_vm_6nines_percentile_latency'
<<<<<<< HEAD
    UNIT = 'Time(us)'


class UpgradeStart:
    NAME = 'upgrade_start'
    START_PATH = '/var/log/sysinv.log'
    START = 'Starting upgrade from release: {} to release: {}'
    LOG_PATH = '/var/log/sysinv.log'
    END = 'Finished upgrade preparation'


class UpgradeController1:
    NAME = 'upgrade_controller_1'
    START_PATH = '/var/log/bash.log'
    START = ' system  host-upgrade controller-1'
    LOG_PATH = '/var/log/fm-event.log'
    END = '200.022.*controller-1 reinstall completed successfully'


class UpgradeController0:
    NAME = 'upgrade_controller_0'
    START_PATH = '/var/log/bash.log'
    START = ' system  host-upgrade controller-0'
    LOG_PATH = '/var/log/fm-event.log'
    END = '200.022.*controller-0 reinstall completed successfully'

class UpgradeOrchestration:
    NAME = 'upgrade_orchestration'


class UpgradeActivate:
    NAME = 'upgrade_activate'
    START_PATH = '/var/log/bash.log'
    START = 'system  upgrade-activate'
    LOG_PATH = '/var/log/sysinv.log'
    END = '.*controllerconfig.upgrades.management .*Finished upgrade activation'


class UpgradeComplete:
    NAME = 'upgrade_complete'
    START_PATH = '/var/log/bash.log'
    START = ' system  upgrade-complete'
    LOG_PATH = '/var/log/sysinv.log'
    END = '.*controllerconfig.upgrades.management .*Finished upgrade complete'
=======
    UNIT = 'Time(us)'
>>>>>>> c4544b4a
<|MERGE_RESOLUTION|>--- conflicted
+++ resolved
@@ -149,7 +149,6 @@
     NAME_HYPERVISOR_6_NINES = 'cyclictest_hypervisor_6nines_percentile_latency'
     NAME_VM_AVG = 'cyclictest_vm_avg_latency'
     NAME_VM_6_NINES = 'cyclictest_vm_6nines_percentile_latency'
-<<<<<<< HEAD
     UNIT = 'Time(us)'
 
 
@@ -194,6 +193,3 @@
     START = ' system  upgrade-complete'
     LOG_PATH = '/var/log/sysinv.log'
     END = '.*controllerconfig.upgrades.management .*Finished upgrade complete'
-=======
-    UNIT = 'Time(us)'
->>>>>>> c4544b4a
