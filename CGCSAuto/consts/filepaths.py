WRSROOT_HOME = '/home/wrsroot/'


class TiSPath:
    TIS_UBUNTU_PATH = '/home/wrsroot/userdata/ubuntu_if_config.sh'
    TIS_CENTOS_PATH = '/home/wrsroot/userdata/centos_if_config.sh'
    USERDATA = '/home/wrsroot/userdata/'
    IMAGES = '/home/wrsroot/images/'
    INSTALL_STATUS = 'home/wrsroot/autoinstall_status.log'
    HEAT = '/home/wrsroot/heat/'
    BACKUPS = '/opt/backups'
    CUSTOM_HEAT_TEMPLATES = '/home/wrsroot/custom_heat_templates/'


class VMPath:
    VM_IF_PATH_UBUNTU = '/etc/network/interfaces.d/'
    ETH_PATH_UBUNTU = '/etc/network/interfaces.d/{}.cfg'
    # Below two paths are common for CentOS, OpenSUSE, and RHEL
    VM_IF_PATH_CENTOS = '/etc/sysconfig/network-scripts/'
    ETH_PATH_CENTOS = '/etc/sysconfig/network-scripts/ifcfg-{}'


class UserData:
    ADDUSER_WRSROOT = 'cloud_config_adduser_wrsroot.txt'
    DPDK_USER_DATA = 'dpdk_user_data.txt'


class HeatTemplate:
    STRESS_NG = 'stress_ng.yaml'
    HEAT_DIR = '{}heat/hot/'.format(WRSROOT_HOME)
    LARGE_HEAT = 'upgrade_heat_template'
    LARGE_HEAT_NAME = 'upgrade_stack'
    SYSTEM_TEST_HEAT = 'system_test_template'
    SYSTEM_TEST_HEAT_NAME = 'NOKIA_V3'


class TestServerPath:
    USER_DATA = '/home/svc-cgcsauto/userdata/'
    TEST_SCRIPT = '/home/svc-cgcsauto/test_scripts/'
    CUSTOM_HEAT_TEMPLATES = '/sandbox/custom_heat_templates/'


class PrivKeyPath:
    OPT_PLATFORM = '/opt/platform/id_rsa'
    WRS_HOME = '/home/wrsroot/.ssh/id_rsa'


class BuildServerPath:
    DEFAULT_BUILD_SERVER = 'yow-cgts1-lx'
    DEFAULT_WORK_SPACE = '/localdisk/loadbuild/jenkins'
<<<<<<< HEAD
    TITANIUM_HOST_BUILDS_DIR = '/localdisk/loadbuild/jenkins/Titanium_R6_build'
    STX_HOST_BUILDS_DIR = '/localdisk/loadbuild/jenkins/StarlingX_Upstream_build'
    DEFAULT_HOST_BUILDS_DIR = TITANIUM_HOST_BUILDS_DIR
=======
    DEFAULT_HOST_BUILDS_DIR = '/localdisk/loadbuild/jenkins/CGCS_6.0_Host'
>>>>>>> c4544b4a
    DEFAULT_GUEST_IMAGE_PATH = '/localdisk/loadbuild/jenkins/CGCS_6.0_Guest/latest_build/export/tis-centos-guest.img'
    DEFAULT_HOST_BUILD_PATH = '{}/latest_build'.format(DEFAULT_HOST_BUILDS_DIR)
    DEFAULT_LICENSE_PATH = '/folk/cgts/lab/license.lic'
    DEFAULT_PATCH_DIR = '/folk/cgts/patches-to-verify/'
    DEFAULT_PATCH_ENABLE_DEV_DIR = '/folk/cgts/tools/Enable_dev_certificate_patch/'
    HEAT_TEMPLATES = 'std/repo/addons/wr-cgcs/layers/cgcs/openstack/recipes-base/python-heat/python-heat/templates'
<<<<<<< HEAD
    CONFIG_LAB_REL_PATH = 'std/repo/addons/wr-cgcs/layers/cgcs/extras.ND/lab'
    
=======
    # CONFIG_LAB_REL_PATH = 'std/repo/addons/wr-cgcs/layers/cgcs/extras.ND/lab'
    CONFIG_LAB_REL_PATH = 'lab'

>>>>>>> c4544b4a
    LATEST_HOST_BUILD_PATHS = {'15.12': '/localdisk/loadbuild/jenkins/TS_15.12_Host/latest_build/',
                               '16.10': '/localdisk/loadbuild/jenkins/TS_16.10_Host/latest_build/',
                               '17.06': '/localdisk/loadbuild/jenkins/TC_17.06_Host/latest_build/',
                               '18.01': '/localdisk/loadbuild/jenkins/CGCS_5.0_Host/latest_build/',
                               '18.03': '/localdisk/loadbuild/jenkins/TC_18.03_Host/latest_build/',
<<<<<<< HEAD
                               '18.04': '/localdisk/loadbuild/jenkins/CGCS_6.0_Host/latest_build/',
                               '18.07': '/localdisk/loadbuild/jenkins/TC_18.07_Host/latest_build/',
=======
                               '18.07': '/localdisk/loadbuild/jenkins/TC_18.07_Host/latest_build/',
                               '18.08': '/localdisk/loadbuild/jenkins/CGCS_6.0_Host/latest_build/',
>>>>>>> c4544b4a
                               }
    TIS_LICENSE_PATHS = {'15.12': ['/folk/cgts/lab/TiS15-GA-full.lic', '/folk/cgts/lab/TiS15.12-CPE-full-dec2016.lic'],
                         '16.10': ['/folk/cgts/lab/TiS16-full.lic', '/folk/cgts/lab/TiS16-CPE-full.lic'],
                         '17.00': ['/folk/cgts/lab/TiS17-full.lic', '/folk/cgts/lab/TiS17-CPE-full.lic'],
                         '17.06': ['/folk/cgts/lab/TiS17-full.lic', '/folk/cgts/lab/TiS17-CPE-full.lic'],
                         '18.01': ['/folk/cgts/lab/R5-full.lic', '/folk/cgts/lab/R5-AIO-DX-full.lic',
                                   '/folk/cgts/lab/R5-AIO-SX-full.lic'],
                         '18.03': ['/folk/cgts/lab/R5-full.lic', '/folk/cgts/lab/R5-AIO-DX-full.lic',
<<<<<<< HEAD
                                   '/folk/cgts/lab/R5-AIO-SX-full.lic']
=======
                                   '/folk/cgts/lab/R5-AIO-SX-full.lic'],
                         '18.07': ['/folk/cgts/lab/R6-EAR1-eval.lic', '/folk/cgts/lab/R6-EAR1-AIO-DX-eval.lic',
                                   '/folk/cgts/lab/R6-EAR1-AIO-SX-eval.lic'],
                         '18.08': ['/folk/cgts/lab/R6-full.lic', '/folk/cgts/lab/R6-AIO-DX-full.lic',
                                   '/folk/cgts/lab/R6-AIO-SX-full.lic'],
>>>>>>> c4544b4a
                         }

    PATCH_DIR_PATHS = {'15.12': DEFAULT_PATCH_DIR + '15.12',
                       '16.10': DEFAULT_PATCH_DIR + '16.10',
                       '17.06': DEFAULT_PATCH_DIR + '17.06',
                       '18.03': DEFAULT_PATCH_DIR + '18.03',
                       '18.04': DEFAULT_WORK_SPACE + '/CGCS_6.0_Test_Patch_Build/latest_build',
                       }

    TEST_PATCH_DIR_PATHS = {'18.03': DEFAULT_WORK_SPACE + '/TC_18.03_Test_Patch_Build/latest_build',
                            '18.04': DEFAULT_WORK_SPACE + '/CGCS_6.0_Test_Patch_Build/latest_build',
<<<<<<< HEAD
                           }
=======
                            }
>>>>>>> c4544b4a

    PATCH_ENABLE_DEV_CERTIFICATES = {
        '17.06': DEFAULT_PATCH_ENABLE_DEV_DIR + 'PATCH.ENABLE_DEV_CERTIFICATE-17.06.patch',
        '18.03': DEFAULT_PATCH_ENABLE_DEV_DIR + 'PATCH.ENABLE_DEV_CERTIFICATE-18.03.patch',
        '18.04': DEFAULT_PATCH_ENABLE_DEV_DIR + 'PATCH.ENABLE_DEV_CERTIFICATE.patch'
    }

<<<<<<< HEAD

=======
>>>>>>> c4544b4a
    GUEST_IMAGE_PATHS = {'15.12': '/localdisk/loadbuild/jenkins/TS_15.12_Guest/cgcs-guest.img',
                         '16.10': '/localdisk/loadbuild/jenkins/CGCS_3.0_Guest_Daily_Build/cgcs-guest.img',
                         '17.06':
                             '/localdisk/loadbuild/jenkins/TC_17.06_Guest/latest_build/export/tis-centos-guest.img',
                         '18.01':
                             '/localdisk/loadbuild/jenkins/CGCS_5.0_Guest/latest_build/export/tis-centos-guest.img',
                         '18.03':
<<<<<<< HEAD
                             '/localdisk/loadbuild/jenkins/TC_18.03_Guest/latest_build/export/tis-centos-guest.img'
=======
                             '/localdisk/loadbuild/jenkins/TC_18.03_Guest/latest_build/export/tis-centos-guest.img',
                         '18.07':
                             '/localdisk/loadbuild/jenkins/TC_18.07_Guest/latest_build/export/tis-centos-guest.img',
                         '18.08':
                             '/localdisk/loadbuild/jenkins/CGCS_6.0_Guest/latest_build/export/tis-centos-guest.img',
>>>>>>> c4544b4a
                         }


class BMCPath:
    SENSOR_DATA_DIR = '/var/run/ipmitool/'
    SENSOR_DATA_FILE_PATH = '{}/hwmond_{}_sensor_data'      # need to provide dir and host


class SecurityPath:
    DEFAULT_CERT_PATH = '/home/wrsroot/server-with-key.pem'
    ALT_CERT_PATH = '/home/wrsroot/certificates-files/server-with-key.pem.bk'
    CA_CERT_PATH = '/home/wrsroot/ca-cert.pem'

<<<<<<< HEAD

class IxiaPath:
    CFG_500FPS = "D:/CGCS/IxNetwork/cgcsauto/pair_at_500fps.ixncfg"
    WCP35_60_Traffic = "D:/CGCS/IxNetwork/cgcsauto/WCP35_L3_208Vms.ixncfg"
    CFG_UDP = "D:/CGCS/IxNetwork/cgcsauto/udp.ixncfg"


class CompConfPath:
    COMP_EXTEND = '/etc/nova/compute_extend.conf'
    COMP_RESERVED = '/etc/nova/compute_reserved.conf'


class MuranoPath:
    APP_DEMO_PATH = '/folk/cgts/users/jsun3/com.wrs.titanium.murano.examples.demo.zip'
    BASE_PACKAGES = ["/var/cache/murano/meta/io.murano.zip", "/var/cache/murano/meta/io.murano.applications.zip"]
=======

class TuxlabServerPath:
    DEFAULT_TUXLAB_SERVER = 'yow-tuxlab2'
    DEFAULT_BARCODES_DIR = '/export/pxeboot/vlm-boards'


class IxiaPath:
    CFG_500FPS = "D:/CGCS/IxNetwork/cgcsauto/pair_at_500fps.ixncfg"
    WCP35_60_Traffic = "D:/CGCS/IxNetwork/cgcsauto/WCP35_L3_208Vms.ixncfg"
    CFG_UDP = "D:/CGCS/IxNetwork/cgcsauto/udp.ixncfg"


class LogPath:
    LAB_SETUP_PATH = '/home/wrsroot/lab_setup.group0.log'
    HEAT_SETUP_PATH = '/home/wrsroot/launch_heat_stacks.log'
    CONFIG_CONTROLLER_PATH = '/var/log/puppet/latest/puppet.log'
>>>>>>> c4544b4a
<|MERGE_RESOLUTION|>--- conflicted
+++ resolved
@@ -48,39 +48,26 @@
 class BuildServerPath:
     DEFAULT_BUILD_SERVER = 'yow-cgts1-lx'
     DEFAULT_WORK_SPACE = '/localdisk/loadbuild/jenkins'
-<<<<<<< HEAD
     TITANIUM_HOST_BUILDS_DIR = '/localdisk/loadbuild/jenkins/Titanium_R6_build'
     STX_HOST_BUILDS_DIR = '/localdisk/loadbuild/jenkins/StarlingX_Upstream_build'
     DEFAULT_HOST_BUILDS_DIR = TITANIUM_HOST_BUILDS_DIR
-=======
-    DEFAULT_HOST_BUILDS_DIR = '/localdisk/loadbuild/jenkins/CGCS_6.0_Host'
->>>>>>> c4544b4a
     DEFAULT_GUEST_IMAGE_PATH = '/localdisk/loadbuild/jenkins/CGCS_6.0_Guest/latest_build/export/tis-centos-guest.img'
     DEFAULT_HOST_BUILD_PATH = '{}/latest_build'.format(DEFAULT_HOST_BUILDS_DIR)
     DEFAULT_LICENSE_PATH = '/folk/cgts/lab/license.lic'
     DEFAULT_PATCH_DIR = '/folk/cgts/patches-to-verify/'
     DEFAULT_PATCH_ENABLE_DEV_DIR = '/folk/cgts/tools/Enable_dev_certificate_patch/'
     HEAT_TEMPLATES = 'std/repo/addons/wr-cgcs/layers/cgcs/openstack/recipes-base/python-heat/python-heat/templates'
-<<<<<<< HEAD
     CONFIG_LAB_REL_PATH = 'std/repo/addons/wr-cgcs/layers/cgcs/extras.ND/lab'
     
-=======
-    # CONFIG_LAB_REL_PATH = 'std/repo/addons/wr-cgcs/layers/cgcs/extras.ND/lab'
-    CONFIG_LAB_REL_PATH = 'lab'
 
->>>>>>> c4544b4a
     LATEST_HOST_BUILD_PATHS = {'15.12': '/localdisk/loadbuild/jenkins/TS_15.12_Host/latest_build/',
                                '16.10': '/localdisk/loadbuild/jenkins/TS_16.10_Host/latest_build/',
                                '17.06': '/localdisk/loadbuild/jenkins/TC_17.06_Host/latest_build/',
                                '18.01': '/localdisk/loadbuild/jenkins/CGCS_5.0_Host/latest_build/',
                                '18.03': '/localdisk/loadbuild/jenkins/TC_18.03_Host/latest_build/',
-<<<<<<< HEAD
                                '18.04': '/localdisk/loadbuild/jenkins/CGCS_6.0_Host/latest_build/',
                                '18.07': '/localdisk/loadbuild/jenkins/TC_18.07_Host/latest_build/',
-=======
-                               '18.07': '/localdisk/loadbuild/jenkins/TC_18.07_Host/latest_build/',
                                '18.08': '/localdisk/loadbuild/jenkins/CGCS_6.0_Host/latest_build/',
->>>>>>> c4544b4a
                                }
     TIS_LICENSE_PATHS = {'15.12': ['/folk/cgts/lab/TiS15-GA-full.lic', '/folk/cgts/lab/TiS15.12-CPE-full-dec2016.lic'],
                          '16.10': ['/folk/cgts/lab/TiS16-full.lic', '/folk/cgts/lab/TiS16-CPE-full.lic'],
@@ -89,15 +76,11 @@
                          '18.01': ['/folk/cgts/lab/R5-full.lic', '/folk/cgts/lab/R5-AIO-DX-full.lic',
                                    '/folk/cgts/lab/R5-AIO-SX-full.lic'],
                          '18.03': ['/folk/cgts/lab/R5-full.lic', '/folk/cgts/lab/R5-AIO-DX-full.lic',
-<<<<<<< HEAD
-                                   '/folk/cgts/lab/R5-AIO-SX-full.lic']
-=======
                                    '/folk/cgts/lab/R5-AIO-SX-full.lic'],
                          '18.07': ['/folk/cgts/lab/R6-EAR1-eval.lic', '/folk/cgts/lab/R6-EAR1-AIO-DX-eval.lic',
                                    '/folk/cgts/lab/R6-EAR1-AIO-SX-eval.lic'],
                          '18.08': ['/folk/cgts/lab/R6-full.lic', '/folk/cgts/lab/R6-AIO-DX-full.lic',
                                    '/folk/cgts/lab/R6-AIO-SX-full.lic'],
->>>>>>> c4544b4a
                          }
 
     PATCH_DIR_PATHS = {'15.12': DEFAULT_PATCH_DIR + '15.12',
@@ -109,11 +92,7 @@
 
     TEST_PATCH_DIR_PATHS = {'18.03': DEFAULT_WORK_SPACE + '/TC_18.03_Test_Patch_Build/latest_build',
                             '18.04': DEFAULT_WORK_SPACE + '/CGCS_6.0_Test_Patch_Build/latest_build',
-<<<<<<< HEAD
                            }
-=======
-                            }
->>>>>>> c4544b4a
 
     PATCH_ENABLE_DEV_CERTIFICATES = {
         '17.06': DEFAULT_PATCH_ENABLE_DEV_DIR + 'PATCH.ENABLE_DEV_CERTIFICATE-17.06.patch',
@@ -121,10 +100,6 @@
         '18.04': DEFAULT_PATCH_ENABLE_DEV_DIR + 'PATCH.ENABLE_DEV_CERTIFICATE.patch'
     }
 
-<<<<<<< HEAD
-
-=======
->>>>>>> c4544b4a
     GUEST_IMAGE_PATHS = {'15.12': '/localdisk/loadbuild/jenkins/TS_15.12_Guest/cgcs-guest.img',
                          '16.10': '/localdisk/loadbuild/jenkins/CGCS_3.0_Guest_Daily_Build/cgcs-guest.img',
                          '17.06':
@@ -132,15 +107,11 @@
                          '18.01':
                              '/localdisk/loadbuild/jenkins/CGCS_5.0_Guest/latest_build/export/tis-centos-guest.img',
                          '18.03':
-<<<<<<< HEAD
-                             '/localdisk/loadbuild/jenkins/TC_18.03_Guest/latest_build/export/tis-centos-guest.img'
-=======
                              '/localdisk/loadbuild/jenkins/TC_18.03_Guest/latest_build/export/tis-centos-guest.img',
                          '18.07':
                              '/localdisk/loadbuild/jenkins/TC_18.07_Guest/latest_build/export/tis-centos-guest.img',
                          '18.08':
                              '/localdisk/loadbuild/jenkins/CGCS_6.0_Guest/latest_build/export/tis-centos-guest.img',
->>>>>>> c4544b4a
                          }
 
 
@@ -153,8 +124,6 @@
     DEFAULT_CERT_PATH = '/home/wrsroot/server-with-key.pem'
     ALT_CERT_PATH = '/home/wrsroot/certificates-files/server-with-key.pem.bk'
     CA_CERT_PATH = '/home/wrsroot/ca-cert.pem'
-
-<<<<<<< HEAD
 
 class IxiaPath:
     CFG_500FPS = "D:/CGCS/IxNetwork/cgcsauto/pair_at_500fps.ixncfg"
@@ -170,21 +139,14 @@
 class MuranoPath:
     APP_DEMO_PATH = '/folk/cgts/users/jsun3/com.wrs.titanium.murano.examples.demo.zip'
     BASE_PACKAGES = ["/var/cache/murano/meta/io.murano.zip", "/var/cache/murano/meta/io.murano.applications.zip"]
-=======
+
 
 class TuxlabServerPath:
     DEFAULT_TUXLAB_SERVER = 'yow-tuxlab2'
     DEFAULT_BARCODES_DIR = '/export/pxeboot/vlm-boards'
 
 
-class IxiaPath:
-    CFG_500FPS = "D:/CGCS/IxNetwork/cgcsauto/pair_at_500fps.ixncfg"
-    WCP35_60_Traffic = "D:/CGCS/IxNetwork/cgcsauto/WCP35_L3_208Vms.ixncfg"
-    CFG_UDP = "D:/CGCS/IxNetwork/cgcsauto/udp.ixncfg"
-
-
 class LogPath:
     LAB_SETUP_PATH = '/home/wrsroot/lab_setup.group0.log'
     HEAT_SETUP_PATH = '/home/wrsroot/launch_heat_stacks.log'
-    CONFIG_CONTROLLER_PATH = '/var/log/puppet/latest/puppet.log'
->>>>>>> c4544b4a
+    CONFIG_CONTROLLER_PATH = '/var/log/puppet/latest/puppet.log'