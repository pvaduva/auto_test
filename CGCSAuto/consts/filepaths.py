WRSROOT_HOME = '/home/wrsroot/'


class TiSPath:
    TIS_UBUNTU_PATH = '/home/wrsroot/userdata/ubuntu_if_config.sh'
    TIS_CENTOS_PATH = '/home/wrsroot/userdata/centos_if_config.sh'
    USERDATA = '/home/wrsroot/userdata/'
    IMAGES = '/home/wrsroot/images/'
    INSTALL_STATUS = 'home/wrsroot/autoinstall_status.log'
    HEAT = '/home/wrsroot/heat/'
    BACKUPS = '/opt/backups'
    CUSTOM_HEAT_TEMPLATES = '/home/wrsroot/custom_heat_templates/'


class VMPath:
    VM_IF_PATH_UBUNTU = '/etc/network/interfaces.d/'
    ETH_PATH_UBUNTU = '/etc/network/interfaces.d/{}.cfg'
    # Below two paths are common for CentOS, OpenSUSE, and RHEL
    VM_IF_PATH_CENTOS = '/etc/sysconfig/network-scripts/'
    ETH_PATH_CENTOS = '/etc/sysconfig/network-scripts/ifcfg-{}'

    # Centos paths for ipv4:
    RT_TABLES = '/etc/iproute2/rt_tables'
    ETH_RT_SCRIPT = '/etc/sysconfig/network-scripts/route-{}'
    ETH_RULE_SCRIPT = '/etc/sysconfig/network-scripts/rule-{}'
    ETH_ARP_ANNOUNCE = '/proc/sys/net/ipv4/conf/{}/arp_announce'
    ETH_ARP_FILTER = '/proc/sys/net/ipv4/conf/{}/arp_filter'


class UserData:
    ADDUSER_WRSROOT = 'cloud_config_adduser_wrsroot.txt'
    DPDK_USER_DATA = 'dpdk_user_data.txt'


class HeatTemplate:
    STRESS_NG = 'stress_ng.yaml'
    HEAT_DIR = '{}heat/hot/'.format(WRSROOT_HOME)
    LARGE_HEAT = 'upgrade_heat_template'
    LARGE_HEAT_NAME = 'upgrade_stack'
    SYSTEM_TEST_HEAT = 'system_test_template'
    SYSTEM_TEST_HEAT_NAME = 'NOKIA_V3'


class TestServerPath:
    USER_DATA = '/home/svc-cgcsauto/userdata/'
    TEST_SCRIPT = '/home/svc-cgcsauto/test_scripts/'
    CUSTOM_HEAT_TEMPLATES = '/sandbox/custom_heat_templates/'


class PrivKeyPath:
    OPT_PLATFORM = '/opt/platform/id_rsa'
    WRS_HOME = '/home/wrsroot/.ssh/id_rsa'


class BuildServerPath:
    DEFAULT_BUILD_SERVER = 'yow-cgts1-lx'
    DEFAULT_WORK_SPACE = '/localdisk/loadbuild/jenkins'
    TITANIUM_HOST_BUILDS_DIR = '/localdisk/loadbuild/jenkins/Titanium_R6_build'
    STX_HOST_BUILDS_DIR = '/localdisk/loadbuild/jenkins/StarlingX_Upstream_build'
    STX_RELEASE_DIR = '/localdisk/loadbuild/jenkins/StarlingX_18.10'
    DEFAULT_HOST_BUILDS_DIR = TITANIUM_HOST_BUILDS_DIR
    DEFAULT_GUEST_IMAGE_PATH = '/localdisk/loadbuild/jenkins/CGCS_6.0_Guest/latest_build/export/tis-centos-guest.img'
    DEFAULT_HOST_BUILD_PATH = '{}/latest_build'.format(DEFAULT_HOST_BUILDS_DIR)
    DEFAULT_LICENSE_PATH = '/folk/cgts/lab/license.lic'
    DEFAULT_PATCH_DIR = '/folk/cgts/patches-to-verify/'
    DEFAULT_PATCH_ENABLE_DEV_DIR = '/folk/cgts/tools/Enable_dev_certificate_patch/'
    HEAT_TEMPLATES = 'std/repo/addons/wr-cgcs/layers/cgcs/openstack/recipes-base/python-heat/python-heat/templates'
    CONFIG_LAB_REL_PATH = 'std/repo/addons/wr-cgcs/layers/cgcs/extras.ND/lab'
    

    LATEST_HOST_BUILD_PATHS = {'15.12': '/localdisk/loadbuild/jenkins/TS_15.12_Host/latest_build/',
                               '16.10': '/localdisk/loadbuild/jenkins/TS_16.10_Host/latest_build/',
                               '17.06': '/localdisk/loadbuild/jenkins/TC_17.06_Host/latest_build/',
                               '18.01': '/localdisk/loadbuild/jenkins/CGCS_5.0_Host/latest_build/',
                               '18.03': '/localdisk/loadbuild/jenkins/TC_18.03_Host/latest_build/',
                               '18.04': '/localdisk/loadbuild/jenkins/CGCS_6.0_Host/latest_build/',
                               '18.07': '/localdisk/loadbuild/jenkins/TC_18.07_Host/latest_build/',
                               '18.08': '/localdisk/loadbuild/jenkins/CGCS_6.0_Host/latest_build/',
                               }
    TIS_LICENSE_PATHS = {'15.12': ['/folk/cgts/lab/TiS15-GA-full.lic', '/folk/cgts/lab/TiS15.12-CPE-full-dec2016.lic'],
                         '16.10': ['/folk/cgts/lab/TiS16-full.lic', '/folk/cgts/lab/TiS16-CPE-full.lic'],
                         '17.00': ['/folk/cgts/lab/TiS17-full.lic', '/folk/cgts/lab/TiS17-CPE-full.lic'],
                         '17.06': ['/folk/cgts/lab/TiS17-full.lic', '/folk/cgts/lab/TiS17-CPE-full.lic'],
                         '18.01': ['/folk/cgts/lab/R5-full.lic', '/folk/cgts/lab/R5-AIO-DX-full.lic',
                                   '/folk/cgts/lab/R5-AIO-SX-full.lic'],
                         '18.03': ['/folk/cgts/lab/R5-full.lic', '/folk/cgts/lab/R5-AIO-DX-full.lic',
                                   '/folk/cgts/lab/R5-AIO-SX-full.lic'],
                         '18.07': ['/folk/cgts/lab/R6-EAR1-eval.lic', '/folk/cgts/lab/R6-EAR1-AIO-DX-eval.lic',
                                   '/folk/cgts/lab/R6-EAR1-AIO-SX-eval.lic'],
                         '18.08': ['/folk/cgts/lab/R6-full.lic', '/folk/cgts/lab/R6-AIO-DX-full.lic',
                                   '/folk/cgts/lab/R6-AIO-SX-full.lic'],
                         }

    PATCH_DIR_PATHS = {'15.12': DEFAULT_PATCH_DIR + '15.12',
                       '16.10': DEFAULT_PATCH_DIR + '16.10',
                       '17.06': DEFAULT_PATCH_DIR + '17.06',
                       '18.03': DEFAULT_PATCH_DIR + '18.03',
                       '18.04': DEFAULT_WORK_SPACE + '/CGCS_6.0_Test_Patch_Build/latest_build',
                       }

    TEST_PATCH_DIR_PATHS = {'18.03': DEFAULT_WORK_SPACE + '/TC_18.03_Test_Patch_Build/latest_build',
                            '18.04': DEFAULT_WORK_SPACE + '/CGCS_6.0_Test_Patch_Build/latest_build',
                           }

    PATCH_ENABLE_DEV_CERTIFICATES = {
        '17.06': DEFAULT_PATCH_ENABLE_DEV_DIR + 'PATCH.ENABLE_DEV_CERTIFICATE-17.06.patch',
        '18.03': DEFAULT_PATCH_ENABLE_DEV_DIR + 'PATCH.ENABLE_DEV_CERTIFICATE-18.03.patch',
        '18.04': DEFAULT_PATCH_ENABLE_DEV_DIR + 'PATCH.ENABLE_DEV_CERTIFICATE.patch'
    }

    GUEST_IMAGE_PATHS = {'15.12': '/localdisk/loadbuild/jenkins/TS_15.12_Guest/cgcs-guest.img',
                         '16.10': '/localdisk/loadbuild/jenkins/CGCS_3.0_Guest_Daily_Build/cgcs-guest.img',
                         '17.06':
                             '/localdisk/loadbuild/jenkins/TC_17.06_Guest/latest_build/export/tis-centos-guest.img',
                         '18.01':
                             '/localdisk/loadbuild/jenkins/CGCS_5.0_Guest/latest_build/export/tis-centos-guest.img',
                         '18.03':
                             '/localdisk/loadbuild/jenkins/TC_18.03_Guest/latest_build/export/tis-centos-guest.img',
                         '18.07':
                             '/localdisk/loadbuild/jenkins/TC_18.07_Guest/latest_build/export/tis-centos-guest.img',
                         '18.08':
                             '/localdisk/loadbuild/jenkins/CGCS_6.0_Guest/latest_build/export/tis-centos-guest.img',
                         }


class BMCPath:
    SENSOR_DATA_DIR = '/var/run/ipmitool/'
    SENSOR_DATA_FILE_PATH = '{}/hwmond_{}_sensor_data'      # need to provide dir and host


class SecurityPath:
    DEFAULT_CERT_PATH = '/home/wrsroot/server-with-key.pem'
    ALT_CERT_PATH = '/home/wrsroot/certificates-files/server-with-key.pem.bk'
    CA_CERT_PATH = '/home/wrsroot/ca-cert.pem'

class IxiaPath:
    CFG_500FPS = "D:/CGCS/IxNetwork/cgcsauto/pair_at_500fps.ixncfg"
    WCP35_60_Traffic = "D:/CGCS/IxNetwork/cgcsauto/WCP35_L3_208Vms.ixncfg"
    CFG_UDP = "D:/CGCS/IxNetwork/cgcsauto/udp.ixncfg"


class CompConfPath:
    COMP_EXTEND = '/etc/nova/compute_extend.conf'
    COMP_RESERVED = '/etc/nova/compute_reserved.conf'


class MuranoPath:
    APP_DEMO_PATH = '/folk/cgts/users/jsun3/com.wrs.titanium.murano.examples.demo.zip'
    BASE_PACKAGES = ["/var/cache/murano/meta/io.murano.zip", "/var/cache/murano/meta/io.murano.applications.zip"]


<<<<<<< HEAD
class TuxlabServerPath:
    DEFAULT_TUXLAB_SERVER = 'yow-tuxlab2'
    DEFAULT_BARCODES_DIR = '/export/pxeboot/vlm-boards'


class LogPath:
    LAB_SETUP_PATH = '/home/wrsroot/lab_setup.group0.log'
    HEAT_SETUP_PATH = '/home/wrsroot/launch_heat_stacks.log'
    CONFIG_CONTROLLER_PATH = '/var/log/puppet/latest/puppet.log'
=======
class SysLogPath:
    DC_MANAGER = '/var/log/dcmanager/dcmanager.log'
>>>>>>> 74508dc5
<|MERGE_RESOLUTION|>--- conflicted
+++ resolved
@@ -149,7 +149,6 @@
     BASE_PACKAGES = ["/var/cache/murano/meta/io.murano.zip", "/var/cache/murano/meta/io.murano.applications.zip"]
 
 
-<<<<<<< HEAD
 class TuxlabServerPath:
     DEFAULT_TUXLAB_SERVER = 'yow-tuxlab2'
     DEFAULT_BARCODES_DIR = '/export/pxeboot/vlm-boards'
@@ -159,7 +158,7 @@
     LAB_SETUP_PATH = '/home/wrsroot/lab_setup.group0.log'
     HEAT_SETUP_PATH = '/home/wrsroot/launch_heat_stacks.log'
     CONFIG_CONTROLLER_PATH = '/var/log/puppet/latest/puppet.log'
-=======
+
+
 class SysLogPath:
-    DC_MANAGER = '/var/log/dcmanager/dcmanager.log'
->>>>>>> 74508dc5
+    DC_MANAGER = '/var/log/dcmanager/dcmanager.log'