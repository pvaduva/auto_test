--- conflicted
+++ resolved
@@ -323,7 +323,6 @@
 
     @classmethod
     def set_host(cls, host):
-<<<<<<< HEAD
         cls.__HOST['host'] = host
 
 
@@ -340,6 +339,3 @@
         'auth_url': AUTH_URL,
         'region': 'RegionOne'
     }
-=======
-        cls.__HOST['host'] = host
->>>>>>> c4544b4a
