--- conflicted
+++ resolved
@@ -11,8 +11,6 @@
 YOW_CGTS1_LX = {
     'name': 'yow-cgts1-lx',
     'ip': '128.224.145.95',
-<<<<<<< HEAD
-=======
 }
 
 YOW_TUXLAB2 = {
@@ -23,20 +21,16 @@
 YOW_CGCS_TUXLAB = {
     'name': 'yow-cgcs-tuxlab',
     'ip': '128.224.150.110'
->>>>>>> c4544b4a
 }
 
 
 DEFAULT_BUILD_SERVER = YOW_CGTS4_LX
 
 BUILD_SERVERS = [YOW_CGTS3_LX, YOW_CGTS4_LX, YOW_CGTS1_LX]
-<<<<<<< HEAD
-=======
 
 DEFAULT_TUXLAB_SERVER = YOW_TUXLAB2
 
 TUXLAB_SERVERS = [YOW_TUXLAB2, YOW_CGCS_TUXLAB]
->>>>>>> c4544b4a
 
 
 def get_build_server_info(hostname):
@@ -46,8 +40,6 @@
                 return bs
     return None
 
-<<<<<<< HEAD
-=======
 
 def get_tuxlab_server_info(hostname):
     if hostname:
@@ -55,7 +47,7 @@
             if ts['name'] == hostname:
                 return ts
     return None
->>>>>>> c4544b4a
+
 
 class Server(object):
     """Server representation.
