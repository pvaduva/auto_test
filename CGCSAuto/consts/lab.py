--- conflicted
+++ resolved
@@ -499,11 +499,13 @@
 
     WCP_113_121 = {
         'short_name': 'wcp_113_121',
-        'name': 'yow-cgcs-wildcat-113-121',
+        'name': 'yow-cgcs-wildcat-113_121',
         'floating ip': '128.224.150.45',
         'controller-0 ip': '128.224.150.191',
         'controller-1 ip': '128.224.150.57',
-
+        'controller_nodes': [31701, 19174],
+        'compute_nodes': [11182, 47720, 56027, 28212, 33598],
+        'storage_nodes': [11507, 47400],
     }
 
     WP_01_02 = {
@@ -525,38 +527,6 @@
         'controller-1 ip': '128.224.151.166',
         'controller_nodes': [98522, 81712],
         'compute_nodes': [94867, 18658, 40810],
-    }
-
-    WCP_113_121 = {
-<<<<<<< HEAD
-        'short_name': 'wcp_113_121' ,
-        'name': 'yow-cgcs-wildcat-113_121',
-        'floating ip': '128.224.150.45',
-        'controller-0 ip': '128.224.64.12',
-        'controller-1 ip': '128.224.64.13',
-        'controller_nodes': [31701, 19174],
-        'compute_nodes': [11182, 47720, 56027, 28212, 33598],
-        'storage_nodes': [11507, 47400]
-    }
-
-    WP_3_7 = {
-        'short_name': 'wp_3_7',
-        'name': 'yow-cgcs-wolfpass-03_07',
-        'floating ip': '128.224.151.165',
-        'controller-0 ip': '128.224.151.163',
-        'controller-1 ip': '128.224.64.249',
-        'controller_nodes': [98522, 81712],
-        'compute_nodes': [94867, 18658, 40810]
-=======
-        'short_name': 'wcp_113_121',
-        'name': 'yow-cgcs-wildcat-113_121',
-        'floating ip': '128.224.150.45',
-        'controller-0 ip': '128.224.150.191',
-        'controller-1 ip': '128.224.150.57',
-        'controller_nodes': [31701, 19174],
-        'compute_nodes': [11182, 47720, 56027, 28212, 33598],
-        'storage_nodes': [11507, 47400],
->>>>>>> e3642421
     }
 
     VBOX = {
@@ -625,6 +595,7 @@
     }
 
     NO_LAB = None
+
 
 def edit_lab_entry():
     # TODO
