import socket
import getpass
import os
import subprocess
import re
from utils.tis_log import LOG
<<<<<<< HEAD
=======
from consts.auth import SvcCgcsAuto
>>>>>>> c4544b4a
from consts.vlm import VlmAction

SSH_DIR = "~/.ssh"
SSH_KEY_FPATH = SSH_DIR + "/id_rsa"
GET_PUBLIC_SSH_KEY_CMD = "ssh-keygen -y -f {}"
CREATE_PUBLIC_SSH_KEY_CMD = "ssh-keygen -f {} -t rsa -N ''"
KNOWN_HOSTS_PATH = SSH_DIR + "/known_hosts"
REMOVE_HOSTS_SSH_KEY_CMD = "ssh-keygen -f {} -R {}"
# VLM commands and options
VLM = "/folk/vlm/commandline/vlmTool"


VLM_CMDS = [VlmAction.VLM_RESERVE, VlmAction.VLM_UNRESERVE, VlmAction.VLM_FORCE_UNRESERVE, VlmAction.VLM_TURNON,
            VlmAction.VLM_TURNOFF, VlmAction.VLM_FINDMINE, VlmAction.VLM_REBOOT]


def get_hostname():
    return socket.gethostname()


def get_host_ip():
    s = socket.socket(socket.AF_INET, socket.SOCK_DGRAM)
    s.connect(("8.8.8.8", 80))
    return s.getsockname()[0]


def get_user():
    return getpass.getuser()


def exec_cmd(cmd, show_output=True):
    rc = 0
    cmd = [str(i) for i in cmd]
    LOG.info(" ".join(cmd))
    try:
        output = subprocess.check_output(cmd, stderr=subprocess.STDOUT, universal_newlines=True)
    except subprocess.CalledProcessError as ex:
        rc = ex.returncode
        output = ex.output
    output = output.rstrip()
    if isinstance(output, bytes):
        output = output.decode()
    output = output.strip()
    if output and show_output:
        LOG.info("Output:\n" + output)
    LOG.info("Return code: " + str(rc))
    return rc, output


def get_ssh_key():
    ssh_key_fpath = os.path.expanduser(SSH_KEY_FPATH)
    if not os.path.isfile(ssh_key_fpath):
        print("CMD = " + CREATE_PUBLIC_SSH_KEY_CMD.format(ssh_key_fpath))
        if exec_cmd(CREATE_PUBLIC_SSH_KEY_CMD)[0] != 0:
            msg = "Failed to create public ssh key for current user"
            LOG.error(msg)
            return 1, msg

    ssh_key = exec_cmd(GET_PUBLIC_SSH_KEY_CMD.format(ssh_key_fpath).split())[1]
    return ssh_key


def reserve_vlm_console(barcode, note=None):
    action = VlmAction.VLM_RESERVE
    cmd = [VLM, action, "-t", str(barcode)]
    reserve_note_params = []
    if note is not None:
        reserve_note_params = ["-n", '"{}"'.format(note)]
    cmd += reserve_note_params
    print("This is cmd: %s" % cmd)

    reserved_barcodes = exec_cmd(cmd)[1]
    if not reserved_barcodes or "Error" in reserved_barcodes:
        # check if node is already reserved by user
        port = vlm_getattr(barcode, "port")[1]
        if "TARGET_NOT_RESERVED_BY_USER" in port:
            msg = "Failed to reserve target(s): " + str(barcode)
            LOG.error(msg)
            return 1, msg
        else:
            msg = "Barcode {} reserved: {}".format(barcode, reserved_barcodes)
            LOG.info(msg)
            return 0, msg
    else:
        msg = "Barcode {} reserved: {}".format(barcode, reserved_barcodes)
        LOG.info(msg)
        return 0, msg


def force_unreserve_vlm_console(barcode):
    action = VlmAction.VLM_FORCE_UNRESERVE
    force_unreserve_cmd = [VLM, action, "-L", SvcCgcsAuto.USER, "-P", SvcCgcsAuto.VLM_PASSWORD, "-t", str(barcode)]

    reserve_note = vlm_getattr(barcode, 'reserve_note')[1]
    reserved_by_user = "TARGET_NOT_RESERVED_BY_USER" not in vlm_getattr(barcode, 'port')[1]
    if not reserve_note or reserved_by_user:
        print("Force unreserving target: {}".format(barcode))
        exec_cmd(force_unreserve_cmd)
        reserved = vlm_getattr(barcode, 'date')[1]
        if reserved:
            msg = "Failed to force unreserve target!"
            LOG.error(msg)
            return 1, msg
        else:
            msg = "Barcode {} was succesfully unreserved".format(barcode)
            LOG.info(msg)
            return 0, msg
    else:
        msg = "cannot unreserve {} as it has a reservation note: {}".format(barcode, reserve_note)
        LOG.error(msg)
        return 2, msg


def vlm_findmine():
    cmd = [VLM, VlmAction.VLM_FINDMINE]
    output = exec_cmd(cmd)[1]
    if re.search("\d+", output):
        reserved_targets = output.split(sep=' ')
        msg = "Target(s) reserved by user: {}".format(str(reserved_targets))
    else:
        msg = "User has no reserved target(s)"
        reserved_targets = []

    reserved_targets = [int(barcode) for barcode in reserved_targets]
    LOG.info(msg)

    return reserved_targets


def vlm_getattr(barcode, attr='all'):
    cmd = [VLM, 'getAttr', '-t', str(barcode), attr]
    return exec_cmd(cmd)


def vlm_exec_cmd(action, barcode, reserve=True,):
    if action not in VLM_CMDS:
        msg = '"{}" is an invalid action.'.format(action)
        msg += " Valid actions: {}".format(str(VLM_CMDS))
        raise ValueError(msg)

    if reserve:
        if int(barcode) not in vlm_findmine():
            # reserve barcode
            if reserve_vlm_console(barcode)[0] != 0:
                msg = "Failed to {} target {}. Target is not reserved by user".format(action, barcode)
                LOG.info(msg)
                return 1, msg

    cmd = [VLM, action, "-t", barcode]
    output = exec_cmd(cmd)[1]
    if output != "1":
        msg = 'Failed to execute "{}" on target {}. Output: {}'.format(action, barcode, output)
        LOG.error(msg)
        return 1, msg

    return 0, None


def ping_to_host(host_ip, count=4):
    """
    Tests connectivity to host using ping utility
    Args:
        host_ip: the ip address of host
        count: the number of pings to do before decision

    Returns:
        True if pings succeed
        False if ping fail
    """

    if host_ip is None:
        raise ValueError("Valid host ip must be provided")
    ping_cmd = ['ping', '-c', 4, host_ip]

    return True if exec_cmd(ping_cmd)[0] == 0 else False<|MERGE_RESOLUTION|>--- conflicted
+++ resolved
@@ -4,10 +4,8 @@
 import subprocess
 import re
 from utils.tis_log import LOG
-<<<<<<< HEAD
-=======
+
 from consts.auth import SvcCgcsAuto
->>>>>>> c4544b4a
 from consts.vlm import VlmAction
 
 SSH_DIR = "~/.ssh"
