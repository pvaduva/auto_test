class TiSError(Exception):
    """
    Base class for TiS test automation exceptions.

    Notes:
        Each module (or package depends on which makes more sense) should have its own sub-base-class that
    inherits this class.Then the specific exception for that module/package should inherit the sub-base-class.

    Examples:
        sub-base-class for ssh.py: SSHException(TiSError); ssh retry timeout exception: SSHRetryTimeout(SSHException)
    """
    message = "An unknown exception occurred"

    def __init__(self, detailed_message="No details provided"):
        super(TiSError, self).__init__()
        self._error_string = self.message + "\nDetails: " + detailed_message

    def __str__(self):
        return self._error_string


class NoMatchFoundError(TiSError):
    message = "No match found."


class InvalidStructure(TiSError):
    message = "Invalid cli output table structure."


class SSHException(TiSError):
    """
    Base class for SSH Exceptions. All SSH exceptions thrown from utils > ssh.py module should inherit this class.
    Examples: SSHRetryTimeout(SSHException)
    """
    message = "SSH error."


class TelnetException(TiSError):
    message = "Telnet Error"


class TelnetTimeout(TelnetException):
    message = 'Telnet timeout'


class TelnetEOF(TelnetException):
    message = 'Telnet EOF.'


class LocalHostError(TiSError):
    message = 'Localhost error.'


class SSHRetryTimeout(SSHException):
    message = "Timed out to connect to host."


class IncorrectCredential(SSHException):
    message = "Login credential rejected by host."


class SSHExecCommandFailed(SSHException):
    """Raised when remotely executed command returns nonzero status."""
    message = "Failed to execute command via SSH."


class TimeoutException(SSHException):
    message = "Request(s) timed out"


class ImproperUsage(SSHException):
    message = "Improper use of test framework"


class ActiveControllerUnsetException(SSHException):
    message = ("Active controller ssh client is not set! "
               "Please use ControllerClient.set_active_controller(ssh_client) to set an active controller client.")


class NatBoxClientUnsetException(SSHException):
    message = "NatBox ssh client it not set! Please use NATBoxClient.set_natbox_client(ip) to set an natbox client"


class CLIRejected(TiSError):
    """Throw when cli command is rejected due to unexpected reasons, such as missing arguments"""
    message = "CLI command is rejected."


class HostError(TiSError):
    """Generic Host error"""
    message = "Host error."


class HostPostCheckFailed(HostError):
    """Throws when expected host status is not reached after running certain host action cli command."""
    message = "Check failed post host operation."


class HostPreCheckFailed(HostError):
    message = "Check failed pre host operation."


class HostTimeout(HostError):
    message = "Host operation timed out."


class VMError(TiSError):
    message = "VM error."


class VMPostCheckFailed(VMError):
    message = "Check failed post VM operation."


class VMNetworkError(VMError):
    message = "VM network error."


class VMTimeout(VMError):
    message = "VM operation timed out."


class VMOperationFailed(VMError):
    """Failure indicated by CLI output"""
    message = "VM operation failed."


class VolumeError(TiSError):
    message = "Volume error."


class ImageError(TiSError):
    message = "Image error."


class FlavorError(TiSError):
    message = "Flavor error."


class CommonError(TiSError):
    message = "Setup/Teardown error."


class NovaError(TiSError):
    message = "Nova error."


class NeutronError(TiSError):
    message = "Neutron error."


class HeatError(TiSError):
    message = "Heat error."


class CeilometerError(TiSError):
    message = "Ceilometer error."


class SysinvError(TiSError):
    message = 'Sysinv error.'


class CinderError(TiSError):
    message = 'Cinder error.'


class KeystoneError(TiSError):
    message = 'Keystone error.'


class BuildServerError(TiSError):
    message = "Build Server error."


class ThreadingError(TiSError):
    message = "Multi threading error."


class VLMError(TiSError):
    message = "VLM Operation Error."


class SwiftError(TiSError):
    message = "Swift error."


class OrchestrationError(TiSError):
    message = 'Orchestration error.'


class UpgradeError(TiSError):
    message = 'Upgrade error.'


class BackupSystem(TiSError):
    message = 'System Backup error.'


class RestoreSystem(TiSError):
    message = 'System Restore error.'


class StorageError(TiSError):
    message = 'Storage error.'


class HorizonError(TiSError):
    message = 'Horizon error.'


class IxiaError(TiSError):
    message = 'Ixia error.'


class RefStackError(TiSError):
    message = 'RefStack test(s) failed.'


class DovetailError(TiSError):
    message = 'Dovetail test(s) failed.'


class MuranoError(TiSError):
<<<<<<< HEAD
    message = 'Murano error'
=======
    message = 'Murano error.'


class DCError(TiSError):
    message = 'DC error.'
>>>>>>> 74508dc5
<|MERGE_RESOLUTION|>--- conflicted
+++ resolved
@@ -222,12 +222,8 @@
 
 
 class MuranoError(TiSError):
-<<<<<<< HEAD
     message = 'Murano error'
-=======
-    message = 'Murano error.'
 
 
 class DCError(TiSError):
-    message = 'DC error.'
->>>>>>> 74508dc5
+    message = 'DC error.'