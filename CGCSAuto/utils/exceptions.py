--- conflicted
+++ resolved
@@ -214,15 +214,12 @@
 
 
 class RefStackError(TiSError):
-<<<<<<< HEAD
     message = 'RefStack test(s) failed.'
 
 
 class DovetailError(TiSError):
     message = 'Dovetail test(s) failed.'
 
+
 class MuranoError(TiSError):
     message = 'Murano error'
-=======
-    message = 'RefStack test(s) failed.'
->>>>>>> c4544b4a
