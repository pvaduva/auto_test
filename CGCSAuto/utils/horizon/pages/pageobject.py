--- conflicted
+++ resolved
@@ -1,96 +1,88 @@
-from utils.horizon import basewebobject
-from utils.horizon.helper import HorizonDriver
-from consts.proj_vars import ProjVar
-from time import sleep
-
-
-class PageObject(basewebobject.BaseWebObject):
-    """Base class for page objects."""
-    # BASE_URL = 'http://' + ProjVar.get_var("LAB")['floating ip']
-    PARTIAL_URL = None
-
-<<<<<<< HEAD
-    def __init__(self, driver=None, port=8080):
-=======
-    def __init__(self, driver=None, port=None):
->>>>>>> 6ecd85de
-        if not driver:
-            driver = HorizonDriver.get_driver()
-        super(PageObject, self).__init__(driver)
-        self._page_title = None
-        self.port = port
-
-    @property
-    def page_title(self):
-        return self.driver.title
-
-    @property
-    def base_url(self):
-        from consts.auth import CliAuth
-        prefix = 'http'
-        if CliAuth.get_var('HTTPS'):
-            prefix = 'https'
-        oam_ip = ProjVar.get_var("LAB")['floating ip']
-<<<<<<< HEAD
-        port = ':{}'.format(self.port) if self.port else ''
-        base_url = '{}://{}{}'.format(prefix, oam_ip, port)    # horizon url matt
-=======
-        if not self.port:
-            self.port = 8080 if prefix == 'http' else 8443
-        base_url = '{}://{}:{}'.format(prefix, oam_ip, self.port)    # horizon url matt
->>>>>>> 6ecd85de
-        if not base_url.endswith('/'):
-            base_url += '/'
-        return base_url
-
-    @property
-    def target_url(self):
-        return self.base_url + self.PARTIAL_URL
-
-    def get_current_page_url(self):
-        return self.driver.current_url
-
-    def close_window(self):
-        return self.driver.close()
-
-    def is_nth_window_opened(self, n):
-        return len(self.driver.window_handles) == n
-
-    def switch_window(self, window_name=None, window_index=None):
-        """Switches focus between the webdriver windows.
-
-        Args:
-        - window_name: The name of the window to switch to.
-        - window_index: The index of the window handle to switch to.
-        If the method is called without arguments it switches to the
-         last window in the driver window_handles list.
-        In case only one window exists nothing effectively happens.
-        Usage:
-        page.switch_window('_new')
-        page.switch_window(2)
-        page.switch_window()
-        """
-
-        if window_name is not None and window_index is not None:
-            raise ValueError("switch_window receives the window's name or "
-                             "the window's index, not both.")
-        if window_name is not None:
-            self.driver.switch_to.window(window_name)
-        elif window_index is not None:
-            self.driver.switch_to.window(
-                self.driver.window_handles[window_index])
-        else:
-            self.driver.switch_to.window(self.driver.window_handles[-1])
-
-    def go_to_previous_page(self):
-        self.driver.back()
-
-    def go_to_next_page(self):
-        self.driver.forward()
-
-    def refresh_page(self):
-        self.driver.refresh()
-
-    def go_to_target_page(self):
-        self.driver.get(self.target_url)
-        sleep(1)
+from utils.horizon import basewebobject
+from utils.horizon.helper import HorizonDriver
+from consts.proj_vars import ProjVar
+from time import sleep
+
+
+class PageObject(basewebobject.BaseWebObject):
+    """Base class for page objects."""
+    # BASE_URL = 'http://' + ProjVar.get_var("LAB")['floating ip']
+    PARTIAL_URL = None
+
+    def __init__(self, driver=None, port=None):
+        if not driver:
+            driver = HorizonDriver.get_driver()
+        super(PageObject, self).__init__(driver)
+        self._page_title = None
+        self.port = port
+
+    @property
+    def page_title(self):
+        return self.driver.title
+
+    @property
+    def base_url(self):
+        from consts.auth import CliAuth
+        prefix = 'http'
+        if CliAuth.get_var('HTTPS'):
+            prefix = 'https'
+        oam_ip = ProjVar.get_var("LAB")['floating ip']
+
+        if not self.port:
+            self.port = 8080 if prefix == 'http' else 8443
+        base_url = '{}://{}:{}'.format(prefix, oam_ip, self.port)    # horizon url matt
+        if not base_url.endswith('/'):
+            base_url += '/'
+        return base_url
+
+    @property
+    def target_url(self):
+        return self.base_url + self.PARTIAL_URL
+
+    def get_current_page_url(self):
+        return self.driver.current_url
+
+    def close_window(self):
+        return self.driver.close()
+
+    def is_nth_window_opened(self, n):
+        return len(self.driver.window_handles) == n
+
+    def switch_window(self, window_name=None, window_index=None):
+        """Switches focus between the webdriver windows.
+
+        Args:
+        - window_name: The name of the window to switch to.
+        - window_index: The index of the window handle to switch to.
+        If the method is called without arguments it switches to the
+         last window in the driver window_handles list.
+        In case only one window exists nothing effectively happens.
+        Usage:
+        page.switch_window('_new')
+        page.switch_window(2)
+        page.switch_window()
+        """
+
+        if window_name is not None and window_index is not None:
+            raise ValueError("switch_window receives the window's name or "
+                             "the window's index, not both.")
+        if window_name is not None:
+            self.driver.switch_to.window(window_name)
+        elif window_index is not None:
+            self.driver.switch_to.window(
+                self.driver.window_handles[window_index])
+        else:
+            self.driver.switch_to.window(self.driver.window_handles[-1])
+
+    def go_to_previous_page(self):
+        self.driver.back()
+
+    def go_to_next_page(self):
+        self.driver.forward()
+
+    def refresh_page(self):
+        self.driver.refresh()
+
+    def go_to_target_page(self):
+        self.driver.get(self.target_url)
+        sleep(1)