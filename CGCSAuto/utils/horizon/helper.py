import contextlib
import tempfile
import os
import time

from selenium import webdriver
<<<<<<< HEAD
=======

try:
    from pyvirtualdisplay import Display
except ImportError:
    Display = None
>>>>>>> a74308e0

from consts.proj_vars import ProjVar
from utils.tis_log import LOG


@contextlib.contextmanager
def gen_temporary_file(name='', suffix='.qcow2', size=10485760):
    """Generate temporary file with provided parameters.

    :param name: file name except the extension /suffix
    :param suffix: file extension/suffix
    :param size: size of the file to create, bytes are generated randomly
    :return: path to the generated file
    """
    with tempfile.NamedTemporaryFile(prefix=name, suffix=suffix) as tmp_file:
        tmp_file.write(os.urandom(size))
        yield tmp_file.name


def gen_resource_name(resource="", timestamp=True):
    """Generate random resource name using uuid and timestamp.

    Input fields are usually limited to 255 or 80 characters hence their
    provide enough space for quite long resource names, but it might be
    the case that maximum field length is quite restricted, it is then
    necessary to consider using shorter resource argument or avoid using
    timestamp by setting timestamp argument to False.
    """
    fields = ['test']
    if resource:
        fields.append(resource)
    if timestamp:
        tstamp = time.strftime("%d-%m-%H-%M-%S")
        fields.append(tstamp)
    return "_".join(fields)


class HorizonDriver:
    driver_info = []

    @classmethod
    def get_driver(cls):
        if cls.driver_info:
            return cls.driver_info[0][0]

        LOG.info("Setting Firefox download preferences")
        profile = webdriver.FirefoxProfile()
        # Change default download directory to automation logs dir
        # 2 - download to custom folder
        horizon_dir = ProjVar.get_var('LOG_DIR') + '/horizon'
        os.makedirs(horizon_dir, exist_ok=True)
        profile.set_preference("browser.download.folderList", 2)
        profile.set_preference("browser.download.manager.showWhenStarting", False)
        profile.set_preference("browser.download.dir", horizon_dir)
        profile.set_preference("browser.helperApps.neverAsk.saveToDisk", "text/plain,application/x-shellscript")
        # profile.update_preferences()
        display = None
<<<<<<< HEAD
        try:
            from pyvirtualdisplay import Display
=======
        if Display is not None:
>>>>>>> a74308e0
            display = Display(visible=ProjVar.get_var('HORIZON_VISIBLE'), size=(1920, 1080))
            display.start()

        driver_ = webdriver.Firefox(firefox_profile=profile)
        # driver_.maximize_window()
        cls.driver_info.append((driver_, display))
        LOG.info("Web driver created with download preference set")
        return driver_

    @classmethod
    def quit_driver(cls, *driver_display):
        if cls.driver_info:
            driver_, display_ = cls.driver_info[0]
            driver_.quit()
            if display_:
                display_.stop()
            cls.driver_info = []
            profile = webdriver.FirefoxProfile()
            profile.set_preference("browser.download.folderList", 1)
            LOG.info("Quit web driver and reset Firefox download folder to default")<|MERGE_RESOLUTION|>--- conflicted
+++ resolved
@@ -4,14 +4,11 @@
 import time
 
 from selenium import webdriver
-<<<<<<< HEAD
-=======
 
 try:
     from pyvirtualdisplay import Display
 except ImportError:
     Display = None
->>>>>>> a74308e0
 
 from consts.proj_vars import ProjVar
 from utils.tis_log import LOG
@@ -69,12 +66,7 @@
         profile.set_preference("browser.helperApps.neverAsk.saveToDisk", "text/plain,application/x-shellscript")
         # profile.update_preferences()
         display = None
-<<<<<<< HEAD
-        try:
-            from pyvirtualdisplay import Display
-=======
         if Display is not None:
->>>>>>> a74308e0
             display = Display(visible=ProjVar.get_var('HORIZON_VISIBLE'), size=(1920, 1080))
             display.start()
 
