--- conflicted
+++ resolved
@@ -357,12 +357,8 @@
 
         return code, output
 
-<<<<<<< HEAD
     def __process_exec_result(self, cmd, rm_date=True, get_exit_code=True):
-=======
-    def __process_exec_result(self, cmd, rm_date=True):
-
->>>>>>> b5849396
+
         cmd_output_list = self.cmd_output.split('\n')[0:-1]  # exclude prompt
         # LOG.info("cmd output list: {}".format(cmd_output_list))
         # cmd_output_list[0] = ''                                       # exclude command, already done in expect
@@ -571,7 +567,6 @@
         else:
             return False
 
-<<<<<<< HEAD
     def wait_for_cmd_output_persists(self, cmd, content, timeout=60, time_to_stay=10, strict=False, regex=False,
                                      expt_timeout=10, check_interval=1, exclude=False, non_zero_rtn_ok=False):
         """
@@ -629,7 +624,7 @@
 
         else:
             return False
-=======
+
     def deploy_ssh_key(self, ssh_key=None):
         if ssh_key:
             self.exec_cmd("mkdir -p ~/.ssh/")
@@ -638,7 +633,6 @@
                 LOG.info("Adding public key to {}".format(AUTHORIZED_KEYS_FPATH))
                 self.exec_cmd('echo -e "{}\n" >> {}'.format(ssh_key, AUTHORIZED_KEYS_FPATH))
                 self.exec_cmd("chmod 700 ~/.ssh/ && chmod 644 {}".format(AUTHORIZED_KEYS_FPATH))
->>>>>>> b5849396
 
 
 class SSHFromSSH(SSHClient):
