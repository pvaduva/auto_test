from copy import deepcopy

from pytest import fixture

from utils import exceptions
from utils.tis_log import LOG
from utils.ssh import ControllerClient

from consts.auth import Tenant
from consts.heat import Heat
from keywords import nova_helper, vm_helper, cinder_helper, glance_helper, network_helper, heat_helper, \
    system_helper, host_helper
from testfixtures.fixture_resources import ResourceCleanup

# SIMPLEX_RECOVERED = False


@fixture(scope='function', autouse=True)
def delete_resources_func(request):
    """
    Function level fixture to delete created resources after each caller testcase.

    Notes: Auto used fixture - import it to a conftest.py file under a feature directory to auto use it on all children
        testcases.

    Examples:
        - see nova/conftest.py for importing
        - see ResourceCleanup.add function usages in nova/test_shared_cpu.py for adding resources to cleanups

    Args:
        request: pytest param present caller test function

    """
    def delete_():
        _delete(ResourceCleanup._get_resources('function'), scope='function')
        ResourceCleanup._reset('function')
    request.addfinalizer(delete_)


@fixture(scope='class', autouse=True)
def delete_resources_class(request):
    """
    Class level fixture to delete created resources after each caller testcase.

    Notes: Auto used fixture - import it to a conftest.py file under a feature directory to auto use it on all children
        testcases.

    Examples:
        - see nova/conftest.py for importing
        - see ResourceCleanup.add function usages in nova/test_shared_cpu.py for adding resources to cleanups

    Args:
        request: pytest param present caller test function

    """
    def delete_():
        _delete(ResourceCleanup._get_resources('class'), scope='class')
        ResourceCleanup._reset('class')
    request.addfinalizer(delete_)


@fixture(scope='module', autouse=True)
def delete_resources_module(request):
    """
    Module level fixture to delete created resources after each caller testcase.

    Notes: Auto used fixture - import it to a conftest.py file under a feature directory to auto use it on all children
        testcases.

    Examples:
        - see nova/conftest.py for importing
        - see ResourceCleanup.add function usages in nova/test_shared_cpu.py for adding resources to cleanups

    Args:
        request: pytest param present caller test function

    """
    def delete_():
        _delete(ResourceCleanup._get_resources('module'), scope='module')
        ResourceCleanup._reset('module')
    request.addfinalizer(delete_)


@fixture(scope='session', autouse=True)
def delete_resources_session(request):
    """
    Module level fixture to delete created resources after each caller testcase.

    Notes: Auto used fixture - import it to a conftest.py file under a feature directory to auto use it on all children
        testcases.

    Examples:
        - see nova/conftest.py for importing
        - see ResourceCleanup.add function usages in nova/test_shared_cpu.py for adding resources to cleanups

    Args:
        request: pytest param present caller test function

    """
    def delete_():
        _delete(ResourceCleanup._get_resources('session'), scope='session')
        ResourceCleanup._reset('session')
    request.addfinalizer(delete_)


@fixture(scope='module')
def flavor_id_module():
    """
    Create basic flavor and volume to be used by test cases as test setup, at the beginning of the test module.
    Delete the created flavor and volume as test teardown, at the end of the test module.
    """
    flavor = nova_helper.create_flavor()[1]
    ResourceCleanup.add('flavor', resource_id=flavor, scope='module')

    return flavor


def _delete(resources, scope):
    # global SIMPLEX_RECOVERED
    # if not SIMPLEX_RECOVERED and system_helper.is_simplex():
    #     LOG.fixture_step('{} Ensure simplex host is up before cleaning up'.format(scope))
    #     host_helper.recover_simplex(fail_ok=True)
    #     SIMPLEX_RECOVERED = True

    vms_with_vols = resources['vms_with_vols']
    vms_no_vols = resources['vms_no_vols']
    volumes = resources['volumes']
    volume_types = resources['volume_types']
    qos_ids = resources['qos_ids']
    flavors = resources['flavors']
    images = resources['images']
    server_groups = resources['server_groups']
    routers = resources['routers']
    subnets = resources['subnets']
    floating_ips = resources['floating_ips']
    heat_stacks = resources['heat_stacks']
    ports = resources['ports']
    trunks = resources['trunks']
    networks = resources['networks']
<<<<<<< HEAD
    aggregates = resources['aggregates']
=======
    vol_snapshots = resources['vol_snapshots']
>>>>>>> caf5dcb6

    err_msgs = []
    if vms_with_vols:
        LOG.fixture_step(
            "({}) Attempt to delete following vms and attached volumes: {}".format(scope, vms_with_vols))
        code, msg = vm_helper.delete_vms(vms_with_vols, delete_volumes=True, fail_ok=True, auth_info=Tenant.ADMIN)
        if code not in [0, -1]:
            err_msgs.append(msg)

    if vms_no_vols:
        LOG.fixture_step("({}) Attempt to delete following vms: {}".format(scope, vms_no_vols))
        code, msg = vm_helper.delete_vms(vms_no_vols, delete_volumes=False, fail_ok=True, auth_info=Tenant.ADMIN)
        if code not in [0, -1]:
            err_msgs.append(msg)

    if volumes:
        LOG.fixture_step("({}) Attempt to delete following volumes: {}".format(scope, volumes))
        code, msg = cinder_helper.delete_volumes(volumes, fail_ok=True, auth_info=Tenant.ADMIN)
        if code > 0:
            err_msgs.append(msg)

    if volume_types:
        LOG.fixture_step("({}) Attempt to delete following volume_types: {}".format(scope, volume_types))
        code, msg = cinder_helper.delete_volume_types(volume_types, fail_ok=True, auth_info=Tenant.ADMIN)
        if code > 0:
            err_msgs.append(msg)

    if vol_snapshots:
        LOG.fixture_step("({}) Attempt to delete following volume snapshots: {}".format(scope, vol_snapshots))
        code, msg = cinder_helper.delete_volume_snapshots(snapshots=vol_snapshots, fail_ok=True, auth_info=Tenant.ADMIN)
        if code > 0:
            err_msgs.append(msg)

    if qos_ids:
        LOG.fixture_step("({}) Attempt to delete following qos_ids: {}".format(scope, qos_ids))
        code, msg = cinder_helper.delete_qos_list(qos_ids, fail_ok=True, auth_info=Tenant.ADMIN)
        if code > 0:
            err_msgs.append(msg)

    if flavors:
        LOG.fixture_step("({}) Attempt to delete following flavors: {}".format(scope, flavors))
        code, msg = nova_helper.delete_flavors(flavors, fail_ok=True, auth_info=Tenant.ADMIN)
        if code > 0:
            err_msgs.append(msg)

    if images:
        LOG.fixture_step("({}) Attempt to delete following images: {}".format(scope, images))
        code, msg = glance_helper.delete_images(images, fail_ok=True, auth_info=Tenant.ADMIN)
        if code > 0:
            err_msgs.append(msg)

    if server_groups:
        LOG.fixture_step("({}) Attempt to delete following server groups: {}".format(scope, server_groups))
        code, msg = nova_helper.delete_server_groups(server_groups, fail_ok=True, auth_info=Tenant.ADMIN)
        if code > 0:
            err_msgs.append(msg)

    if floating_ips:
        LOG.fixture_step("({}) Attempt to delete following floating ips: {}".format(scope, floating_ips))
        for fip in floating_ips:
            code, msg = network_helper.delete_floating_ip(fip, fip_val='ip', fail_ok=True, auth_info=Tenant.ADMIN)
            if code > 0:
                err_msgs.append(msg)

    if trunks:
        LOG.fixture_step("({}) Attempt to delete following trunks: {}".format(scope, trunks))
        for trunk in trunks:
            code, msg = network_helper.delete_trunk(trunk, auth_info=Tenant.ADMIN, fail_ok=True)
            if code > 0:
                err_msgs.append(msg)
    if ports:
        LOG.fixture_step("({}) Attempt to delete following ports: {}".format(scope, ports))
        for port in ports:
            code, msg = network_helper.delete_port(port, auth_info=Tenant.ADMIN, fail_ok=True)
            if code > 0:
                err_msgs.append(msg)

    if routers:
        LOG.fixture_step("{}) Attempt to delete following routers: {}".format(scope, routers))
        for router in routers:
            code, msg = network_helper.delete_router(router, fail_ok=True, auth_info=Tenant.ADMIN)
            if code > 0:
                err_msgs.append(msg)

    if subnets:
        LOG.fixture_step("({}) Attempt to delete following subnets: {}".format(scope, subnets))
        for subnet in subnets:
            code, msg = network_helper.delete_subnet(subnet_id=subnet, fail_ok=True, auth_info=Tenant.ADMIN)
            if code > 0:
                err_msgs.append(msg)
    if networks:
        LOG.fixture_step("({}) Attempt to delete following networks: {}".format(scope, networks))
        for network in networks:
            code, msg = network_helper.delete_network(network_id=network, fail_ok=True, auth_info=Tenant.ADMIN)
            if code > 0:
                err_msgs.append(msg)

    if heat_stacks:
        LOG.fixture_step("({}) Attempt to delete following heat stacks: {}".format(scope, heat_stacks))
        auth_info = None
        for stack in heat_stacks:
            heat_user = getattr(Heat, stack.split('-')[0])['heat_user']
            if heat_user is 'admin':
                auth_info = Tenant.ADMIN
            code, msg = heat_helper.delete_stack(stack, check_first=True, auth_info=auth_info, fail_ok=True)
            if code > 0:
                err_msgs.append(msg)

    if aggregates:
        LOG.fixture_step("({}) Attempt to delete following aggregates: {}".format(scope, aggregates))
        for aggregate in aggregates:
            code, msg = nova_helper.remove_hosts_from_aggregate(aggregate=aggregate, check_first=False)
            if code > 0:
                err_msgs.append(msg)
            code,msg=nova_helper.delete_aggregate(name=aggregate)
            if code > 0:
                err_msgs.append(msg)

    # Attempt all deletions before raising exception.
    if err_msgs:
        LOG.error("ERROR: Failed to delete resource(s). \nDetails: {}".format(err_msgs))
        # raise exceptions.CommonError("Failed to delete resource(s). Details: {}".format(err_msgs))<|MERGE_RESOLUTION|>--- conflicted
+++ resolved
@@ -137,11 +137,9 @@
     ports = resources['ports']
     trunks = resources['trunks']
     networks = resources['networks']
-<<<<<<< HEAD
+    vol_snapshots = resources['vol_snapshots']
     aggregates = resources['aggregates']
-=======
-    vol_snapshots = resources['vol_snapshots']
->>>>>>> caf5dcb6
+
 
     err_msgs = []
     if vms_with_vols:
