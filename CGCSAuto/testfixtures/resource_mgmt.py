--- conflicted
+++ resolved
@@ -273,7 +273,6 @@
         LOG.fixture_step("({}) Attempt to delete following subnets: {}".format(scope, subnets))
         for subnet in subnets:
             code, msg = network_helper.delete_subnet(subnet_id=subnet, fail_ok=True, auth_info=Tenant.get('admin'))
-<<<<<<< HEAD
             if code > 0:
                 err_msgs.append(msg)
 
@@ -284,7 +283,6 @@
             if code > 0:
                 err_msgs.append(msg)
 
-=======
             if code > 0:
                 err_msgs.append(msg)
 
@@ -295,7 +293,6 @@
             if code > 0:
                 err_msgs.append(msg)
 
->>>>>>> c4544b4a
     if networks:
         LOG.fixture_step("({}) Attempt to delete following networks: {}".format(scope, networks))
         for network in networks:
