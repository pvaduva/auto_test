--- conflicted
+++ resolved
@@ -3,12 +3,9 @@
 VALID_SCOPES = ['function', 'class', 'module', 'session']
 _RESOURCE_TYPES = ['vm', 'volume', 'volume_type', 'qos', 'flavor', 'image', 'server_group', 'router',
                    'router_interface', 'subnet', 'floating_ip', 'heat_stack', 'port', 'trunk', 'network',
-<<<<<<< HEAD
                    'security_group', 'network_qos', 'vol_snapshot', 'aggregate',
                    'vol_snapshot', 'aggregate', 'port_pair', 'port_pair_group', 'flow_classifier', 'port_chain']
-=======
-                   'security_group', 'network_qos', 'vol_snapshot', 'aggregate']
->>>>>>> c4544b4a
+
 __special_types = ('vm', 'qos')
 __updated_types = ['vms_with_vols', 'vms_no_vols', 'qos_ids']
 __resource_keys = ['{}s'.format(item) for item in _RESOURCE_TYPES if item not in __special_types] + __updated_types
