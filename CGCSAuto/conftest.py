import logging
import os
import threading    # Used for formatting logger

from time import strftime, gmtime

import pytest   # Don't remove. Used in eval

import setup_consts
import setups
<<<<<<< HEAD
=======
from consts.filepaths import BuildServerPath
>>>>>>> c4544b4a
from consts.proj_vars import ProjVar, InstallVars, ComplianceVar
from consts import build_server as build_server_consts
from consts import cgcs
from utils.mongo_reporter.cgcs_mongo_reporter import collect_and_upload_results
from utils.tis_log import LOG
from utils.cgcs_reporter import parse_log
from testfixtures.pre_checks_and_configs import collect_kpi   # Kpi fixture. Do not remove!


tc_start_time = None
tc_end_time = None
has_fail = False
repeat_count = -1
stress_count = -1
count = -1
no_teardown = False
tracebacks = []
region = None
test_count = 0
console_log = True

################################
# Process and log test results #
################################


class MakeReport:
    nodeid = None
    instances = {}

    def __init__(self, item):
        MakeReport.nodeid = item.nodeid
        self.test_pass = None
        self.test_results = {}
        MakeReport.instances[item.nodeid] = self

    def update_results(self, call, report):
        if report.failed:
            global has_fail
            has_fail = True
            msg = "***Failure at test {}: {}".format(call.when, call.excinfo)
            print(msg)
            LOG.debug(msg + "\n***Details: {}".format(report.longrepr))
            global tracebacks
            tracebacks.append(str(report.longrepr))
            self.test_results[call.when] = ['Failed', call.excinfo]
        elif report.skipped:
            sep = 'Skipped: '
            skipreason_list = str(call.excinfo).split(sep=sep)[1:]
            skipreason_str = sep.join(skipreason_list)
            self.test_results[call.when] = ['Skipped', skipreason_str]
        elif report.passed:
            self.test_results[call.when] = ['Passed', '']

    def get_results(self):
        return self.test_results

    @classmethod
    def get_report(cls, item):
        if item.nodeid == cls.nodeid:
            return cls.instances[cls.nodeid]
        else:
            return cls(item)


class TestRes:
    PASSNUM = 0
    FAILNUM = 0
    SKIPNUM = 0
    TOTALNUM = 0


def _write_results(res_in_tests, test_name):
    global tc_start_time
    with open(ProjVar.get_var("TCLIST_PATH"), mode='a') as f:
        f.write('\n{}\t{}\t{}'.format(res_in_tests, tc_start_time, test_name))
    global test_count
    test_count += 1
    # reset tc_start and end time for next test case
    build_id = ProjVar.get_var('BUILD_ID')
    build_server = ProjVar.get_var('BUILD_SERVER')

    if ProjVar.get_var("REPORT_ALL") or ProjVar.get_var("REPORT_TAG"):
        if ProjVar.get_var('SESSION_ID'):
            global tracebacks
<<<<<<< HEAD
            search_forward = True \
                if (ComplianceVar.get_var('REFSTACK_SUITE') or ComplianceVar.get_var('DOVETAIL_SUITE')) else False
=======
            search_forward = True if ComplianceVar.get_var('REFSTACK_SUITE') else False
>>>>>>> c4544b4a
            try:
                from utils.cgcs_reporter import upload_results
                upload_results.upload_test_result(session_id=ProjVar.get_var('SESSION_ID'), test_name=test_name,
                                                  result=res_in_tests, start_time=tc_start_time, end_time=tc_end_time,
                                                  traceback=tracebacks, parse_name=True, search_forward=search_forward)
            except Exception:
                LOG.exception("Unable to upload test result to TestHistory db! Test case: {}".format(test_name))

            finally:
                if repeat_count <= 0:
                    tracebacks = []

        try:
            upload_res = collect_and_upload_results(test_name, res_in_tests, ProjVar.get_var('LOG_DIR'), build=build_id,
                                                    build_server=build_server)
            if not upload_res:
                with open(ProjVar.get_var("TCLIST_PATH"), mode='a') as f:
                    f.write('\tUPLOAD_UNSUCC')
        except Exception:
            LOG.exception("Unable to upload test result to mongoDB! Test case: {}".format(test_name))

    tc_start_time = None


def pytest_runtest_makereport(item, call, __multicall__):
    report = __multicall__.execute()
    my_rep = MakeReport.get_report(item)
    my_rep.update_results(call, report)

    test_name = item.nodeid.replace('::()::', '::')     # .replace('testcases/', '')
    res_in_tests = ''
    res = my_rep.get_results()

    # Write final result to test_results.log
    if report.when == 'teardown':
        res_in_log = 'Test Passed'
        fail_at = []
        for key, val in res.items():
            if val[0] == 'Failed':
                fail_at.append('test ' + key)
            elif val[0] == 'Skipped':
                res_in_log = 'Test Skipped\nReason: {}'.format(val[1])
                res_in_tests = 'SKIP'
                break
        if fail_at:
            fail_at = ', '.join(fail_at)
            res_in_log = 'Test Failed at {}'.format(fail_at)

        # Log test result
        testcase_log(msg=res_in_log, nodeid=test_name, log_type='tc_res')

        if 'Test Passed' in res_in_log:
            res_in_tests = 'PASS'
        elif 'Test Failed' in res_in_log:
            res_in_tests = 'FAIL'
            if ProjVar.get_var('PING_FAILURE'):
                setups.add_ping_failure(test_name=test_name)

        if not res_in_tests:
            res_in_tests = 'UNKNOWN'

        # count testcases by status
        TestRes.TOTALNUM += 1
        if res_in_tests == 'PASS':
            TestRes.PASSNUM += 1
        elif res_in_tests == 'FAIL':
            TestRes.FAILNUM += 1
        elif res_in_tests == 'SKIP':
            TestRes.SKIPNUM += 1

        _write_results(res_in_tests=res_in_tests, test_name=test_name)

    if repeat_count > 0:
        for key, val in res.items():
            if val[0] == 'Failed':
                global tc_end_time
                tc_end_time = strftime("%Y%m%d %H:%M:%S", gmtime())
                _write_results(res_in_tests='FAIL', test_name=test_name)
                TestRes.FAILNUM += 1
                if ProjVar.get_var('PING_FAILURE'):
                    setups.add_ping_failure(test_name=test_name)

                try:
                    parse_log.parse_test_steps(ProjVar.get_var('LOG_DIR'))
                except Exception as e:
                    LOG.warning("Unable to parse test steps. \nDetails: {}".format(e.__str__()))

                pytest.exit("Skip rest of the iterations upon stress test failure")

    if no_teardown and report.when == 'call':
        for key, val in res.items():
            if val[0] == 'Skipped':
                break
        else:
            pytest.exit("No teardown and skip rest of the tests if any")

    return report

#
# def pytest_collectstart():
#     """
#     Set up the ssh session at collectstart. Because skipif condition is evaluated at the collecting test cases phase.
#     """
#     global con_ssh
#     con_ssh = setups.setup_tis_ssh(ProjVar.get_var("LAB"))
#     CliAuth.set_vars(**setups.get_auth_via_openrc(con_ssh))
#     Tenant._set_url(CliAuth.get_var('OS_AUTH_URL'))
#     Tenant._set_region(CliAuth.get_var('OS_REGION_NAME'))


def pytest_runtest_setup(item):
    global tc_start_time
    # tc_start_time = setups.get_tis_timestamp(con_ssh)
    tc_start_time = strftime("%Y%m%d %H:%M:%S", gmtime())
    print('')
    message = "Setup started:"
    testcase_log(message, item.nodeid, log_type='tc_setup')
    # set test name for ping vm failure
    test_name = 'test_{}'.format(item.nodeid.rsplit('::test_', 1)[-1].replace('/', '_'))
    ProjVar.set_var(TEST_NAME=test_name)
    ProjVar.set_var(PING_FAILURE=False)


def pytest_runtest_call(item):
    separator = '++++++++++++++++++++++++++++++++++++++++++++++++++++++++++++++++++'
    message = "Test steps started:"
    testcase_log(message, item.nodeid, separator=separator, log_type='tc_start')


def pytest_runtest_teardown(item):
    print('')
    message = 'Teardown started:'
    testcase_log(message, item.nodeid, log_type='tc_teardown')
    # con_ssh.connect(retry=True, retry_interval=3, retry_timeout=300)
    # con_ssh.flush()


def testcase_log(msg, nodeid, separator=None, log_type=None):
    if separator is None:
        separator = '-----------'

    print_msg = separator + '\n' + msg
    logging_msg = '\n{}{} {}'.format(separator, msg, nodeid)
    if console_log:
        print(print_msg)
    if log_type == 'tc_res':
        global tc_end_time
        tc_end_time = strftime("%Y%m%d %H:%M:%S", gmtime())
        LOG.tc_result(msg=msg, tc_name=nodeid)
    elif log_type == 'tc_start':
        LOG.tc_func_start(nodeid)
    elif log_type == 'tc_setup':
        LOG.tc_setup_start(nodeid)
    elif log_type == 'tc_teardown':
        LOG.tc_teardown_start(nodeid)
    else:
        LOG.debug(logging_msg)


########################
# Command line options #
########################
@pytest.mark.tryfirst
def pytest_configure(config):
    config.addinivalue_line("markers",
                            "features(feature_name1, feature_name2, ...): mark impacted feature(s) for a test case.")
    config.addinivalue_line("markers",
                            "priorities(sanity, cpe_sanity, p2, ...): mark priorities for a test case.")
    config.addinivalue_line("markers",
                            "known_issue(CGTS-xxxx): mark known issue with JIRA ID or description if no JIRA needed.")

    if config.getoption('help'):
        return

    # Common reporting params
    collect_all = config.getoption('collectall')
    always_collect = config.getoption('alwayscollect')
    report_all = config.getoption('reportall')
    report_tag = config.getoption('report_tag')
    resultlog = config.getoption('resultlog')
    session_log_dir = config.getoption('sessiondir')
    no_cgcs = config.getoption('nocgcsdb')
    col_kpi = config.getoption('col_kpi')
    telnet_log = config.getoption('telnetlog')

    # Test case params on installed system
    lab_arg = config.getoption('lab')
    natbox_arg = config.getoption('natbox')
    tenant_arg = config.getoption('tenant')
    bootvms_arg = config.getoption('bootvms')
    openstack_cli = config.getoption('openstackcli')
    horizon_visible = config.getoption('horizon_visible')
    remote_cli = config.getoption('remote_cli')
<<<<<<< HEAD

=======
>>>>>>> c4544b4a
    global change_admin
    change_admin = config.getoption('changeadmin')
    global repeat_count
    repeat_count = config.getoption('repeat')
    global stress_count
    stress_count = config.getoption('stress')
    global count
    if repeat_count > 0:
        count = repeat_count
    elif stress_count > 0:
        count = stress_count

    # neccesary install params if --lab is not given
    controller_arg = config.getoption('controller')
    compute_arg = config.getoption('compute')
    storage_arg = config.getoption('storage')
    lab_file_dir = config.getoption('file_dir')
    build_server = config.getoption('build_server')

    global no_teardown
    no_teardown = config.getoption('noteardown')
    if repeat_count > 0 or no_teardown:
        ProjVar.set_var(NO_TEARDOWN=True)
    keystone_debug = config.getoption('keystone_debug')
    install_conf = config.getoption('installconf')
    global region
    region = config.getoption('region')

    collect_netinfo = config.getoption('netinfo')

    # decide on the values of custom options based on cmdline inputs or values in setup_consts
    lab = setups.get_lab_from_cmdline(lab_arg=lab_arg,
                                      installconf_path=install_conf,
                                      controller_arg=controller_arg,
                                      compute_arg=compute_arg,
                                      storage_arg=storage_arg,
                                      lab_files_dir=lab_file_dir,
                                      build_server=build_server,)
    natbox = setups.get_natbox_dict(natbox_arg) if natbox_arg else setup_consts.NATBOX
    tenant = setups.get_tenant_dict(tenant_arg) if tenant_arg else setup_consts.PRIMARY_TENANT
    is_boot = True if bootvms_arg else setup_consts.BOOT_VMS
    collect_all = True if collect_all else setup_consts.COLLECT_ALL
    always_collect = True if always_collect else False
    report_all = True if report_all else setup_consts.REPORT_ALL
    openstack_cli = True if openstack_cli else False
    horizon_visible = True if horizon_visible else False
    remote_cli = True if remote_cli else False
    if remote_cli:
        ProjVar.set_var(REMOTE_CLI=True)
    if collect_netinfo:
        ProjVar.set_var(COLLECT_SYS_NET_INFO=True)
    if no_cgcs:
        ProjVar.set_var(CGCS_DB=False)
    if keystone_debug:
        ProjVar.set_var(KEYSTONE_DEBUG=True)
    if col_kpi:
        ProjVar.set_var(COLLECT_KPI=True)
    if telnet_log:
        ProjVar.set_var(COLLECT_TELNET=True)

    # Compliance configs:
<<<<<<< HEAD
    file_or_dir = config.getoption('file_or_dir')

    refstack_suite = dovetail_suite = config.getoption('compliance_suite')
    if 'refstack' in str(file_or_dir):
        if not refstack_suite:
            refstack_suite = '/folk/cgts/compliance/RefStack/osPowered.2017.09/2017.09-platform-test-list.txt'
        from consts.proj_vars import ComplianceVar
        ComplianceVar.set_var(REFSTACK_SUITE=refstack_suite)
    elif 'dovetail' in str(file_or_dir):
        if not dovetail_suite:
            dovetail_suite = '--testarea mandatory'
        from consts.proj_vars import ComplianceVar
        ComplianceVar.set_var(DOVETAIL_SUITE=dovetail_suite)
=======
    refstack_suite = config.getoption('refstack_suite')
    if refstack_suite:
        from consts.proj_vars import ComplianceVar
        ComplianceVar.set_var(REFSTACK_SUITE=refstack_suite)
>>>>>>> c4544b4a

    if session_log_dir:
        log_dir = session_log_dir
    else:
        # compute directory for all logs based on resultlog arg, lab, and timestamp on local machine
        resultlog = resultlog if resultlog else os.path.expanduser("~")
        if '/AUTOMATION_LOGS' in resultlog:
            resultlog = resultlog.split(sep='/AUTOMATION_LOGS')[0]
        resultlog = os.path.join(resultlog, 'AUTOMATION_LOGS')
        lab_name = lab['short_name']
        time_stamp = strftime('%Y%m%d%H%M')
        if refstack_suite:
            suite_name = os.path.basename(refstack_suite).split('.txt')[0]
            log_dir = '{}/refstack/{}/{}_{}'.format(resultlog, lab_name, time_stamp, suite_name)
<<<<<<< HEAD
        elif dovetail_suite:
            suite_name = dovetail_suite.split(sep='--')[-1].replace(' ', '-')
            log_dir = '{}/dovetail/{}/{}_{}'.format(resultlog, lab_name, time_stamp, suite_name)
=======
>>>>>>> c4544b4a
        else:
            log_dir = '{}/{}/{}'.format(resultlog, lab_name, time_stamp)
    os.makedirs(log_dir, exist_ok=True)

    if report_all:
        report_tag = report_tag if report_tag else 'cgcsauto'

    # set project constants, which will be used when scp keyfile, and save ssh log, etc
    ProjVar.set_vars(lab=lab, natbox=natbox, logdir=log_dir, tenant=tenant, is_boot=is_boot, collect_all=collect_all,
                     report_all=report_all, report_tag=report_tag, openstack_cli=openstack_cli,
                     always_collect=always_collect, horizon_visible=horizon_visible)

    if lab.get('central_region'):
        ProjVar.set_var(IS_DC=True)
        ProjVar.set_var(PRIMARY_SUBCLOUD=config.getoption('subcloud'))

    # put keyfile to home directory of localhost
    if natbox['ip'] == 'localhost':
        labname = ProjVar.get_var('LAB_NAME')
        ProjVar.set_var(KEYFILE_PATH='~/priv_keys/keyfile_{}.pem'.format(labname))

    if setups.is_vbox():
        ProjVar.set_var(IS_VBOX=True)

    InstallVars.set_install_var(lab=lab)

    if config.getoption('noconsolelog'):
        global console_log
        console_log = False

    config_logger(log_dir, console=console_log)

    # set resultlog save location
    config.option.resultlog = ProjVar.get_var("PYTESTLOG_PATH")
    # Add 'iter' to stress test names
    # print("config_options: {}".format(config.option))
    origin_file_dir = list(file_or_dir)

    if count > 1:
        print("Repeat following tests {} times: {}".format(count, file_or_dir))
        del file_or_dir[:]
        for f_or_d in origin_file_dir:
            for i in range(count):
                file_or_dir.append(f_or_d)
            # Note! Below code was a workaround for parametrized repeat.
            # if '[' in f_or_d:
            #     # Below setting seems to have no effect. Test did not continue upon collection failure.
            #     # config.option.continue_on_collection_errors = True
            #     # return
            #     file_or_dir.remove(f_or_d)
            #     origin_f_or_list = list(f_or_d)
            #
            #     for i in range(count):
            #         extra_str = 'iter{}-'.format(i)
            #         f_or_d_list = list(origin_f_or_list)
            #         f_or_d_list.insert(f_or_d_list.index('[') + 1, extra_str)
            #         new_f_or_d = ''.join(f_or_d_list)
            #         file_or_dir.append(new_f_or_d)

        # print("after modify: {}".format(config.option.file_or_dir))


def pytest_addoption(parser):
    lab_help = "Lab to connect to. Valid input: Hardware labs - use lab name such as 'r720_2-7', 'yow-cgcs-r720-3_7';" \
               "if it's a new lab, use floating ip before it is added to the automation framework. " \
               "VBox - use vbox or the floating ip of your tis system if it is not 10.10.10.2. " \
               "Cumulus - floating ip of the cumulus tis system"
    tenant_help = "Default tenant to use when unspecified. Valid values: tenant1, tenant2, or admin"
    natbox_help = "NatBox to use. Default: NatBox for hardware labs. Valid values: nat_hw (for hardware labs), " \
                  "<your own natbox ip> (for VBox, choose the 128.224 ip), or nat_cumulus (for Cumulus)."
    bootvm_help = "Boot 2 vms at the beginning of the test session as background VMs."
    collect_all_help = "Run collect all on TiS server at the end of test session if any test fails."
    report_help = "Upload results and logs to the test results database."
    tag_help = "Tag to be used for uploading logs to the test results database."
    logdir_help = "Directory to store test session logs. If this is specified, then --resultlog will be ignored."
    openstackcli_help = "Use openstack cli whenever possible. e.g., 'neutron net-list' > 'openstack network list'"
    stress_help = "Number of iterations to run specified testcase(s). Abort rest of the test session on first failure"
    count_help = "Repeat tests x times - NO stop on failure"
    skip_help = "Comma seperated list of parts of the install to skip. Usage: --skip=labsetup,pxeboot,feed \n" \
                "labsetup: Do not run lab_setup post lab install \n" \
                "pxeboot: Don't modify pxeboot.cfg \n" \
                "feed: skip setup of network feed"
    installconf_help = "Full path of lab fresh_install configuration file. Template location: " \
                       "/folk/cgts/lab/autoinstall_template.ini"
<<<<<<< HEAD
    resumeinstall_help = 'Resume install of current lab from where it stopped/failed'
=======
    resumeinstall_help = 'Resume fresh_install of current lab from where it stopped/failed or from a given step'
    wipedisk_help = 'Wipe the disk(s) on the hosts'
    boot_help = 'Select how to boot the lab. Default is pxe. Options are: \n' \
                'pxe: boot from the network using pxeboot \n' \
                'burn: burn the USB using iso-path and boot from it \n' \
                'usb: Boot from load existing on USB \n' \
                'iso: iso install flag'
    iso_path_help = 'Full path to ISO file. Default is <build-dir'
    ovs_help = 'Run using lab_setup_ovs.conf rather than lab_setup.conf (for StarlingX install)'
>>>>>>> c4544b4a
    changeadmin_help = "Change password for admin user before test session starts. Revert after test session completes."
    region_help = "Multi-region parameter. Use when connected region is different than region to test. " \
                  "e.g., creating vm on RegionTwo from RegionOne"
    subcloud_help = "Default subcloud used for automated test when boot vm, etc. 'subcloud-1' if unspecified."
    telnetlog_help = "Collect telnet logs throughout the session"
    horizon_visible_help = "Display horizon on screen"
    remote_cli_help = 'Run testcases using remote CLI'
    no_console_log = 'Print minimal console logs'

    # Common reporting options:
    parser.addoption('--collectall', '--collect_all', '--collect-all', dest='collectall', action='store_true',
                     help=collect_all_help)
    parser.addoption('--alwayscollect', '--always-collect', '--always_collect', dest='alwayscollect',
                     action='store_true', help=collect_all_help)
    parser.addoption('--reportall', '--report_all', '--report-all', dest='reportall', action='store_true',
                     help=report_help)
    parser.addoption('--report_tag', '--report-tag', action='store', dest='report_tag', metavar='tagname', default=None,
                     help=tag_help)
    parser.addoption('--sessiondir', '--session_dir', '--session-dir', action='store', dest='sessiondir',
                     metavar='sessiondir', default=None, help=logdir_help)
    parser.addoption('--no-cgcsdb', '--no-cgcs-db', '--nocgcsdb', action='store_true', dest='nocgcsdb')

    # Test session options on installed lab:
    parser.addoption('--lab', action='store', metavar='lab', default=None, help=lab_help)
    parser.addoption('--tenant', action='store', metavar='tenantname', default=None, help=tenant_help)
    parser.addoption('--natbox', action='store', metavar='natbox', default=None, help=natbox_help)
    parser.addoption('--changeadmin', '--change-admin', '--change_admin', dest='changeadmin', action='store_true',
                     help=changeadmin_help)
    parser.addoption('--bootvms', '--boot_vms', '--boot-vms', dest='bootvms', action='store_true', help=bootvm_help)
    parser.addoption('--openstackcli', '--openstack_cli', '--openstack-cli', action='store_true', dest='openstackcli',
                     help=openstackcli_help)
    parser.addoption('--repeat', action='store', metavar='repeat', type=int, default=-1, help=stress_help)
    parser.addoption('--stress', metavar='stress', action='store', type=int, default=-1, help=count_help)
    parser.addoption('--no-teardown', '--no_teardown', '--noteardown', dest='noteardown', action='store_true')
    parser.addoption('--keystone_debug', '--keystone-debug', action='store_true', dest='keystone_debug')
    parser.addoption('--kpi', '--collect-kpi', '--collect_kpi', action='store_true', dest='col_kpi',
                     help="Collect kpi for applicable test cases")
    parser.addoption('--region', action='store', metavar='region', default=None, help=region_help)
    parser.addoption('--subcloud', action='store', metavar='subcloud', default='subcloud-1', help=subcloud_help)
    parser.addoption('--telnetlog', '--telnet-log', dest='telnetlog', action='store_true', help=telnetlog_help)
    parser.addoption('--netinfo', '--net-info', dest='netinfo', action='store_true',
                     help="Collect system networking info if scp keyfile fails")
    parser.addoption('--horizon-visible', '--horizon_visible', action='store_true', dest='horizon_visible',
                     help=horizon_visible_help)
    parser.addoption('--remote-cli', '--remotecli', '--remote_cli', action='store_true', dest='remote_cli',
                     help=remote_cli_help)
    parser.addoption('--noconsolelog', '--noconsole', '--no-console-log', '--no_console_log', '--no-console',
                     '--no_console', action='store_true', dest='noconsolelog', help=no_console_log)

    ##################################
    # Lab fresh_install or upgrade options #
    ##################################
    LAB_FILES = ["TiS_config.ini_centos", "hosts_bulk_add.xml", "lab_setup.conf", "settings.ini"]

    # Install
<<<<<<< HEAD
    parser.addoption('--resumeinstall', '--resume-install', dest='resumeinstall', action='store_true',
                     help=resumeinstall_help)
    parser.addoption('--skiplabsetup', '--skip-labsetup', dest='skiplabsetup', action='store_true',
                     help=skiplabsetup_help)
=======
    parser.addoption('--resumeinstall', '--resume-install', '--resume_install', dest='resumeinstall', action='store',
                     help=resumeinstall_help, const=True, nargs='?', default=False)
    parser.addoption('--stop', dest='stop_step', action='store', help='Which test step to stop at', default='99')
    parser.addoption('--skip', dest='skiplist', action='store', nargs='*', help=skip_help)
    parser.addoption('--wipedisk',  dest='wipedisk', action='store_true', help=wipedisk_help)
    parser.addoption('--boot', dest='boot_list', action='store', default='pxe', help=boot_help)
>>>>>>> c4544b4a
    parser.addoption('--installconf', '--install-conf', action='store', metavar='installconf', default=None,
                     help=installconf_help)
    parser.addoption('--security', dest='security', action='store', default='standard')
    parser.addoption('--drop', dest='drop_num', action='store', help='an integer representing which drop to install')
    # Ceph Post Install
    ceph_mon_device_controller0_help = "The disk device to use for ceph monitor in controller-0. e.g., /dev/sdc"
    ceph_mon_device_controller1_help = "The disk device to use for ceph monitor in controller-1. e.g., /dev/sdb"
    ceph_mon_gib_help = "The size of the partition to allocate on a controller disk for the Ceph monitor logical " \
                        "volume, in GiB (the default value is 20)"
    parser.addoption('--ceph-mon-dev-controller-0', '--ceph_mon_dev_controller-0',  dest='ceph_mon_dev_controller_0',
                     action='store', metavar='DISK_DEVICE',  help=ceph_mon_device_controller0_help)
    parser.addoption('--ceph-mon-dev-controller-1', '--ceph_mon_dev_controller-1',  dest='ceph_mon_dev_controller_1',
                     action='store', metavar='DISK_DEVICE',  help=ceph_mon_device_controller1_help)
    parser.addoption('--ceph-mon-gib', '--ceph_mon_dev_gib',  dest='ceph_mon_gib',
                     action='store', metavar='SIZE',  help=ceph_mon_gib_help)
    parser.addoption('--boot-server', '--boot_server', dest='boot_server',
                     help='server to boot from. Default is yow-tuxlab2')

    # install help
    file_dir_help = "directory that contains the following lab files: {}. ".format(' '.join(v[1] for v in LAB_FILES)) + \
                    "Custom directories can be found at: /folk/cgts/lab/customconfigs" \
                    "Default is: <load_path>/rt/repo/addons/wr-cgcs/layers/cgcs/extras.ND/lab/yow/<lab_name>"
    controller_help = "space-separated list of VLM barcodes for controllers"
    compute_help = "space-separated list of VLM barcodes for computes"
    storage_help = "space-separated list of VLM barcodes for storage nodes"
    guest_image_help = "The full path to the tis-centos-guest.img in build-server" \
                       "( default: {} )".format(BuildServerPath.DEFAULT_GUEST_IMAGE_PATH)
    heat_help = "The full path to the python heat templates" \
                "( default: {} )".format(BuildServerPath.HEAT_TEMPLATES)

    # Custom install options
    parser.addoption('--lab_file_dir', '--lab-file-dir', dest='file_dir', action='store', metavar='DIR',
                     help=file_dir_help)
    parser.addoption('--controller', dest='controller', action='store', nargs='*', help=controller_help)
    parser.addoption('--compute', dest='compute', action='store', nargs='*', help=compute_help)
    parser.addoption('--storage', dest='storage', action='store', nargs='*', help=storage_help)
    parser.addoption('--guest_image', '--guest-image', '--guest_image_path', '--guest-image-path',
                     dest='guest_image_path', action='store', metavar='guest image full path',
                     default=BuildServerPath.DEFAULT_GUEST_IMAGE_PATH, help=guest_image_help)
    parser.addoption('--heat_templates', '--heat-templates', '--heat_templates_path', '--heat-templates-path',
                     dest='heat_templates', action='store', metavar='heat templates full path',
                     default=BuildServerPath.HEAT_TEMPLATES, help=heat_help)
    parser.addoption('--iso-path', '--isopath', '--iso_path', dest='iso_path', action='store', default=None,
                     help=iso_path_help)
    parser.addoption('--ovs', '--OVS', dest='ovs_config', action='store_true', help=ovs_help)
    # Note --lab is also a lab fresh_install option, when config file is not provided.

    ###############################
    #  Upgrade options #
    ###############################

    upgrade_version_help = "TiS next software version that the lab is upgraded to. " \
                           "Valid options are: {}".format(' '.join(v[1] for v in cgcs.SUPPORTED_UPGRADES))
    build_server_help = "TiS build server host name where the upgrade release software is downloaded from." \
                        " ( default: {})".format(build_server_consts.DEFAULT_BUILD_SERVER['name'])
    upgrade_build_dir_path = "The path to the upgrade software release build directory in build server." \
                             " eg: /localdisk/loadbuild/jenkins/TS_16.10_Host/latest_build/. " \
                             " Otherwise the default  build dir path for the upgrade software " \
                             "version will be used"

    license_help = "The full path to the new release software license file in build-server. " \
                   "e.g /folk/cgts/lab/TiS16-full.lic or /folk/cgts/lab/TiS16-CPE-full.lic." \
                   " Otherwise, default license for the upgrade release will be used"

    orchestration_help = "The point in upgrade procedure where we start to use orchestration. Possible options are:" \
                         "  default - to start orchestration after controller-1 is upgraded; " \
                         "  storage:<#> - to start orchestration after <#> storage (s) are upgraded normally; " \
                         "  compute:<#> - start orchestration after <#> compute(s) are upgraded normally; " \
                         " The default is default. Applicable only for upgrades from R3."

    parser.addoption('--upgrade-version', '--upgrade_version', '--upgrade', dest='upgrade_version',
                     action='store', metavar='VERSION',  default=None, help=upgrade_version_help)
    parser.addoption('--build-server', '--build_server',  dest='build_server',
                     action='store', metavar='SERVER', default=build_server_consts.DEFAULT_BUILD_SERVER['name'],
                     help=build_server_help)
    parser.addoption('--tis-build-dir', '--tis_build_dir',  dest='tis_build_dir',
                     action='store', metavar='DIR',  help=upgrade_build_dir_path)
    parser.addoption('--license',  dest='upgrade_license', action='store',
                     metavar='license full path', help=license_help)

    parser.addoption('--orchestration', '--orchestration-after', '--orchestration_after', dest='orchestration_after',
                     action='store', metavar='HOST_PERSONALITY:NUM', default='default', help=orchestration_help)

    ####################
    # Patching options #
    ####################
    patch_build_server_help = "TiS Patch build server host name from where the upgrade release software is " \
                              "downloaded. Use default build server when unspecified"

    patch_dir_help = "Directory or file on the Build Server where the patch files located. Because the version must " \
                     "match that of the system software on the target lab, hence by default, we will deduce " \
                     "the location of the patch files and their version, unless users specify an absolute path " \
                     "containing valid patch files. This directory is usually a symbolic link in the load-build " \
                     "directory."

    patch_base_dir_help = "Directory on the Build Server under which the patch files are located. By default, " \
                          "it is: {}".format('/localdisk/loadbuild/jenkins/CGCS_5.0_Test_Patch_Build')

    parser.addoption('--patch-build-server', '--patch_build_server',  dest='patch_build_server',
                     action='store', metavar='SERVER', default=None,
                     help=patch_build_server_help)

    parser.addoption('--patch-dir', '--patch_dir',  dest='patch_dir', default=None,
                     action='store', metavar='DIR',  help=patch_dir_help)

    parser.addoption('--patch-base-dir', '--patch_base_dir',  dest='patch_base_dir', default=None,
                     action='store', metavar='BASEDIR',  help=patch_base_dir_help)

    ###############################
    #  Orchestration options #
    ###############################
    apply_strategy_help = "How the orchestration strategy is applied:" \
                          "  serial - apply orchestration strategy one node  at a time; " \
                          "  parallel - apply orchestration strategy in parallel; " \
                          "  ignore - do not apply the orchestration strategy; " \
                          " If not specified,  the system will choose the option to apply the strategy. " \
                          "Applicable only for upgrades from R3."
    max_parallel_compute_help = "The maximum number of compute hosts to upgrade in parallel, if parallel apply type" \
                                " is selected"
    alarm_restriction_help = """Inidcates how to handle alarm restrictions based on the management affecting statuses
                             of any existing alarms.
                                 relaxed -  orchestration is allowed to proceed if none managment affecting alarms are
                                            present
                                 strict -  orchestration is not allowed if alarms are present
                             """

    instance_action_help = """Inidcates how to VMs are moved from compute hosts when apply reboot-required patches. There
                             are two possible values for moving the VMs off the compute hosts:
                                 start-stop -  instances are stopped before a compute host is patched. This is typically
                                 used for VMs that do not support migration.
                                 migrate -  instances are either live migrated or cold migrated  before compute host is
                                 patched.
                             """
    parser.addoption('--controller-apply-type', '--controller_apply_type', '--ctra',  dest='controller_strategy',
                     action='store',  help=apply_strategy_help)

    parser.addoption('--storage-apply-type', '--storage_apply_type', '--sstra',  dest='storage_strategy',
                     action='store',  help=apply_strategy_help)

    parser.addoption('--compute-apply-type', '--compute_apply_type', '--cstra', dest='compute_strategy',
                     action='store',  help=apply_strategy_help)

    parser.addoption('--max-parallel-computes', '--max_parallel_computes', dest='max_parallel_computes',
                     action='store',  help=max_parallel_compute_help)

    parser.addoption('--alarm-restrictions', '--alarm_restrictions', dest='alarm_restrictions',
                     action='store', default='strict',  help=alarm_restriction_help)

    parser.addoption('--instance-action', '--instance_action', dest='instance_action',
                     action='store', default='stop-start',  help=instance_action_help)

    ###############################
    #  Backup and Restore options #
    ###############################

    # Backup only
    keep_backups = "Whether to keep the backupfiles from controller-0:/opt/backups after transfer " \
                   "to the specified destination. Default is remove."
    parser.addoption('--keep-backups', '--keep_backups',  dest='keep_backups', action='store_true', help=keep_backups)

    # Common for backup and restore
    backup_server_destination_help = "Whether to save/get backupfiles on/from USB. Default is test server." \
                                     "When true, 16G USB  or above must be plugged to controller-0 "
    backup_destination_path_help = "The path the backup files are copied to/taken from if destination is not a USB. " \
                                   "For USB, the backup files are at mount point: /media/wrsroot/backups. " \
                                   "For Test Server, the default is /sandbox/backups."

    parser.addoption('--usb', '--usb',  dest='use_usb', action='store_true',  help=backup_server_destination_help)
    parser.addoption('--backup-path', '--backup_path',  dest='backup_path',
                     action='store', metavar='DIR', help=backup_destination_path_help)

    # Restore only
    parser.addoption('--backup-build-id', '--backup_build-id',  dest='backup_build_id',
                     action='store', help="The build id of the backup")
    parser.addoption('--backup-builds-dir', '--backup_builds-dir',  dest='backup_builds_dir',
                     action='store', help="The Titanium builds dir where the backup build id belong. "
                                          "Such as CGCS_5.0_Host or TC_17.06_Host")

    parser.addoption('--skip-setup-feed', '--skip_setup_feed',  dest='skip_setup_feed',
                     action='store_true', help="Reuse the existing feed on the pxeboot server (tuxlab1/2) instead of "
                                          "setup feed from scratch")
    parser.addoption('--skip-reinstall', '--skip_reinstall',  dest='skip_reinstall',
                     action='store_true', help="Reuse the lab in states without reinstall it. "
                                               "This will be helpful if the lab was/will be in customized way.")
<<<<<<< HEAD
    parser.addoption('--low-latency', '--low_latency',  dest='low_latency',
                     action='store_true', help="Restore a low-latency lab")
    parser.addoption('--cinder-backup', '--cinder_backup',  dest='cinder_backup',
                     action='store_true', help="Using upstream cinder-backup CLIs")
=======
    parser.addoption('--low-latency', '--low_latency', '--lowlatency', '--low-lat', '--low_lat', '--lowlat',
                     dest='low_latency', action='store_true', help="Restore a low-latency lab")
>>>>>>> c4544b4a

    # Clone only
    parser.addoption('--dest-labs', '--dest_labs',  dest='dest_labs',
                     action='store',  help="Comma separated list of AIO lab short names where the cloned image iso "
                                           "file is transferred to. Eg WCP_68,67  or SM_1,SM2.")
    ####################
    #  Compliance Test #
    ####################
<<<<<<< HEAD
    compliance_help = "Compliance suite parameter." \
                      "\nRefStack: test list file path. Need to be accessible from test server (128.224.150.21)." \
                      "e.g., '/folk/cgts/compliance/RefStack/osPowered.2018.02/2018.02-platform-test-list.txt'" \
                      "\nDovetail: dovetail run parameter. " \
                      "e.g., '--testsuite ovp.1.0.0'. Default is '--testarea mandatory'"
    parser.addoption('--compliance_suite', '--compliance-suite', dest='compliance_suite', help=compliance_help)
=======
    refstack_help = "RefStack test suite path. Need to be accessible from test server (128.224.150.21)." \
                    "e.g., '/folk/cgts/compliance/RefStack/osPowered.2018.02/2018.02-platform-test-list.txt'"
    parser.addoption('--refstack_suite', '--refstack-suite', dest='refstack_suite', help=refstack_help)
>>>>>>> c4544b4a


def config_logger(log_dir, console=True):
    # logger for log saved in file
    file_name = log_dir + '/TIS_AUTOMATION.log'
    logging.Formatter.converter = gmtime
    log_format = '[%(asctime)s] %(lineno)-5d%(levelname)-5s %(threadName)-8s %(module)s.%(funcName)-8s:: %(message)s'
    tis_formatter = logging.Formatter(log_format)
    LOG.setLevel(logging.NOTSET)

    tmp_path = os.path.join(os.path.expanduser('~'), '.tmp_log')
    # clear the tmp log with best effort so it wont keep growing
    try:
        os.remove(tmp_path)
    except:
        pass
    logging.basicConfig(level=logging.NOTSET, format=log_format, filename=tmp_path, filemode='w')

    # file handler:
    file_handler = logging.FileHandler(file_name)
    file_handler.setFormatter(tis_formatter)
    file_handler.setLevel(logging.DEBUG)
    LOG.addHandler(file_handler)

    # logger for stream output
    console_level = logging.INFO if console else logging.CRITICAL
    stream_hdler = logging.StreamHandler()
    stream_hdler.setFormatter(tis_formatter)
    stream_hdler.setLevel(console_level)
    LOG.addHandler(stream_hdler)


def pytest_unconfigure(config):
    # collect all if needed
    if config.getoption('help'):
        return

    try:
        natbox_ssh = ProjVar.get_var('NATBOX_SSH')
        natbox_ssh.close()
    except:
        pass

    version_and_patch = ''
    try:
        version_and_patch = setups.get_version_and_patch_info()
    except Exception as e:
        LOG.debug(e)
        pass
    log_dir = ProjVar.get_var('LOG_DIR')
    if not log_dir:
        try:
            from utils.clients.ssh import ControllerClient
            ssh_list = ControllerClient.get_active_controllers(fail_ok=True)
            for con_ssh_ in ssh_list:
                con_ssh_.close()
        except:
            pass
        return

    log_dir = ProjVar.get_var('LOG_DIR')
    if not log_dir:
        try:
            from utils.clients.ssh import ControllerClient
            ssh_list = ControllerClient.get_active_controllers(fail_ok=True)
            for con_ssh_ in ssh_list:
                con_ssh_.close()
        except:
            pass
        return

    try:
        tc_res_path = log_dir + '/test_results.log'
        build_id = ProjVar.get_var('BUILD_ID')
        build_server = ProjVar.get_var('BUILD_SERVER')
        session_id = ProjVar.get_var('SESSION_ID')
        session_tag = ProjVar.get_var('REPORT_TAG')
        system_config = ProjVar.get_var('SYS_TYPE')
        session_str = 'Session Tag: {}\nSession ID: {}\n'.format(session_tag, session_id) if session_id else ''
        total_exec = TestRes.PASSNUM + TestRes.FAILNUM
        # pass_rate = fail_rate = '0'
        if total_exec > 0:
            pass_rate = "{}%".format(round(TestRes.PASSNUM * 100 / total_exec, 2))
            fail_rate = "{}%".format(round(TestRes.FAILNUM * 100 / total_exec, 2))
            with open(tc_res_path, mode='a') as f:
                # Append general info to result log
                f.write('\n\nLab: {}\n'
                        'Build ID: {}\n'
                        'Build Server: {}\n'
                        'System Type: {}\n'
                        'Automation LOGs DIR: {}\n'
                        'Ends at: {}\n'
                        '{}'    # test session id and tag
                        '{}'.format(ProjVar.get_var('LAB_NAME'), build_id, build_server, system_config,
                                    ProjVar.get_var('LOG_DIR'), tc_end_time, session_str, version_and_patch))
                # Add result summary to beginning of the file
                f.write('\nSummary:\nPassed: {} ({})\nFailed: {} ({})\nTotal Executed: {}\n'.
                        format(TestRes.PASSNUM, pass_rate, TestRes.FAILNUM, fail_rate, total_exec))
                if TestRes.SKIPNUM > 0:
                    f.write('------------\nSkipped: {}'.format(TestRes.SKIPNUM))

            LOG.info("Test Results saved to: {}".format(tc_res_path))
            with open(tc_res_path, 'r') as fin:
                print(fin.read())
    except Exception as e:
        LOG.exception("Failed to add session summary to test_results.py. \nDetails: {}".format(e.__str__()))
    # Below needs con_ssh to be initialized
    try:
        from utils.clients.ssh import ControllerClient
        con_ssh = ControllerClient.get_active_controller()
    except:
        LOG.warning("No con_ssh found")
        return

    if ProjVar.get_var('COLLECT_KPI'):
        try:
            from utils.kpi import upload_kpi
            upload_kpi.upload_kpi(kpi_file=ProjVar.get_var('KPI_PATH'))
        except Exception as e:
            LOG.warning("Unable to upload KPIs. {}".format(e.__str__()))

    try:
        parse_log.parse_test_steps(ProjVar.get_var('LOG_DIR'))
    except Exception as e:
        LOG.warning("Unable to parse test steps. \nDetails: {}".format(e.__str__()))

    try:
        setups.list_migration_history(con_ssh=con_ssh)
    except:
        LOG.warning("Failed to run nova migration-list")

    if test_count > 0 and (ProjVar.get_var('ALWAYS_COLLECT') or (has_fail and ProjVar.get_var('COLLECT_ALL'))):
        # Collect tis logs if collect all required upon test(s) failure
        # Failure on collect all would not change the result of the last test case.
        try:
            setups.collect_tis_logs(con_ssh)
        except:
            LOG.warning("'collect all' failed.")

    ssh_list = ControllerClient.get_active_controllers(fail_ok=True, current_thread_only=True)
    for con_ssh_ in ssh_list:
        try:
            con_ssh_.close()
        except:
            pass


def pytest_collection_modifyitems(items):
    # print("Collection modify")
    move_to_last = []
    absolute_last = []

    for item in items:
        # re-order tests:
        trylast_marker = item.get_marker('trylast')
        abslast_marker = item.get_marker('abslast')

        if abslast_marker:
            absolute_last.append(item)
        elif trylast_marker:
            move_to_last.append(item)

        priority_marker = item.get_marker('priorities')
        if priority_marker is not None:
            priorities = priority_marker.args
            for priority in priorities:
                item.add_marker(eval("pytest.mark.{}".format(priority)))

        feature_marker = item.get_marker('features')
        if feature_marker is not None:
            features = feature_marker.args
            for feature in features:
                item.add_marker(eval("pytest.mark.{}".format(feature)))

        # known issue marker
        known_issue_mark = item.get_marker('known_issue')
        if known_issue_mark is not None:
            issue = known_issue_mark.args[0]
            msg = "{} has a workaround due to {}".format(item.nodeid, issue)
            print(msg)
            LOG.debug(msg=msg)
            item.add_marker(eval("pytest.mark.known_issue"))

    # add trylast tests to the end
    for item in move_to_last:
        items.remove(item)
        items.append(item)

    for i in absolute_last:
        items.remove(i)
        items.append(i)


def pytest_generate_tests(metafunc):
    # Modify the order of the fixtures to delete resources before revert host
    # config_host_fixtures = {'class': 'config_host_class', 'module': 'config_host_module'}
    # metafunc.fixturenames = list(set(list(metafunc.fixturenames)))
    # for key, config_fixture in config_host_fixtures.items():
    #     delete_res_fixture = 'delete_resources_{}'.format(key)
    #
    #     if config_fixture in metafunc.fixturenames and delete_res_fixture in metafunc.fixturenames:
    #         index = list(metafunc.fixturenames).index(delete_res_fixture)
    #         index = max([0, index-1])
    #         metafunc.fixturenames.remove(config_fixture)
    #         metafunc.fixturenames.insert(index, config_fixture)

    # NOTE! repeat using parameters are commented out. Tests are now repeated by modifying the tests list
    # Stress fixture
    # global count
    # if count > 0:
    #     # Add autorepeat fixture and parametrize the fixture
    #     param_name = 'autorepeat'
    #     metafunc.parametrize(param_name, range(count), indirect=True, ids=__params_gen)
    #
    # print(str(count))
    # print("{}".format(metafunc.fixturenames))

    # Prefix 'remote_cli' to test names so they are reported as a different testcase
    if ProjVar.get_var('REMOTE_CLI'):
        metafunc.parametrize('prefix_remote_cli', ['remote_cli'])

    elif ComplianceVar.get_var('REFSTACK_SUITE'):
        suite = ComplianceVar.get_var('REFSTACK_SUITE').strip().rsplit(r'/', maxsplit=1)[-1]
        metafunc.parametrize('compliance_suite', [suite])
<<<<<<< HEAD
    elif ComplianceVar.get_var('DOVETAIL_SUITE'):
        suite = ComplianceVar.get_var('DOVETAIL_SUITE').strip().split(sep='--')[-1].replace(' ', '-')
        metafunc.parametrize('compliance_suite', [suite])
=======
>>>>>>> c4544b4a


##############################################################
# Manipulating fixture orders based on following pytest rules
# session > module > class > function
# autouse > non-autouse
# alphabetic after full-filling above criteria
#
# Orders we want on fixtures of same scope:
# check_alarms > delete_resources > config_host
#############################################################

@pytest.fixture(scope='session')
def check_alarms():
    LOG.debug("Empty check alarms")
    return


@pytest.fixture(scope='session')
def config_host_class():
    LOG.debug("Empty config host class")
    return


@pytest.fixture(scope='session')
def config_host_module():
    LOG.debug("Empty config host module")


@pytest.fixture(autouse=True)
def a1_fixture(check_alarms):
    return


@pytest.fixture(scope='module', autouse=True)
def c1_fixture(config_host_module):
    return


@pytest.fixture(scope='class', autouse=True)
def c2_fixture(config_host_class):
    return


@pytest.fixture(scope='session', autouse=True)
def prefix_remote_cli():
    return


@pytest.fixture(scope='session', autouse=True)
def compliance_suite():
    return


# Note! parametrized repeat is replaced with test list modification
# @pytest.fixture(autouse=True)
# def autorepeat(request):
#     try:
#         return request.param
#     except:
#         return None


@pytest.fixture(autouse=True)
def autostart(request):
    if change_admin:
        return request.getfuncargvalue('change_admin_password_session')


def __params_gen(index):
    return 'iter{}'.format(index)


@pytest.fixture(scope='session')
def global_setup():
    os.makedirs(ProjVar.get_var('TEMP_DIR'), exist_ok=True)
    os.makedirs(ProjVar.get_var('PING_FAILURE_DIR'), exist_ok=True)
    os.makedirs(ProjVar.get_var('GUEST_LOGS_DIR'), exist_ok=True)

    if region:
        setups.set_region(region=region)

#####################################
# End of fixture order manipulation #
#####################################


def pytest_sessionfinish(session):
    if ProjVar.get_var('TELNET_THREADS'):
        threads, end_event = ProjVar.get_var('TELNET_THREADS')
        end_event.set()
        for thread in threads:
            thread.join()

    if repeat_count > 0 and has_fail:
        # _thread.interrupt_main()
        print('Printing traceback: \n' + '\n'.join(tracebacks))
        pytest.exit("\n========== Test failed - "
                    "Test session aborted without teardown to leave the system in state ==========")

    if no_teardown:
        pytest.exit("\n========== Test session stopped without teardown after first test executed ==========")<|MERGE_RESOLUTION|>--- conflicted
+++ resolved
@@ -8,10 +8,8 @@
 
 import setup_consts
 import setups
-<<<<<<< HEAD
-=======
+
 from consts.filepaths import BuildServerPath
->>>>>>> c4544b4a
 from consts.proj_vars import ProjVar, InstallVars, ComplianceVar
 from consts import build_server as build_server_consts
 from consts import cgcs
@@ -97,12 +95,8 @@
     if ProjVar.get_var("REPORT_ALL") or ProjVar.get_var("REPORT_TAG"):
         if ProjVar.get_var('SESSION_ID'):
             global tracebacks
-<<<<<<< HEAD
             search_forward = True \
                 if (ComplianceVar.get_var('REFSTACK_SUITE') or ComplianceVar.get_var('DOVETAIL_SUITE')) else False
-=======
-            search_forward = True if ComplianceVar.get_var('REFSTACK_SUITE') else False
->>>>>>> c4544b4a
             try:
                 from utils.cgcs_reporter import upload_results
                 upload_results.upload_test_result(session_id=ProjVar.get_var('SESSION_ID'), test_name=test_name,
@@ -296,10 +290,7 @@
     openstack_cli = config.getoption('openstackcli')
     horizon_visible = config.getoption('horizon_visible')
     remote_cli = config.getoption('remote_cli')
-<<<<<<< HEAD
-
-=======
->>>>>>> c4544b4a
+
     global change_admin
     change_admin = config.getoption('changeadmin')
     global repeat_count
@@ -361,7 +352,7 @@
         ProjVar.set_var(COLLECT_TELNET=True)
 
     # Compliance configs:
-<<<<<<< HEAD
+
     file_or_dir = config.getoption('file_or_dir')
 
     refstack_suite = dovetail_suite = config.getoption('compliance_suite')
@@ -375,12 +366,6 @@
             dovetail_suite = '--testarea mandatory'
         from consts.proj_vars import ComplianceVar
         ComplianceVar.set_var(DOVETAIL_SUITE=dovetail_suite)
-=======
-    refstack_suite = config.getoption('refstack_suite')
-    if refstack_suite:
-        from consts.proj_vars import ComplianceVar
-        ComplianceVar.set_var(REFSTACK_SUITE=refstack_suite)
->>>>>>> c4544b4a
 
     if session_log_dir:
         log_dir = session_log_dir
@@ -395,12 +380,9 @@
         if refstack_suite:
             suite_name = os.path.basename(refstack_suite).split('.txt')[0]
             log_dir = '{}/refstack/{}/{}_{}'.format(resultlog, lab_name, time_stamp, suite_name)
-<<<<<<< HEAD
         elif dovetail_suite:
             suite_name = dovetail_suite.split(sep='--')[-1].replace(' ', '-')
             log_dir = '{}/dovetail/{}/{}_{}'.format(resultlog, lab_name, time_stamp, suite_name)
-=======
->>>>>>> c4544b4a
         else:
             log_dir = '{}/{}/{}'.format(resultlog, lab_name, time_stamp)
     os.makedirs(log_dir, exist_ok=True)
@@ -485,9 +467,6 @@
                 "feed: skip setup of network feed"
     installconf_help = "Full path of lab fresh_install configuration file. Template location: " \
                        "/folk/cgts/lab/autoinstall_template.ini"
-<<<<<<< HEAD
-    resumeinstall_help = 'Resume install of current lab from where it stopped/failed'
-=======
     resumeinstall_help = 'Resume fresh_install of current lab from where it stopped/failed or from a given step'
     wipedisk_help = 'Wipe the disk(s) on the hosts'
     boot_help = 'Select how to boot the lab. Default is pxe. Options are: \n' \
@@ -497,7 +476,6 @@
                 'iso: iso install flag'
     iso_path_help = 'Full path to ISO file. Default is <build-dir'
     ovs_help = 'Run using lab_setup_ovs.conf rather than lab_setup.conf (for StarlingX install)'
->>>>>>> c4544b4a
     changeadmin_help = "Change password for admin user before test session starts. Revert after test session completes."
     region_help = "Multi-region parameter. Use when connected region is different than region to test. " \
                   "e.g., creating vm on RegionTwo from RegionOne"
@@ -553,19 +531,12 @@
     LAB_FILES = ["TiS_config.ini_centos", "hosts_bulk_add.xml", "lab_setup.conf", "settings.ini"]
 
     # Install
-<<<<<<< HEAD
-    parser.addoption('--resumeinstall', '--resume-install', dest='resumeinstall', action='store_true',
-                     help=resumeinstall_help)
-    parser.addoption('--skiplabsetup', '--skip-labsetup', dest='skiplabsetup', action='store_true',
-                     help=skiplabsetup_help)
-=======
     parser.addoption('--resumeinstall', '--resume-install', '--resume_install', dest='resumeinstall', action='store',
                      help=resumeinstall_help, const=True, nargs='?', default=False)
     parser.addoption('--stop', dest='stop_step', action='store', help='Which test step to stop at', default='99')
     parser.addoption('--skip', dest='skiplist', action='store', nargs='*', help=skip_help)
     parser.addoption('--wipedisk',  dest='wipedisk', action='store_true', help=wipedisk_help)
     parser.addoption('--boot', dest='boot_list', action='store', default='pxe', help=boot_help)
->>>>>>> c4544b4a
     parser.addoption('--installconf', '--install-conf', action='store', metavar='installconf', default=None,
                      help=installconf_help)
     parser.addoption('--security', dest='security', action='store', default='standard')
@@ -750,15 +721,10 @@
     parser.addoption('--skip-reinstall', '--skip_reinstall',  dest='skip_reinstall',
                      action='store_true', help="Reuse the lab in states without reinstall it. "
                                                "This will be helpful if the lab was/will be in customized way.")
-<<<<<<< HEAD
-    parser.addoption('--low-latency', '--low_latency',  dest='low_latency',
-                     action='store_true', help="Restore a low-latency lab")
     parser.addoption('--cinder-backup', '--cinder_backup',  dest='cinder_backup',
                      action='store_true', help="Using upstream cinder-backup CLIs")
-=======
     parser.addoption('--low-latency', '--low_latency', '--lowlatency', '--low-lat', '--low_lat', '--lowlat',
                      dest='low_latency', action='store_true', help="Restore a low-latency lab")
->>>>>>> c4544b4a
 
     # Clone only
     parser.addoption('--dest-labs', '--dest_labs',  dest='dest_labs',
@@ -767,18 +733,12 @@
     ####################
     #  Compliance Test #
     ####################
-<<<<<<< HEAD
     compliance_help = "Compliance suite parameter." \
                       "\nRefStack: test list file path. Need to be accessible from test server (128.224.150.21)." \
                       "e.g., '/folk/cgts/compliance/RefStack/osPowered.2018.02/2018.02-platform-test-list.txt'" \
                       "\nDovetail: dovetail run parameter. " \
                       "e.g., '--testsuite ovp.1.0.0'. Default is '--testarea mandatory'"
     parser.addoption('--compliance_suite', '--compliance-suite', dest='compliance_suite', help=compliance_help)
-=======
-    refstack_help = "RefStack test suite path. Need to be accessible from test server (128.224.150.21)." \
-                    "e.g., '/folk/cgts/compliance/RefStack/osPowered.2018.02/2018.02-platform-test-list.txt'"
-    parser.addoption('--refstack_suite', '--refstack-suite', dest='refstack_suite', help=refstack_help)
->>>>>>> c4544b4a
 
 
 def config_logger(log_dir, console=True):
@@ -1003,12 +963,9 @@
     elif ComplianceVar.get_var('REFSTACK_SUITE'):
         suite = ComplianceVar.get_var('REFSTACK_SUITE').strip().rsplit(r'/', maxsplit=1)[-1]
         metafunc.parametrize('compliance_suite', [suite])
-<<<<<<< HEAD
     elif ComplianceVar.get_var('DOVETAIL_SUITE'):
         suite = ComplianceVar.get_var('DOVETAIL_SUITE').strip().split(sep='--')[-1].replace(' ', '-')
         metafunc.parametrize('compliance_suite', [suite])
-=======
->>>>>>> c4544b4a
 
 
 ##############################################################
