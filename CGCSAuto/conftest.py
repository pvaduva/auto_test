import logging
<<<<<<< HEAD
import os, sys, signal, _thread
=======
import os
import configparser
>>>>>>> b5849396
from time import strftime, gmtime

import pytest

import setup_consts
import setups
from consts.auth import CliAuth, Tenant
from consts.proj_vars import ProjVar, InstallVars
from utils.mongo_reporter.cgcs_mongo_reporter import collect_and_upload_results
from utils.tis_log import LOG

tc_start_time = None
has_fail = False
<<<<<<< HEAD
build_id = None
stress_iteration = -1


@pytest.fixture(scope='session', autouse=True)
def setup_test_session():
    """
    Setup primary tenant and Nax Box ssh before the first test gets executed.
    TIS ssh was already set up at collecting phase.
    """
    global build_id
    build_id = setups.get_build_id(con_ssh)

    os.makedirs(ProjVar.get_var('TEMP_DIR'), exist_ok=True)
    setups.setup_primary_tenant(ProjVar.get_var('PRIMARY_TENANT'))
    setups.set_env_vars(con_ssh)

    setups.copy_files_to_con1()

    global natbox_ssh
    natbox_ssh = setups.setup_natbox_ssh(ProjVar.get_var('KEYFILE_PATH'), ProjVar.get_var('NATBOX'))

    # setups.boot_vms(ProjVar.get_var('BOOT_VMS'))


@pytest.fixture(scope='function', autouse=True)
def reconnect_before_test():
    """
    Before each test function start, Reconnect to TIS via ssh if disconnection is detected
    """
    con_ssh.flush()
    con_ssh.connect(retry=True, retry_interval=3, retry_timeout=300)
    natbox_ssh.flush()
    natbox_ssh.connect(retry=False)


@pytest.fixture(scope='function', autouse=False)
def tis_ssh():
    """
    Used when a test function wants to get active controller ssh handle.
    This is usually useful when multiple ssh sessions are created, and test func needs to explicitly specify which ssh
    session to run which command.

    Returns: ssh client of the active controller session
    """
    return con_ssh
=======
>>>>>>> b5849396


################################
# Process and log test results #
################################

class MakeReport:
    nodeid = None
    instances = {}

    def __init__(self, item):
        MakeReport.nodeid = item.nodeid
        self.test_pass = None
        self.test_results = {}
        MakeReport.instances[item.nodeid] = self

    def update_results(self, call, report):
        if report.failed:
            global has_fail
            has_fail = True
            msg = "\n***Failure at test {}: {}".format(call.when, call.excinfo)
            print(msg)
            LOG.debug(msg + "\n***Details: {}".format(report.longrepr))
            self.test_results[call.when] = ['Failed', call.excinfo]
        elif report.skipped:
            sep = 'Skipped: '
            skipreason_list = str(call.excinfo).split(sep=sep)[1:]
            skipreason_str = sep.join(skipreason_list)
            self.test_results[call.when] = ['Skipped', skipreason_str]
        elif report.passed:
            self.test_results[call.when] = ['Passed', '']

    def get_results(self):
        return self.test_results

    @classmethod
    def get_report(cls, item):
        if item.nodeid == cls.nodeid:
            return cls.instances[cls.nodeid]
        else:
            return cls(item)


class TestRes:
    PASSNUM = 0
    FAILNUM = 0
    SKIPNUM = 0
    TOTALNUM = 0


def _write_results(res_in_tests, test_name):
    global tc_start_time
    with open(ProjVar.get_var("TCLIST_PATH"), mode='a') as f:
        f.write('\n{}\t{}\t{}'.format(res_in_tests, tc_start_time, test_name))

    # reset tc_start and end time for next test case
    tc_start_time = None

    if ProjVar.get_var("REPORT_ALL") or ProjVar.get_var("REPORT_TAG"):
        upload_res = collect_and_upload_results(test_name, res_in_tests, ProjVar.get_var('LOG_DIR'), build=build_id)
        if not upload_res:
            with open(ProjVar.get_var("TCLIST_PATH"), mode='a') as f:
                f.write('\tUPLOAD_UNSUCC')


def pytest_runtest_makereport(item, call, __multicall__):
    report = __multicall__.execute()
    my_rep = MakeReport.get_report(item)
    my_rep.update_results(call, report)

    test_name = item.nodeid.replace('::()::', '::').replace('testcases/', '')
    res_in_tests = ''
    res = my_rep.get_results()
    if report.when == 'teardown':
        res_in_log = 'Test Passed'
        fail_at = []
        for key, val in res.items():
            if val[0] == 'Failed':
                fail_at.append('test ' + key)
            elif val[0] == 'Skipped':
                res_in_log = 'Test Skipped\nReason: {}'.format(val[1])
                res_in_tests = 'Skipped'
                break
        if fail_at:
            fail_at = ', '.join(fail_at)
            res_in_log = 'Test Failed at {}'.format(fail_at)

        # Log test result
        testcase_log(msg=res_in_log, nodeid=test_name, log_type='tc_res')

        if 'Test Passed' in res_in_log:
            res_in_tests = 'Passed'
        elif 'Test Failed' in res_in_log:
            res_in_tests = 'Failed'

        if not res_in_tests:
            res_in_tests = 'Unknown!'

        # count testcases by status
        TestRes.TOTALNUM += 1
        if res_in_tests == 'Passed':
            TestRes.PASSNUM += 1
        elif res_in_tests == 'Failed':
            TestRes.FAILNUM += 1
        elif res_in_tests == 'Skipped':
            TestRes.SKIPNUM += 1

        _write_results(res_in_tests=res_in_tests, test_name=test_name)

    if stress_iteration > 0:
        for key, val in res.items():
            if val[0] == 'Failed':
                _write_results(res_in_tests='Failed', test_name=test_name)
                TestRes.FAILNUM += 1
                raise KeyboardInterrupt("Skip rest of the iterations upon stress test failure")

    return report

#
# def pytest_collectstart():
#     """
#     Set up the ssh session at collectstart. Because skipif condition is evaluated at the collecting test cases phase.
#     """
#     global con_ssh
#     con_ssh = setups.setup_tis_ssh(ProjVar.get_var("LAB"))
#     CliAuth.set_vars(**setups.get_auth_via_openrc(con_ssh))
#     Tenant._set_url(CliAuth.get_var('OS_AUTH_URL'))
#     Tenant._set_region(CliAuth.get_var('OS_REGION_NAME'))


def pytest_runtest_setup(item):
    global tc_start_time
    # tc_start_time = setups.get_tis_timestamp(con_ssh)
    tc_start_time = strftime("%Y%m%d %H:%M:%S", gmtime())
    print('')
    message = "Setup started:"
    testcase_log(message, item.nodeid, log_type='tc_setup')


def pytest_runtest_call(item):
    separator = '++++++++++++++++++++++++++++++++++++++++++++++++++++++++++++++++++'
    message = "Test steps started:"
    testcase_log(message, item.nodeid, separator=separator, log_type='tc_start')


def pytest_runtest_teardown(item):
    print('')
    message = 'Teardown started:'
    testcase_log(message, item.nodeid, log_type='tc_teardown')
<<<<<<< HEAD

    con_ssh.connect(retry=True, retry_interval=3, retry_timeout=300)
    con_ssh.flush()
=======
    # con_ssh.connect(retry=True, retry_interval=3, retry_timeout=300)
    # con_ssh.flush()
>>>>>>> b5849396


def testcase_log(msg, nodeid, separator=None, log_type=None):
    if separator is None:
        separator = '-----------'

    print_msg = separator + '\n' + msg
    logging_msg = '\n{}{} {}'.format(separator, msg, nodeid)
    print(print_msg)
    if log_type == 'tc_res':
        LOG.tc_result(msg=msg, tc_name=nodeid)
    elif log_type == 'tc_start':
        LOG.tc_func_start(nodeid)
    elif log_type == 'tc_setup':
        LOG.tc_setup_start(nodeid)
    elif log_type == 'tc_teardown':
        LOG.tc_teardown_start(nodeid)
    else:
        LOG.debug(logging_msg)


########################
# Command line options #
########################

def pytest_configure(config):
    config.addinivalue_line("markers",
                            "features(feature_name1, feature_name2, ...): mark impacted feature(s) for a test case.")
    config.addinivalue_line("markers",
                            "priorities(sanity, cpe_sanity, p2, ...): mark priorities for a test case.")
    config.addinivalue_line("markers",
                            "known_issue(CGTS-xxxx): mark known issue with JIRA ID or description if no JIRA needed.")

    # Common reporting params
    collect_all = config.getoption('collectall')
    report_all = config.getoption('reportall')
    report_tag = config.getoption('report_tag')
    resultlog = config.getoption('resultlog')

    # Test case params on installed system
    lab_arg = config.getoption('lab')
    natbox_arg = config.getoption('natbox')
    tenant_arg = config.getoption('tenant')
    bootvms_arg = config.getoption('bootvms')
    openstack_cli = config.getoption('openstackcli')
<<<<<<< HEAD
    global stress_iteration
    stress_iteration = config.getoption('repeat')
=======
    install_conf = config.getoption('installconf')
>>>>>>> b5849396

    # decide on the values of custom options based on cmdline inputs or values in setup_consts
    lab = setups.get_lab_from_cmdline(lab_arg=lab_arg, installconf_path=install_conf)
    natbox = setups.get_natbox_dict(natbox_arg) if natbox_arg else setup_consts.NATBOX
    tenant = setups.get_tenant_dict(tenant_arg) if tenant_arg else setup_consts.PRIMARY_TENANT
    is_boot = True if bootvms_arg else setup_consts.BOOT_VMS
    collect_all = True if collect_all else setup_consts.COLLECT_ALL
    report_all = True if report_all else setup_consts.REPORT_ALL
    openstack_cli = True if openstack_cli else False

    # compute directory for all logs based on resultlog arg, lab, and timestamp on local machine
    resultlog = resultlog if resultlog else os.path.expanduser("~")
    if '/AUTOMATION_LOGS' in resultlog:
        resultlog = resultlog.split(sep='/AUTOMATION_LOGS')[0]
    if not resultlog.endswith('/'):
        resultlog += '/'
    log_dir = resultlog + "AUTOMATION_LOGS/" + lab['short_name'] + '/' + strftime('%Y%m%d%H%M')

    # set project constants, which will be used when scp keyfile, and save ssh log, etc
    ProjVar.set_vars(lab=lab, natbox=natbox, logdir=log_dir, tenant=tenant, is_boot=is_boot, collect_all=collect_all,
                     report_all=report_all, report_tag=report_tag, openstack_cli=openstack_cli)

    os.makedirs(log_dir, exist_ok=True)
    config_logger(log_dir)

    # set resultlog save location
    config.option.resultlog = ProjVar.get_var("PYTESTLOG_PATH")


def pytest_addoption(parser):
    lab_help = "Lab to connect to. Valid input: lab name such as 'cgcs-r720-3_7', or floating ip such as " \
               "'128.224.150.142'. If it's a new lab, use floating ip before it is added to the automation framework."
    tenant_help = "Default tenant to use when unspecified. Valid values: tenant1, tenant2, or admin"
    natbox_help = "NatBox to use. Valid values: nat_hw, or nat_cumulus."
    bootvm_help = "Boot 2 vms at the beginning of the test session as background VMs."
    collect_all_help = "Run collect all on TiS server at the end of test session if any test fails."
    report_help = "Upload results and logs to the test results database."
    tag_help = "Tag to be used for uploading logs to the test results database."
    openstackcli_help = "Use openstack cli whenever possible. e.g., 'neutron net-list' > 'openstack network list'"
<<<<<<< HEAD
    stress_help = "Number of iterations to run specified testcase(s)"
=======
    skiplabsetup_help = "Do not run lab_setup post lab install"
    installconf_help = "Full path of lab install configuration file. Template location: " \
                       "/folk/cgts/lab/autoinstall_template.ini"
    resumeinstall_help = 'Resume install of current lab from where it stopped/failed'
>>>>>>> b5849396

    # Common reporting options:
    parser.addoption('--collectall', '--collect_all', '--collect-all', dest='collectall', action='store_true',
                     help=collect_all_help)
    parser.addoption('--reportall', '--report_all', '--report-all', dest='reportall', action='store_true',
                     help=report_help)
    parser.addoption('--report_tag', action='store', dest='report_tag', metavar='tagname', default=None, help=tag_help)

    # Test session options on installed lab:
    parser.addoption('--lab', action='store', metavar='labname', default=None, help=lab_help)
    parser.addoption('--tenant', action='store', metavar='tenantname', default=None, help=tenant_help)
    parser.addoption('--natbox', action='store', metavar='natboxname', default=None, help=natbox_help)
    parser.addoption('--bootvms', '--boot_vms', '--boot-vms', dest='bootvms', action='store_true', help=bootvm_help)
    parser.addoption('--openstackcli', '--openstack_cli', '--openstack-cli', action='store_true', dest='openstackcli',
                     help=openstackcli_help)
    parser.addoption('--repeat', action='store', metavar='repeat', type=int, default=-1, help=stress_help)

    # Lab install options:
    parser.addoption('--resumeinstall', '--resume-install', dest='resumeinstall', action='store_true',
                     help=resumeinstall_help)
    parser.addoption('--skiplabsetup', '--skip-labsetup', dest='skiplabsetup', action='store_true',
                     help=skiplabsetup_help)
    parser.addoption('--installconf', '--install-conf', action='store', metavar='installconf', default=None,
                     help=installconf_help)
    # Note --lab is also a lab install option, when config file is not provided.


def config_logger(log_dir):
    # logger for log saved in file
    file_name = log_dir + '/TIS_AUTOMATION.log'
    logging.Formatter.converter = gmtime
    formatter_file = "'[%(asctime)s] %(lineno)-4d%(levelname)-5s %(filename)-10s %(funcName)-10s:: %(message)s'"
    logging.basicConfig(level=logging.NOTSET, format=formatter_file, filename=file_name, filemode='w')

    # logger for stream output
    stream_hdler = logging.StreamHandler()
    formatter_stream = logging.Formatter('[%(asctime)s] %(lineno)-4d%(levelname)-5s %(module)s.%(funcName)-8s:: %(message)s')
    stream_hdler.setFormatter(formatter_stream)
    stream_hdler.setLevel(logging.INFO)
    LOG.addHandler(stream_hdler)


def pytest_unconfigure():
    # collect all if needed

    try:
        natbox_ssh = ProjVar.get_var('NATBOX_SSH')
        natbox_ssh.close()
    except:
        pass

    try:
        from utils.ssh import ControllerClient
        con_ssh = ControllerClient.get_active_controller()
    except:
        LOG.warning("cannot find con_ssh")
        return

<<<<<<< HEAD
    tc_res_path = ProjVar.get_var('LOG_DIR') + '/test_results.log'

    total_exec = TestRes.PASSNUM + TestRes.FAILNUM
    pass_rate = fail_rate = '0'
    if total_exec > 0:
        pass_rate = "{}%".format(round(TestRes.PASSNUM / total_exec, 4) * 100)
        fail_rate = "{}%".format(round(TestRes.FAILNUM / total_exec, 4) * 100)
    with open(tc_res_path, mode='a') as f:
        # Append general info to result log
        f.write('\n\nLab: {}\n'
                'Build ID: {}\n'
                'Automation LOGs DIR: {}\n'.format(ProjVar.get_var('LAB_NAME'), build_id, ProjVar.get_var('LOG_DIR')))
        # Add result summary to beginning of the file
        f.write('\nSummary:\nPassed: {} ({})\nFailed: {} ({})\nTotal Executed: {}\n'.
                format(TestRes.PASSNUM, pass_rate, TestRes.FAILNUM, fail_rate, total_exec))
        if TestRes.SKIPNUM > 0:
            f.write('------------\nSkipped: {}'.format(TestRes.SKIPNUM))
=======
    if has_fail and ProjVar.get_var('COLLECT_ALL'):
        # Collect tis logs if collect all required upon test(s) failure
        # Failure on collect all would not change the result of the last test case.
        try:
            setups.collect_tis_logs(con_ssh)
        except:
            LOG.warning("'collect all' failed.")
            pass
>>>>>>> b5849396

    # close ssh session
    try:
        con_ssh.close()
    except:
        pass


def pytest_collection_modifyitems(items):
    move_to_last = []
    absolute_last = []

    for item in items:
        # re-order tests:
        trylast_marker = item.get_marker('trylast')
        abslast_marker = item.get_marker('abslast')

        if abslast_marker:
            absolute_last.append(item)
        elif trylast_marker:
            move_to_last.append(item)

        priority_marker = item.get_marker('priorities')
        if priority_marker is not None:
            priorities = priority_marker.args
            for priority in priorities:
                item.add_marker(eval("pytest.mark.{}".format(priority)))

        feature_marker = item.get_marker('features')
        if feature_marker is not None:
            features = feature_marker.args
            for feature in features:
                item.add_marker(eval("pytest.mark.{}".format(feature)))

        # known issue marker
        known_issue_mark = item.get_marker('known_issue')
        if known_issue_mark is not None:
            issue = known_issue_mark.args[0]
            msg = "{} has a workaround due to {}".format(item.nodeid, issue)
            print(msg)
            LOG.debug(msg=msg)
            item.add_marker(eval("pytest.mark.known_issue"))

    # add trylast tests to the end
    for item in move_to_last:
        items.remove(item)
        items.append(item)

    for i in absolute_last:
        items.remove(i)
        items.append(i)

    # # Stress test iterations
    # TODO: Reorder stress testcases if more than one test collected.
    # if stress_iteration > 1:
    #      for i in range(stress_iteration - 2):
    #          items += items


def pytest_generate_tests(metafunc):
    # Modify the order of the fixtures to delete resources before revert host
    config_host_fixtures = {'class': 'config_host_class', 'module': 'config_host_module'}

    for key, value in config_host_fixtures.items():
        delete_res_func = 'delete_resources_{}'.format(key)

        if value in metafunc.fixturenames and delete_res_func in metafunc.fixturenames:
            index = list(metafunc.fixturenames).index('delete_resources_{}'.format(key))
            index = max([0, index-1])
            metafunc.fixturenames.remove(value)
            metafunc.fixturenames.insert(index, value)

    if metafunc.config.option.repeat > 0:
        count = int(metafunc.config.option.repeat)
        for i in range(count):
            metafunc.addcall()


def pytest_sessionfinish(session):

    if stress_iteration > 0 and has_fail:
        # _thread.interrupt_main()
        raise KeyboardInterrupt("Abort upon stress test failure")<|MERGE_RESOLUTION|>--- conflicted
+++ resolved
@@ -1,72 +1,17 @@
 import logging
-<<<<<<< HEAD
-import os, sys, signal, _thread
-=======
 import os
-import configparser
->>>>>>> b5849396
+import pytest
 from time import strftime, gmtime
-
-import pytest
 
 import setup_consts
 import setups
-from consts.auth import CliAuth, Tenant
 from consts.proj_vars import ProjVar, InstallVars
 from utils.mongo_reporter.cgcs_mongo_reporter import collect_and_upload_results
 from utils.tis_log import LOG
 
 tc_start_time = None
 has_fail = False
-<<<<<<< HEAD
-build_id = None
 stress_iteration = -1
-
-
-@pytest.fixture(scope='session', autouse=True)
-def setup_test_session():
-    """
-    Setup primary tenant and Nax Box ssh before the first test gets executed.
-    TIS ssh was already set up at collecting phase.
-    """
-    global build_id
-    build_id = setups.get_build_id(con_ssh)
-
-    os.makedirs(ProjVar.get_var('TEMP_DIR'), exist_ok=True)
-    setups.setup_primary_tenant(ProjVar.get_var('PRIMARY_TENANT'))
-    setups.set_env_vars(con_ssh)
-
-    setups.copy_files_to_con1()
-
-    global natbox_ssh
-    natbox_ssh = setups.setup_natbox_ssh(ProjVar.get_var('KEYFILE_PATH'), ProjVar.get_var('NATBOX'))
-
-    # setups.boot_vms(ProjVar.get_var('BOOT_VMS'))
-
-
-@pytest.fixture(scope='function', autouse=True)
-def reconnect_before_test():
-    """
-    Before each test function start, Reconnect to TIS via ssh if disconnection is detected
-    """
-    con_ssh.flush()
-    con_ssh.connect(retry=True, retry_interval=3, retry_timeout=300)
-    natbox_ssh.flush()
-    natbox_ssh.connect(retry=False)
-
-
-@pytest.fixture(scope='function', autouse=False)
-def tis_ssh():
-    """
-    Used when a test function wants to get active controller ssh handle.
-    This is usually useful when multiple ssh sessions are created, and test func needs to explicitly specify which ssh
-    session to run which command.
-
-    Returns: ssh client of the active controller session
-    """
-    return con_ssh
-=======
->>>>>>> b5849396
 
 
 ################################
@@ -124,7 +69,7 @@
 
     # reset tc_start and end time for next test case
     tc_start_time = None
-
+    build_id = ProjVar.get_var('BUILD_ID')
     if ProjVar.get_var("REPORT_ALL") or ProjVar.get_var("REPORT_TAG"):
         upload_res = collect_and_upload_results(test_name, res_in_tests, ProjVar.get_var('LOG_DIR'), build=build_id)
         if not upload_res:
@@ -216,14 +161,8 @@
     print('')
     message = 'Teardown started:'
     testcase_log(message, item.nodeid, log_type='tc_teardown')
-<<<<<<< HEAD
-
-    con_ssh.connect(retry=True, retry_interval=3, retry_timeout=300)
-    con_ssh.flush()
-=======
     # con_ssh.connect(retry=True, retry_interval=3, retry_timeout=300)
     # con_ssh.flush()
->>>>>>> b5849396
 
 
 def testcase_log(msg, nodeid, separator=None, log_type=None):
@@ -269,12 +208,9 @@
     tenant_arg = config.getoption('tenant')
     bootvms_arg = config.getoption('bootvms')
     openstack_cli = config.getoption('openstackcli')
-<<<<<<< HEAD
     global stress_iteration
     stress_iteration = config.getoption('repeat')
-=======
     install_conf = config.getoption('installconf')
->>>>>>> b5849396
 
     # decide on the values of custom options based on cmdline inputs or values in setup_consts
     lab = setups.get_lab_from_cmdline(lab_arg=lab_arg, installconf_path=install_conf)
@@ -314,14 +250,11 @@
     report_help = "Upload results and logs to the test results database."
     tag_help = "Tag to be used for uploading logs to the test results database."
     openstackcli_help = "Use openstack cli whenever possible. e.g., 'neutron net-list' > 'openstack network list'"
-<<<<<<< HEAD
     stress_help = "Number of iterations to run specified testcase(s)"
-=======
     skiplabsetup_help = "Do not run lab_setup post lab install"
     installconf_help = "Full path of lab install configuration file. Template location: " \
                        "/folk/cgts/lab/autoinstall_template.ini"
     resumeinstall_help = 'Resume install of current lab from where it stopped/failed'
->>>>>>> b5849396
 
     # Common reporting options:
     parser.addoption('--collectall', '--collect_all', '--collect-all', dest='collectall', action='store_true',
@@ -373,15 +306,8 @@
     except:
         pass
 
-    try:
-        from utils.ssh import ControllerClient
-        con_ssh = ControllerClient.get_active_controller()
-    except:
-        LOG.warning("cannot find con_ssh")
-        return
-
-<<<<<<< HEAD
     tc_res_path = ProjVar.get_var('LOG_DIR') + '/test_results.log'
+    build_id = ProjVar.get_var('BUILD_ID')
 
     total_exec = TestRes.PASSNUM + TestRes.FAILNUM
     pass_rate = fail_rate = '0'
@@ -398,7 +324,19 @@
                 format(TestRes.PASSNUM, pass_rate, TestRes.FAILNUM, fail_rate, total_exec))
         if TestRes.SKIPNUM > 0:
             f.write('------------\nSkipped: {}'.format(TestRes.SKIPNUM))
-=======
+
+    LOG.info("Test Results saved to: {}".format(tc_res_path))
+    with open(tc_res_path, 'r') as fin:
+        print(fin.read())
+
+    # Below needs con_ssh to be initialized
+    try:
+        from utils.ssh import ControllerClient
+        con_ssh = ControllerClient.get_active_controller()
+    except:
+        LOG.warning("cannot find con_ssh")
+        return
+
     if has_fail and ProjVar.get_var('COLLECT_ALL'):
         # Collect tis logs if collect all required upon test(s) failure
         # Failure on collect all would not change the result of the last test case.
@@ -407,7 +345,6 @@
         except:
             LOG.warning("'collect all' failed.")
             pass
->>>>>>> b5849396
 
     # close ssh session
     try:
