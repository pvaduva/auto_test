"""
This module provides helper functions for storage based testing, with a focus
on CEPH-related helper functions.
"""

import re
import time

from consts.auth import Tenant
from consts.proj_vars import ProjVar
from consts.cgcs import EventLogID, BackendState, BackendTask, MULTI_REGION_MAP
<<<<<<< HEAD
from keywords import system_helper, host_helper, keystone_helper
=======
from keywords import system_helper, host_helper
>>>>>>> c4544b4a
from utils import table_parser, cli, exceptions
from utils.clients.ssh import ControllerClient, get_cli_client
from utils.tis_log import LOG


def is_ceph_healthy(con_ssh=None):
    """
    Query 'ceph -s' and return True if ceph health is okay
    and False otherwise.

    Args:
        con_ssh (SSHClient):

    Returns:
        - (bool) True if health okay, False otherwise
        - (string) message
    """

    health_ok = 'HEALTH_OK'
    health_warn = 'HEALTH_WARN'
    health_err = "HEALTH_ERR"
    cmd = 'ceph -s'

    if con_ssh is None:
        con_ssh = ControllerClient.get_active_controller()

    rtn_code, out = con_ssh.exec_cmd(cmd)

    if health_ok in out:
        msg = 'CEPH cluster is healthy'
        LOG.info(msg)
        return True, msg
    elif health_warn in out:
        msg = 'CEPH cluster is in health warn state'
        LOG.info(msg)
        return False, msg
    elif health_err in out:
        msg = 'CEPH cluster is in health error state'
        return False, msg

    msg = 'Cannot determine CEPH health state'
    LOG.info(msg)
    return False, msg


def get_num_osds(con_ssh=None):
    """
    Return the number of OSDs on a CEPH system"
    Args:
        con_ssh(SSHClient):

    Returns (numeric): Return the number of OSDs on the system,
    """

    cmd = 'ceph -s'

    rtn_code, out = con_ssh.exec_cmd(cmd)
    osds = re.search('(\d+) osds', out)
    if osds.group(1):
        LOG.info('There are {} OSDs on the system'.format(osds.group(1)))
        return int(osds.group(1))

    LOG.info('There are no OSDs on the system')
    return 0


def get_osd_host(osd_id, con_ssh=None):
    """
    Return the host associated with the provided OSD ID
    Args:
        con_ssh(SSHClient):
        osd_id (int): an OSD number, e.g. 0, 1, 2, 3...

    Returns:
        - Return hostname or -1 if not found
        - Return message
    """
    storage_hosts = system_helper.get_storage_nodes(con_ssh=con_ssh)
    for host in storage_hosts:
        table_ = table_parser.table(cli.system('host-stor-list', host, ssh_client=con_ssh))
        osd_list = table_parser.get_values(table_, 'osdid')
        if str(osd_id) in osd_list:
            msg = 'OSD ID {} is on host {}'.format(osd_id, host)
            return host, msg

    msg = 'Could not find host for OSD ID {}'.format(osd_id)
    return -1, msg


def kill_process(host, pid):
    """
    Given the id of an OSD, kill the process and ensure it restarts.
    Args:
        host (string) - the host to ssh into, e.g. 'controller-1'
        pid (string) - pid to kill, e.g. '12345'

    Returns:
        - (bool) True if process was killed, False otherwise
        - (string) message
    """

    cmd = 'kill -9 {}'.format(pid)

    # SSH could be redundant if we are on controller-0 (oh well!)
    LOG.info('Kill process {} on {}'.format(pid, host))
    with host_helper.ssh_to_host(host) as host_ssh:
        with host_ssh.login_as_root() as root_ssh:
            root_ssh.exec_cmd(cmd, expect_timeout=60)
            LOG.info(cmd)

        LOG.info('Ensure the PID is no longer listed')
        pid_exists, msg = check_pid_exists(pid, root_ssh)
        if pid_exists:
            return False, msg

    return True, msg


# TODO: get_osd_pid and get_mon_pid are good candidates for combining
def get_osd_pid(osd_host, osd_id):
    """
    Given the id of an OSD, return the pid.
    Args:
        osd_host (string) - the host to ssh into, e.g. 'storage-0'
        osd_id (int|str) - osd_id to get the pid of, e.g. '0'
    Returns:
        - (integer) pid if found, or -1 if pid not found
        - (string) message
    """

    cmd = 'cat /var/run/ceph/osd.{}.pid'.format(osd_id)

    with host_helper.ssh_to_host(osd_host) as storage_ssh:
        LOG.info(cmd)
        rtn_code, out = storage_ssh.exec_cmd(cmd, expect_timeout=60)
        osd_match = r'(\d+)'
        pid = re.match(osd_match, out)
        if pid:
            msg = 'Corresponding pid for OSD ID {} is {}'.format(osd_id, pid.group(1))
            return pid.group(1), msg

    msg = 'Corresponding pid for OSD ID {} was not found'.format(osd_id)
    return -1, msg


# TODO: get_osd_pid and get_mon_pid are good candidates for combining
def get_mon_pid(mon_host):
    """
    Given the host name of a monitor, return the pid of the ceph-mon process
    Args:
        mon_host (string) - the host to get the pid of, e.g. 'storage-1'
    Returns:
        - (integer) pid if found, or -1 if pid not found
        - (string) message
    """

    cmd = 'cat /var/run/ceph/mon.{}.pid'.format(mon_host)

    with host_helper.ssh_to_host(mon_host) as mon_ssh:
        LOG.info(cmd)
        rtn_code, out = mon_ssh.exec_cmd(cmd, expect_timeout=60)
        mon_match = r'(\d+)'
        pid = re.match(mon_match, out)
        if pid:
            msg = 'Corresponding ceph-mon pid for {} is {}'.format(mon_host, pid.group(1))
            return pid.group(1), msg
    # FIXME
    msg = 'Corresponding ceph-mon pid for {} was not found'.format(mon_host)


def get_osds(host=None, con_ssh=None):
    """
    Given a hostname, get all OSDs on that host

    Args:
        con_ssh(SSHClient)
        host(str|None): the host to ssh into
    Returns:
        (list) List of OSDs on the host.  Empty list if none.
    """

    def _get_osds_per_host(host_, osd_list_, con_ssh_=None):
        """
        Return the OSDs on a system.

        Args:
            host - the host to query

        Returns:
            Nothing.  Update osd_list by side-effect.
        """

        table_ = table_parser.table(cli.system('host-stor-list', host_, ssh_client=con_ssh_))
        osd_list_ = osd_list_ + table_parser.get_values(table_, 'osdid', function='osd')

        return osd_list_

    osd_list = []

    if host:
        osd_list = _get_osds_per_host(host, osd_list, con_ssh)
    else:
        storage_hosts = system_helper.get_storage_nodes()
        for host in storage_hosts:
            osd_list = _get_osds_per_host(host, osd_list, con_ssh)

    return osd_list


def is_osd_up(osd_id, con_ssh=None):
    """
    Determine if a particular OSD is up.

    Args:
        osd_id (int) - ID of OSD we want to query
        con_ssh

    Returns:
        (bool) True if OSD is up, False if OSD is down
    """

    cmd = "ceph osd tree | grep 'osd.{}\s'".format(osd_id)
    rtn_code, out = con_ssh.exec_cmd(cmd, expect_timeout=60)
    if re.search('up', out):
        return True
    else:
        return False


def check_pid_exists(pid, host_ssh):
    """
    Check if a PID exists on a particular host.
    Args:
        host_ssh (SSHClient)
        pid (int|str): the process ID
    Returns (bool):
        True if pid exists and False otherwise
    """

    cmd = 'kill -0 {}'.format(pid)

    rtn_code, out = host_ssh.exec_cmd(cmd, expect_timeout=60)
    if rtn_code != 1:
        msg = 'Process {} exists'.format(pid)
        return True, msg

    msg = 'Process {} does not exist'.format(pid)
    return False, msg


def get_storage_group(host):
    """
    Determine the storage replication group name associated with the storage
    host.

    Args:
        host (string) - storage host, e.g. 'storage-0'
    Returns:
        storage_group (string) - group name, e.g. 'group-0'
        msg (string) - log message
    """

    host_table = table_parser.table(cli.system('host-show', host))
    peers = table_parser.get_value_two_col_table(host_table, 'peers', merge_lines=True)
    storage_group = re.search('(group-\d+)', peers)
    msg = 'Unable to determine replication group for {}'.format(host)
    assert storage_group, msg
    storage_group = storage_group.group(0)
    msg = 'The replication group for {} is {}'.format(host, storage_group)
    return storage_group, msg


def download_images(dload_type='all', img_dest='~/images/', con_ssh=None):
    """
    Retrieve images for testing purposes.  Note, this will add *a lot* of time
    to the test execution.

    Args:
        - type: 'all' to get all images (default),
                'ubuntu' to get ubuntu images,
                'centos' to get centos images
        - con_ssh
        - image destination - where on fileystem images are stored

    Returns:
        - List containing the names of the imported images
    """

    def _wget(urls):
        """
        This function does a wget on the provided urls.
        """
        for url in urls:
            cmd_ = 'wget {} --no-check-certificate -P {}'.format(url, img_dest)
            rtn_code_, out_ = con_ssh.exec_cmd(cmd_, expect_timeout=7200)
            assert not rtn_code, out_

    centos_image_location = \
        ['http://cloud.centos.org/centos/7/images/CentOS-7-x86_64-GenericCloud.qcow2',
         'http://cloud.centos.org/centos/6/images/CentOS-6-x86_64-GenericCloud.qcow2']

    ubuntu_image_location = \
        ['https://cloud-images.ubuntu.com/precise/current/precise-server-cloudimg-amd64-disk1.img']

    if not con_ssh:
        con_ssh = ControllerClient.get_active_controller()

    LOG.info('Create directory for image storage')
    cmd = 'mkdir -p {}'.format(img_dest)
    rtn_code, out = con_ssh.exec_cmd(cmd)
    assert not rtn_code, out

    LOG.info('wget images')
    if dload_type == 'ubuntu' or dload_type == 'all':
        LOG.info("Downloading ubuntu image")
        _wget(ubuntu_image_location)
    elif dload_type == 'centos' or dload_type == 'all':
        LOG.info("Downloading centos image")
        _wget(centos_image_location)


def find_images(con_ssh=None, image_type='qcow2', image_name=None, location=None):
    """
    This function finds all images of a given type, in the given location.
    This is designed to save test time, to prevent downloading images if not
    necessary.

    Arguments:
        - image_type(string): image format, e.g. 'qcow2', 'raw', etc.
          - if the user specifies 'all', return all images
        - location(string): where to find images, e.g. '~/images'

    Test Steps:
        1.  Cycle through the files in a given location
        2.  Create a list of image names of the expected type

    Return:
        - image_names(list): list of image names of a given type, e.g.
          'cgcs-guest.img' or all images if the user specified 'all' as the
          argument to image_type.
    """

    image_names = []
    if not location:
        location = '{}/images'.format(ProjVar.get_var('USER_FILE_DIR'))
    if not con_ssh:
        con_ssh = get_cli_client()

    cmd = 'ls {}'.format(location)
    rtn_code, out = con_ssh.exec_cmd(cmd)
    image_list = out.split()
    LOG.info('Found the following files: {}'.format(image_list))
    if image_type == 'all' and not image_name:
        return image_list, location

    # Return a list of image names where the image type matches what the user
    # is looking for, e.g. qcow2
    for image in image_list:
        if image_name and image_name not in image:
            continue
        image_path = location + "/" + image
        cmd = 'qemu-img info {}'.format(image_path)
        rtn_code, out = con_ssh.exec_cmd(cmd)
        if image_type in out:
            image_names.append(image)

    LOG.info('{} images available: {}'.format(image_type, image_names))
    return image_names, location


def find_image_size(con_ssh, image_name='cgcs-guest.img', location='~/images'):
    """
    This function uses qemu-img info to determine what size of flavor to use.
    Args:
        con_ssh:
        image_name (str): e.g. 'cgcs-guest.img'
        location (str):  where to find images, e.g. '~/images'

    Returns:
        image_size(int): e.g. 8
    """

    image_path = location + "/" + image_name
    cmd = 'qemu-img info {}'.format(image_path)
    rtn_code, out = con_ssh.exec_cmd(cmd)
    virtual_size = re.search('virtual size: (\d+\.*\d*[M|G])', out)
    msg = 'Unable to determine size of image {}'.format(image_name)
    assert virtual_size.group(0), msg
    # If the size is less than 1G, round to 1
    # If the size is greater than 1G, round up
    if 'M' in virtual_size.group(1):
        image_size = 1
    else:
        image_size = round(float(virtual_size.group(1).strip('G')))

    return image_size


def modify_storage_backend(backend, cinder=None, glance=None, ephemeral=None, object_gib=None, object_gateway=None,
                           services=None, lock_unlock=False, fail_ok=False, con_ssh=None):
    """
    Modify ceph storage backend pool allocation

    Args:
        backend (str): storage backend to modify (e.g. ceph)
        cinder:
        glance:
        ephemeral:
        object_gib:
        object_gateway (bool|None)
        services (str|list|tuple):
        lock_unlock (bool): whether to wait for config out-of-date alarms against controllers and lock/unlock them
        fail_ok:
        con_ssh:

    Returns:
        0, dict of new allocation
        1, cli err message

    """
    if 'ceph' in backend:
        backend = 'ceph-store'
    elif 'lvm' in backend:
        backend = 'lvm-store'
    elif 'file' in backend:
        backend = 'file-store'

    args = ''
    if services:
        if isinstance(services, (list, tuple)):
            services = ','.join(services)
        args = '-s {} '.format(services)
    args += backend

    get_storage_backend_info(backend)

    if cinder:
        args += ' cinder_pool_gib={}'.format(cinder)

    if 'ceph' in backend:
        if glance:
            args += ' glance_pool_gib={}'.format(glance)
        if ephemeral:
            args += ' ephemeral_pool_gib={}'.format(ephemeral)
        if object_gateway is not None:
            args += ' object_gateway={}'.format(object_gateway)
        if object_gib:
            args += ' object_pool_gib={}'.format(object_gib)

    code, out = cli.system('storage-backend-modify', args, con_ssh, fail_ok=fail_ok, rtn_list=True)
    if code > 0:
        return 1, out

    if lock_unlock:
        from testfixtures.recover_hosts import HostsToRecover
        LOG.info("Lock unlock controllers and ensure config out-of-date alarms clear")
        system_helper.wait_for_alarm(alarm_id=EventLogID.CONFIG_OUT_OF_DATE, timeout=30, fail_ok=False,
                                     entity_id='controller-')

        active_controller, standby_controller = system_helper.get_active_standby_controllers(con_ssh=con_ssh)
        for controller in [standby_controller, active_controller]:
            if not controller:
                continue
            HostsToRecover.add(controller)
            host_helper.lock_host(controller, swact=True, con_ssh=con_ssh)
            wait_for_storage_backend_vals(backend=backend,
                                          **{'task': BackendTask.RECONFIG_CONTROLLER,   # TODO is this right?
                                             'state': BackendState.CONFIGURING})

            host_helper.unlock_host(controller, con_ssh=con_ssh)

        system_helper.wait_for_alarm_gone(alarm_id=EventLogID.CONFIG_OUT_OF_DATE, fail_ok=False)

    # TODO return new values of storage allocation and check they are the right values
    updated_backend_info = get_storage_backend_info(backend)
    return 0, updated_backend_info


def wait_for_ceph_health_ok(con_ssh=None, timeout=300, fail_ok=False, check_interval=5):
    end_time = time.time() + timeout
    while time.time() < end_time:
        rc, output = is_ceph_healthy(con_ssh=con_ssh)
        if rc:
            return True

        time.sleep(check_interval)

    else:
        err_msg = "Ceph is not healthy  within {} seconds: {}".format(timeout, output)
        if fail_ok:
            LOG.warning(err_msg)
            return False, err_msg
        else:
            raise exceptions.TimeoutException(err_msg)


def _get_storage_backend_show_table(backend, con_ssh=None, auth_info=Tenant.get('admin')):
    # valid_backends = ['ceph-store', 'lvm-store', 'file-store']
    if 'ceph' in backend:
        backend = 'ceph-store'
    elif 'lvm' in backend:
        backend = 'lvm-store'
    elif 'file' in backend:
        backend = 'file-store'

    table_ = table_parser.table(cli.system('storage-backend-show', backend, ssh_client=con_ssh, auth_info=auth_info),
                                combine_multiline_entry=True)
    return table_


def get_storage_backend_info(backend, keys=None, con_ssh=None, auth_info=Tenant.get('admin')):
    """
    Get storage backend pool allocation info

    Args:
        backend (str): storage backend to get info (e.g. ceph)
        keys (list|str): keys to return, e.g., ['name', 'backend', 'task']
        con_ssh:
        auth_info

    Returns: dict  {'cinder_pool_gib': 202, 'glance_pool_gib': 20, 'ephemeral_pool_gib': 0,
                    'object_pool_gib': 0, 'ceph_total_space_gib': 222,  'object_gateway': False}

    """
    table_ = _get_storage_backend_show_table(backend=backend, con_ssh=con_ssh, auth_info=auth_info)

    values = table_['values']
    backend_info = {}
    for line in values:
        field = line[0]
        value = line[1]
        if field in ('task', 'capabilities', 'object_gateway') or field.endswith('_gib'):
            try:
                value = eval(value)
            except:
                pass
        backend_info[field] = value

    if keys:
        if isinstance(keys, str):
            keys = [keys]
        backend_info = {key_: backend_info[key_] for key_ in keys}

    return backend_info


def get_storage_backend_show_vals(backend, fields, con_ssh=None, auth_info=Tenant.get('admin')):
    table_ = _get_storage_backend_show_table(backend=backend, con_ssh=con_ssh, auth_info=auth_info)
    vals = []
    if isinstance(fields, str):
        fields = (fields, )

    for field in fields:
        val = table_parser.get_value_two_col_table(table_, field)
        if field in ('task', 'capabilities', 'object_gateway') or field.endswith('_gib'):
            try:
                val = eval(val)
            except:
                pass
        vals.append(val)
    return vals


def wait_for_storage_backend_vals(backend, timeout=300, fail_ok=False, con_ssh=None, **expt_values):
    if not expt_values:
        raise ValueError("At least one key/value pair has to be provided via expt_values")

    LOG.info("Wait for storage backend {} to reach: {}".format(backend, expt_values))
    end_time = time.time() + timeout
    dict_to_check = expt_values.copy()
    stor_backend_info = None
    while time.time() < end_time:
        stor_backend_info = get_storage_backend_info(backend=backend, keys=list(dict_to_check.keys()), con_ssh=con_ssh)
        dict_to_iter = dict_to_check.copy()
        for key, expt_val in dict_to_iter.items():
            actual_val = stor_backend_info[key]
            if str(expt_val) == str(actual_val):
                dict_to_check.pop(key)

        if not dict_to_check:
            return True, dict_to_check

    if fail_ok:
        return False, stor_backend_info
    raise exceptions.StorageError("Storage backend show field(s) did not reach expected value(s). "
                                  "Expected: {}; Actual: {}".format(dict_to_check, stor_backend_info))


def get_storage_backends(rtn_val='backend', con_ssh=None, **filters):
    backends = []
    table_ = _get_storage_backend_list_table(con_ssh=con_ssh)
    if table_:
        if filters:
            table_ = table_parser.filter_table(table_, **filters)
        backends = table_parser.get_column(table_, rtn_val)
    return backends


def get_storage_backend_state(backend, con_ssh=None):
    return get_storage_backend_list_vals(backend=backend, headers=('state',), con_ssh=con_ssh)[0]


def get_storage_backend_task(backend, con_ssh=None):
    return get_storage_backend_list_vals(backend=backend, headers=('task',), con_ssh=con_ssh)[0]


def _get_storage_backend_list_table(con_ssh=None):
    return table_parser.table(cli.system('storage-backend-list', ssh_client=con_ssh), combine_multiline_entry=True)


def get_storage_backend_list_vals(backend, headers=('state', 'task'), con_ssh=None, **filters):
    table_ = _get_storage_backend_list_table(con_ssh=con_ssh)
    vals = []
    if table_:
        table_ = table_parser.filter_table(table_, backend=backend, **filters)
        if isinstance(headers, str):
            headers = (headers, )
        for header in headers:
            val = table_parser.get_values(table_, header)[0]
            if header in ('task', 'capabilities'):
                # convert to dictionary or None type. e.g.,  {u'min_replication': u'1', u'replication': u'2'}
                try:
                    val = eval(val)
                except:
                    pass
            vals.append(val)

    return vals


def add_storage_backend(backend='ceph', ceph_mon_gib='20', ceph_mon_dev=None, ceph_mon_dev_controller_0_uuid=None,
                        ceph_mon_dev_controller_1_uuid=None, con_ssh=None, fail_ok=False):
    """

    Args:
        backend (str): The backend to add. Only ceph is supported
        ceph_mon_gib(int/str): The ceph-mon-lv size in GiB. The default is 20GiB
        ceph_mon_dev (str): The disk device that the ceph-mon will be created on. This applies to both controllers. In
            case of separate device names on controllers use the options  below to specify device name for each
            controller
        ceph_mon_dev_controller_0_uuid (str): The uuid of controller-0 disk device that the ceph-mon will be created on
        ceph_mon_dev_controller_1_uuid (str): The uuid of controller-1 disk device that the ceph-mon will be created on
        con_ssh:
        fail_ok:

    Returns:

    """

    if backend is not 'ceph':
        msg = "Invalid backend {} specified. Valid choices are {}".format(backend, ['ceph'])
        if fail_ok:
            return 1, msg
        else:
            raise exceptions.CLIRejected(msg)
    if isinstance(ceph_mon_gib, int):
        ceph_mon_gib = str(ceph_mon_gib)

    cmd = 'system storage-backend-add --ceph-mon-gib {}'.format(ceph_mon_gib)
    if ceph_mon_dev:
        cmd += ' --ceph-mon-dev {}'.format(ceph_mon_dev if '/dev' in ceph_mon_dev else '/dev/' + ceph_mon_dev.strip())
    if ceph_mon_dev_controller_0_uuid:
        cmd += ' --ceph_mon_dev_controller_0_uuid {}'.format(ceph_mon_dev_controller_0_uuid)
    if ceph_mon_dev_controller_1_uuid:
        cmd += ' --ceph_mon_dev_controller_1_uuid {}'.format(ceph_mon_dev_controller_1_uuid)

    cmd += " {}".format(backend)
    controler_ssh = con_ssh if con_ssh else ControllerClient.get_active_controller()
    controler_ssh.send(cmd)
    index = controler_ssh.expect([controler_ssh.prompt, '\[yes/N\]'])
    if index == 1:
        controler_ssh.send('yes')
        controler_ssh.expect()

    rc, output = controler_ssh.process_cmd_result(cmd)
    if rc != 0:
        if fail_ok:
            return rc, output
        raise exceptions.CLIRejected("Fail Cli command cmd: {}".format(cmd))
    else:
        output = table_parser.table(output)
        return rc, output


def get_controllerfs_value(fs_name, rtn_val='Size in GiB', con_ssh=None, auth_info=Tenant.get('admin'), **filters):
    table_ = table_parser.table(cli.system('controllerfs-list --nowrap', ssh_client=con_ssh, auth_info=auth_info))

    filters['FS Name'] = fs_name
    vals = table_parser.get_values(table_, rtn_val, **filters)
    if not vals:
        LOG.warning('No value found via controllerfs-list with: {}'.format(filters))
        return None

    val = vals[0]
    if rtn_val.lower() == 'size in gib':
        val = int(val)

    return val


def get_fs_mount_path(ssh_client, fs):
    mount_cmd = 'mount | grep --color=never {}'.format(fs)
    exit_code, output = ssh_client.exec_sudo_cmd(mount_cmd, fail_ok=True)

    mounted_on = fs_type = None
    msg = "Filesystem {} is not mounted".format(fs)
    is_mounted = exit_code == 0
    if is_mounted:
        # Get the first mount point
        mounted_on, fs_type = re.findall('{} on ([^ ]*) type ([^ ]*) '.format(fs), output)[0]
        msg = "Filesystem {} is mounted on {}".format(fs, mounted_on)

    LOG.info(msg)
    return mounted_on, fs_type


def is_fs_auto_mounted(ssh_client, fs):
    auto_cmd = 'cat /etc/fstab | grep --color=never {}'.format(fs)
    exit_code, output = ssh_client.exec_sudo_cmd(auto_cmd, fail_ok=True)

    is_auto_mounted = exit_code == 0
    LOG.info("Filesystem {} is {}auto mounted".format(fs, '' if is_auto_mounted else 'not '))
    return is_auto_mounted


def mount_partition(ssh_client, disk, partition=None, fs_type=None):
    if not partition:
        partition = '/dev/{}'.format(disk)

    disk_id = ssh_client.exec_sudo_cmd('blkid | grep --color=never "{}:"'.format(partition))[1]
    if disk_id:
        mount_on, fs_type_ = get_fs_mount_path(ssh_client=ssh_client, fs=partition)
        if mount_on:
            return mount_on, fs_type_

        fs_type = re.findall('TYPE="([^ ]*)"', disk_id)[0]
        if 'swap' == fs_type:
            fs_type = 'swap'
            turn_on_swap(ssh_client=ssh_client, disk=disk, partition=partition)
            mount_on = 'none'
    else:
        mount_on = None
        if not fs_type:
            fs_type = 'ext4'

        LOG.info("mkfs for {}".format(partition))

        cmd = "mkfs -t {} {}".format(fs_type, partition)
        ssh_client.exec_sudo_cmd(cmd, fail_ok=False)

    if not mount_on:
        mount_on = '/mnt/{}'.format(disk)
        LOG.info("mount {} to {}".format(partition, mount_on))
        ssh_client.exec_sudo_cmd('mkdir -p {}; mount {} {}'.format(mount_on, partition, mount_on), fail_ok=False)
        LOG.info("{} successfully mounted to {}".format(partition, mount_on))
        mount_on_, fs_type_ = get_fs_mount_path(ssh_client=ssh_client, fs=partition)
        assert mount_on == mount_on_ and fs_type == fs_type_

    return mount_on, fs_type


def turn_on_swap(ssh_client, disk, partition=None):
    if not partition:
        partition = '/dev/{}'.format(disk)
    swap_info = ssh_client.exec_sudo_cmd('blkid | grep --color=never "{}:"'.format(partition), fail_ok=False)[1]
    swap_uuid = re.findall('UUID="(.*)" TYPE="swap"', swap_info)[0]
    LOG.info('swapon for {}'.format(partition))
    proc_swap = ssh_client.exec_sudo_cmd('cat /proc/swaps | grep --color=never "{} "'.format(partition))[1]
    if not proc_swap:
        ssh_client.exec_sudo_cmd('swapon {}'.format(partition))
        proc_swap = ssh_client.exec_sudo_cmd('cat /proc/swaps | grep --color=never "{} "'.format(partition))[1]
        assert proc_swap, "swap partition is not shown in /proc/swaps after swapon"

    return swap_uuid


def auto_mount_fs(ssh_client, fs, mount_on=None, fs_type=None, check_first=True):
    if check_first:
        if is_fs_auto_mounted(ssh_client=ssh_client, fs=fs):
            return

    if fs_type == 'swap' and not mount_on:
        raise ValueError("swap uuid required via mount_on")

    if not mount_on:
        mount_on = '/mnt/{}'.format(fs.rsplit('/', maxsplit=1)[-1])

    if not fs_type:
        fs_type = 'ext4'
    cmd = 'echo "{} {} {}  defaults 0 0" >> /etc/fstab'.format(fs, mount_on, fs_type)
    ssh_client.exec_sudo_cmd(cmd, fail_ok=False)
    ssh_client.exec_sudo_cmd('cat /etc/fstab', get_exit_code=False)


def get_storage_usage(service='cinder', backend_type=None, backend_name=None, rtn_val='free capacity (GiB)',
                      con_ssh=None, auth_info=Tenant.get('admin')):
    auth_info_tmp = dict(auth_info)
    region = ProjVar.get_var('REGION')
    if region != 'RegionOne' and region in MULTI_REGION_MAP:
        if service != 'cinder':
            auth_info_tmp['region'] = 'RegionOne'

    kwargs = {}
    if backend_type:
        kwargs['backend type'] = backend_type
    if backend_name:
        kwargs['backend name'] = backend_name

    table_ = table_parser.table(cli.system('storage-usage-list --nowrap', ssh_client=con_ssh, auth_info=auth_info_tmp))
    val = table_parser.get_values(table_, rtn_val, service=service, **kwargs)[0]
    return float(val)


def modify_swift(enable=True, check_first=True, fail_ok=False, apply=True, con_ssh=None):
    """
    Enable/disable swift service
    Args:
        enable:
        check_first:
        fail_ok:
        apply:
        con_ssh

    Returns (tuple):
        (-1, "swift service parameter is already xxx")      only apply when check_first=True
        (0, <success_msg>)
        (1, <std_err>)      system service-parameter-modify cli got rejected.

    """
    if enable:
        expt_val = 'true'
        extra_str = 'enable'
    else:
        expt_val = 'false'
        extra_str = 'disable'

    if check_first:
        swift_endpoints = keystone_helper.get_endpoints(service_name='swift', con_ssh=con_ssh, cli_filter=False)
        if enable is not bool(swift_endpoints):
            msg = "swift service parameter is already {}d. Do nothing.".format(extra_str)
            LOG.info(msg)
            return -1, msg

    LOG.info("Modify system service parameter to {} Swift".format(extra_str))
    code, msg = system_helper.modify_service_parameter(service='swift', section='config', name='service_enabled',
                                                       value=expt_val, apply=apply, check_first=False,
                                                       fail_ok=fail_ok, con_ssh=con_ssh)

    if apply and code == 0:
        LOG.info("Check Swift endpoints after service {}d".format(extra_str))
        swift_endpoints = keystone_helper.get_endpoints(service_name='swift', con_ssh=con_ssh, cli_filter=False)
        if enable is not bool(swift_endpoints):
            raise exceptions.SwiftError("Swift endpoints did not {} after modify".format(extra_str))
        msg = 'Swift is {}d successfully'.format(extra_str)

    return code, msg<|MERGE_RESOLUTION|>--- conflicted
+++ resolved
@@ -9,11 +9,9 @@
 from consts.auth import Tenant
 from consts.proj_vars import ProjVar
 from consts.cgcs import EventLogID, BackendState, BackendTask, MULTI_REGION_MAP
-<<<<<<< HEAD
+
 from keywords import system_helper, host_helper, keystone_helper
-=======
-from keywords import system_helper, host_helper
->>>>>>> c4544b4a
+
 from utils import table_parser, cli, exceptions
 from utils.clients.ssh import ControllerClient, get_cli_client
 from utils.tis_log import LOG
