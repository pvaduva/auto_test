--- conflicted
+++ resolved
@@ -592,7 +592,6 @@
     return val
 
 
-<<<<<<< HEAD
 def get_fs_mount_path(ssh_client, fs):
     mount_cmd = 'mount | grep --color=never {}'.format(fs)
     exit_code, output = ssh_client.exec_sudo_cmd(mount_cmd, fail_ok=True)
@@ -681,9 +680,9 @@
     cmd = 'echo "{} {} {}  defaults 0 0" >> /etc/fstab'.format(fs, mount_on, fs_type)
     ssh_client.exec_sudo_cmd(cmd, fail_ok=False)
     ssh_client.exec_sudo_cmd('cat /etc/fstab', get_exit_code=False)
-=======
+
+
 def get_storage_usage(service='cinder', rtn_val='free capacity (GiB)', con_ssh=None, auth_info=Tenant.ADMIN):
     table_ = table_parser.table(cli.system('storage-usage-list --nowrap', ssh_client=con_ssh, auth_info=auth_info))
     val = table_parser.get_values(table_, rtn_val, service=service)[0]
-    return float(val)
->>>>>>> a2b9a235
+    return float(val)