--- conflicted
+++ resolved
@@ -1,11 +1,8 @@
 import random
 import re
 import time
-<<<<<<< HEAD
 import copy
-=======
 import math
->>>>>>> a2b9a235
 from contextlib import contextmanager
 
 from pexpect import TIMEOUT as ExpectTimeout
@@ -169,11 +166,7 @@
                                                   con_ssh=con_ssh, auth_info=auth_info)
 
 
-<<<<<<< HEAD
-def attach_vol_to_vm(vm_id, vol_id=None, con_ssh=None, auth_info=None, mount=True):
-=======
-def attach_vol_to_vm(vm_id, vol_id=None, con_ssh=None, auth_info=None, del_vol=None):
->>>>>>> a2b9a235
+def attach_vol_to_vm(vm_id, vol_id=None, con_ssh=None, auth_info=None, mount=True, del_vol=None):
     if vol_id is None:
         vols = cinder_helper.get_volumes(auth_info=auth_info, con_ssh=con_ssh, status='available')
         if vols:
@@ -195,44 +188,32 @@
         LOG.info("Checking if the attached Volume {} is not auto mounted".format(vol_id))
         guest = nova_helper.get_vm_image_name(vm_id)
         if guest and 'cgcs_guest' not in guest:
-
-<<<<<<< HEAD
             LOG.info("Attached Volume {} need to be mounted on vm {}".format(vol_id, vm_id))
-            attachment_info = cinder_helper.get_volume_attachments(vol_id, vm_id=vm_id)[0]
+            attachment_info = cinder_helper.get_volume_attachments(vol_id, vm_id=vm_id)
             if attachment_info:
-                attached_device_name = attachment_info['device']
+                attached_device_name = attachment_info[0]['device']
                 device = attached_device_name.split('/')[-1]
                 LOG.info("Volume {} is attached to VM {} as {}".format(vol_id, vm_id, attached_device_name))
                 if not mount_attached_volume(vm_id, device, vm_image_name=guest):
                     LOG.info("Failed to mount the attached Volume {} on VM {} filesystem".format(vol_id, vm_id))
-=======
-        LOG.info("Attached Volume {} need to be mounted on vm {}".format(vol_id, vm_id))
-        attachment_info = cinder_helper.get_volume_attachments(vol_id, vm_id=vm_id)
-        if attachment_info:
-            attached_device_name = attachment_info[0]['device']
-            device = attached_device_name.split('/')[-1]
-            LOG.info("Volume {} is attached to VM {} as {}".format(vol_id, vm_id, attached_device_name))
-            if not mount_attached_volume(vm_id, device, vm_image_name=guest):
-                LOG.info("Failed to mount the attached Volume {} on VM {} filesystem".format(vol_id, vm_id))
-            return
-
-        # for pike cinderclient: there is no 'attachments' field, so have to
-        # get attachments from 2 tables.
-        attachment_ids = cinder_helper.get_volume_attachment_ids(vol_id, vm_id=vm_id)
-        if attachment_ids:
-            att_show_table = table_parser.table(
-                cli.cinder('--os-volume-api-version 3.27 attachment-show',
-                           attachment_ids[0],
-                           auth_info=Tenant.ADMIN))
-            attached_device_name = table_parser.get_value_two_col_table(
-                att_show_table, 'device')
-            device = attached_device_name.split('/')[-1]
-            LOG.info("Volume {} is attached to VM {} as {}".format(
-                vol_id, vm_id, attached_device_name))
-            if not mount_attached_volume(vm_id, device, vm_image_name=guest):
-                LOG.info("Failed to mount the attached Volume {} "
-                         "on VM {} filesystem".format(vol_id, vm_id))
->>>>>>> a2b9a235
+                return
+
+            # for pike cinderclient: there is no 'attachments' field, so have to
+            # get attachments from 2 tables.
+            attachment_ids = cinder_helper.get_volume_attachment_ids(vol_id, vm_id=vm_id)
+            if attachment_ids:
+                att_show_table = table_parser.table(
+                    cli.cinder('--os-volume-api-version 3.27 attachment-show',
+                               attachment_ids[0],
+                               auth_info=Tenant.ADMIN))
+                attached_device_name = table_parser.get_value_two_col_table(
+                    att_show_table, 'device')
+                device = attached_device_name.split('/')[-1]
+                LOG.info("Volume {} is attached to VM {} as {}".format(
+                    vol_id, vm_id, attached_device_name))
+                if not mount_attached_volume(vm_id, device, vm_image_name=guest):
+                    LOG.info("Failed to mount the attached Volume {} "
+                             "on VM {} filesystem".format(vol_id, vm_id))
 
 
 def is_attached_volume_mounted(vm_id, rootfs, vm_image_name=None, vm_ssh=None):
@@ -498,6 +479,7 @@
         LOG.info("No non-root disks to mount for vm {}".format(vm_id))
 
     return mounted_on
+
 
 def boot_vm(name=None, flavor=None, source=None, source_id=None, min_count=None, nics=None, hint=None,
             max_count=None, key_name=None, swap=None, ephemeral=None, user_data=None, block_device=None,
@@ -789,16 +771,11 @@
             LOG.warning(msg)
             return False
         else:
-<<<<<<< HEAD
-            network_helper.collect_networking_info(vms=vm_id)
-            get_console_logs(vm_ids=vm_id)
-=======
             f_path = '{}/{}'.format(ProjVar.get_var('PING_FAILURE_DIR'), ProjVar.get_var('TEST_NAME'))
             common.write_to_file(f_path, "=================={}===============\n".format(msg))
             ProjVar.set_var(PING_FAILURE=True)
             get_console_logs(vm_ids=vm_id, sep_file=f_path)
             network_helper.collect_networking_info(vms=vm_id, sep_file=f_path)
->>>>>>> a2b9a235
             raise exceptions.VMNetworkError(msg)
 
 
@@ -1530,11 +1507,6 @@
                                    timeout=timeout, fail_ok=True, use_fip=use_fip, net_types=net_type, retry=retry,
                                    vshell=False)
     if not res_bool and not fail_ok:
-<<<<<<< HEAD
-        LOG.error("Ping vm(s) from NatBox failed - Collecting networking info")
-        network_helper.collect_networking_info(vms=vm_ids)
-        get_console_logs(vm_ids=vm_ids)
-=======
         msg = "==================Ping vm(s) from NatBox failed - Collecting extra information==============="
         LOG.error(msg)
         f_path = '{}/{}'.format(ProjVar.get_var('PING_FAILURE_DIR'), ProjVar.get_var("TEST_NAME"))
@@ -1542,42 +1514,25 @@
         ProjVar.set_var(PING_FAILURE=True)
         get_console_logs(vm_ids=vm_ids, sep_file=f_path)
         network_helper.collect_networking_info(vms=vm_ids, sep_file=f_path)
->>>>>>> a2b9a235
         raise exceptions.VMNetworkError("Ping failed from NatBox. Details: {}".format(res_dict))
 
     return res_bool, res_dict
 
 
-<<<<<<< HEAD
-def get_console_logs(vm_ids, con_ssh=None):
-=======
 def get_console_logs(vm_ids, length=None, con_ssh=None, sep_file=None):
->>>>>>> a2b9a235
     """
     Get console logs for given vm(s)
     Args:
         vm_ids (str|list):
-<<<<<<< HEAD
-        con_ssh:
-=======
         length (int|None): how many lines to tail
         con_ssh:
         sep_file (str|None): write vm console logs to given sep_file if specified.
->>>>>>> a2b9a235
 
     Returns (dict): {<vm1_id>: <vm1_console>, <vm2_id>: <vm2_console>, ...}
     """
     if isinstance(vm_ids, str):
         vm_ids = [vm_ids]
     console_logs = {}
-<<<<<<< HEAD
-    for vm_id in vm_ids:
-        output = cli.nova('console-log', vm_id, ssh_client=con_ssh)[1]
-        console_logs[vm_id] = output
-    return console_logs
-
-
-=======
     args = '--length={} '.format(length) if length else ''
     content = ''
     for vm_id in vm_ids:
@@ -1615,7 +1570,6 @@
     return False
 
 
->>>>>>> a2b9a235
 def ping_vms_from_vm(to_vms=None, from_vm=None, user=None, password=None, prompt=None, con_ssh=None, natbox_client=None,
                      num_pings=5, timeout=60, fail_ok=False, from_vm_ip=None, to_fip=False, from_fip=False,
                      net_types='mgmt', retry=3, retry_interval=3, vlan_zero_only=True, exclude_nets=None, vshell=False):
@@ -1691,18 +1645,10 @@
                 return res
 
     except:
-<<<<<<< HEAD
-        LOG.error("Ping vm(s) from vm failed - Collecting networking info")
-        network_helper.collect_networking_info(vms=to_vms)
-        get_console_logs(vm_ids=to_vms)
-        get_console_logs(vm_ids=from_vm)
-
-=======
         ProjVar.set_var(PING_FAILURE=True)
         get_console_logs(vm_ids=from_vm, length=20, sep_file=f_path)
         get_console_logs(vm_ids=to_vms, sep_file=f_path)
         network_helper.collect_networking_info(vms=to_vms, sep_file=f_path)
->>>>>>> a2b9a235
         try:
             LOG.warning("Ping vm(s) from vm failed - Attempt to ssh to from_vm and collect vm networking info")
             with ssh_to_vm_from_natbox(vm_id=from_vm, username=user, password=password, natbox_client=natbox_client,
