--- conflicted
+++ resolved
@@ -553,11 +553,7 @@
                                  auth_info=auth_info)
 
     if exit_code == 1:
-<<<<<<< HEAD
-        raise exceptions.VMError("This should not happen in Newton with live-migrate async change. Please investigate")
-=======
         return 6, output
->>>>>>> 81da3c06
 
     LOG.info("Waiting for VM status change to {} with best effort".format(VMStatus.MIGRATING))
     in_mig_state = _wait_for_vm_status(vm_id, status=VMStatus.MIGRATING, timeout=60)
