--- conflicted
+++ resolved
@@ -1,8 +1,5 @@
 import re
-<<<<<<< HEAD
 import os
-=======
->>>>>>> c4544b4a
 import random
 import time
 
@@ -1293,7 +1290,7 @@
     return 0, "Volume {} is imported successfully".format(vol_id_)
 
 
-<<<<<<< HEAD
+
 def delete_backups(backup_ids=None, con_ssh=None, fail_ok=False, auth_info=None):
     LOG.info('Deleting backups:{}'.format(backup_ids))
 
@@ -1498,9 +1495,6 @@
                 auth_info=Tenant.get('admin'),
                 cinder_backup=False,
                 backup_file_path='/opt/backups'):
-=======
-def export_volumes(vol_ids=None,  con_ssh=None, fail_ok=False, auth_info=Tenant.get('admin')):
->>>>>>> c4544b4a
     """
     Exports cinder volume to controller's /opt/backups folder. The backup file is in
     volume-<uuid>-<date>.tgz  format.
