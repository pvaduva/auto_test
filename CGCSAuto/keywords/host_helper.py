--- conflicted
+++ resolved
@@ -2349,7 +2349,6 @@
     return "provisioned" == invprovisioned.strip()
 
 
-<<<<<<< HEAD
 def get_upgraded_host_names(upgrade_release, con_ssh=None):
 
     table_ = table_parser.table(cli.system('host-upgrade-list', ssh_client=con_ssh))
@@ -2435,7 +2434,7 @@
 
     LOG.info("Downgrading host {} complete ...".format(host))
     return 0, None
-=======
+
 def get_sm_dump_table(controller, con_ssh=None):
     """
 
@@ -2579,4 +2578,3 @@
             return __wait_for_desired_state(host_ssh)
     else:
         return __wait_for_desired_state(controller)
->>>>>>> 171bd4cf
