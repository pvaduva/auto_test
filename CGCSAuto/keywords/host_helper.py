--- conflicted
+++ resolved
@@ -6,22 +6,13 @@
 from xml.etree import ElementTree
 
 from consts import proj_vars
-<<<<<<< HEAD
-from consts.auth import Tenant, SvcCgcsAuto, HostLinuxCreds
+from consts.auth import Tenant, SvcCgcsAuto, HostLinuxCreds, ComplianceCreds
 from consts.build_server import DEFAULT_BUILD_SERVER, BUILD_SERVERS
 from consts.timeout import HostTimeout, CMDTimeout, MiscTimeout
 from consts.filepaths import WRSROOT_HOME
 from consts.cgcs import HostAvailState, HostAdminState, HostOperState, Prompt, MELLANOX_DEVICE, MaxVmsSupported, \
     Networks, EventLogID, HostTask, PLATFORM_AFFINE_INCOMPLETE
 
-=======
-from consts.auth import Tenant, SvcCgcsAuto, HostLinuxCreds, ComplianceCreds
-from consts.build_server import DEFAULT_BUILD_SERVER, BUILD_SERVERS
-from consts.filepaths import WRSROOT_HOME
-from consts.cgcs import HostAvailState, HostAdminState, HostOperState, Prompt, MELLANOX_DEVICE, MaxVmsSupported, \
-    Networks, EventLogID, HostTask, PLATFORM_AFFINE_INCOMPLETE
-from consts.timeout import HostTimeout, CMDTimeout, MiscTimeout
->>>>>>> c4544b4a
 from keywords import system_helper, common
 from keywords.security_helper import LinuxUser
 from utils import cli, exceptions, table_parser
@@ -845,14 +836,10 @@
     raise exceptions.HostError(err)
 
 
-<<<<<<< HEAD
 def unlock_hosts(hosts, timeout=HostTimeout.CONTROLLER_UNLOCK, fail_ok=True, con_ssh=None,
                  auth_info=Tenant.get('admin'), check_hypervisor_up=False, check_webservice_up=False,
                  use_telnet=False, con_telnet=None):
-=======
-def unlock_hosts(hosts, timeout=HostTimeout.CONTROLLER_UNLOCK, fail_ok=True, con_ssh=None, auth_info=Tenant.get('admin'),
-                 check_hypervisor_up=False, check_webservice_up=False, use_telnet=False, con_telnet=None):
->>>>>>> c4544b4a
+
     """
     Unlock given hosts. Please use unlock_host() keyword if only one host needs to be unlocked.
     Args:
@@ -1069,7 +1056,6 @@
 
     def check_sysinv_cli(con_ssh_, use_telnet_, con_telnet_):
 
-<<<<<<< HEAD
         cli.system('show', ssh_client=con_ssh_, use_telnet=use_telnet_, con_telnet=con_telnet_, timeout=timeout)
         time.sleep(10)
         active_con = system_helper.get_active_controller_name(con_ssh=con_ssh_, use_telnet=use_telnet_,
@@ -1083,15 +1069,6 @@
         else:
             wait_for_task_clear_and_subfunction_ready(hosts=active_con, con_ssh=con_ssh_, use_telnet=use_telnet_,
                                                       con_telnet=con_telnet_)
-=======
-        cli.system('show', ssh_client=con_ssh_, use_telnet=use_telnet_, con_telnet=con_telnet_,
-                   timeout=60)
-        time.sleep(10)
-        active_con = system_helper.get_active_controller_name(con_ssh=con_ssh_, use_telnet=use_telnet_,
-                                                              con_telnet=con_telnet_)
-        wait_for_task_clear_and_subfunction_ready(hosts=active_con, con_ssh=con_ssh_, use_telnet=use_telnet_,
-                                   con_telnet=con_telnet_)
->>>>>>> c4544b4a
         LOG.info("'system cli enabled")
 
     if not use_telnet:
@@ -1107,13 +1084,8 @@
             if not use_telnet:
                 if not con_ssh._is_connected():
                     if reconnect:
-<<<<<<< HEAD
-                        LOG.info("con_ssh connection lost while waitng for system to recover. Attempt to reconnect...")
-                        con_ssh.connect(retry_timeout=timeout)
-=======
                         LOG.info("con_ssh connection lost while waiting for system to recover. Attempt to reconnect...")
                         con_ssh.connect(retry_timeout=timeout, retry=True)
->>>>>>> c4544b4a
                     else:
                         LOG.error("system disconnected")
                         if fail_ok:
@@ -1233,13 +1205,8 @@
     if hostname is None:
         hostname = active_host
 
-<<<<<<< HEAD
     exitcode, msg = cli.system('host-swact', hostname, ssh_client=con_ssh, auth_info=Tenant.get('admin'),
                                fail_ok=fail_ok, rtn_list=True, use_telnet=use_telnet, con_telnet=con_telnet)
-=======
-    exitcode, msg = cli.system('host-swact', hostname, ssh_client=con_ssh, auth_info=Tenant.get('admin'), fail_ok=fail_ok,
-                               rtn_list=True, use_telnet=use_telnet, con_telnet=con_telnet)
->>>>>>> c4544b4a
     if exitcode == 1:
         return 1, msg
 
@@ -1319,10 +1286,7 @@
             raise exceptions.HostPostCheckFailed("Timed out waiting for swact. SSH to {} is still alive.".
                                                  format(con_ssh.host))
         time.sleep(5)
-<<<<<<< HEAD
-
-=======
->>>>>>> c4544b4a
+
     LOG.info("ssh to {} disconnected, indicating swacting initiated.".format(con_ssh.host))
 
     # permission denied is received when ssh right after swact initiated. Add delay to avoid sanity failure
@@ -1550,23 +1514,15 @@
     elif 'remote' in aggregate:
         aggregate = 'remote_storage_hosts'
     else:
-<<<<<<< HEAD
         aggregates_tab = table_parser.table(cli.nova('aggregate-list', ssh_client=con_ssh,
                                                      auth_info=Tenant.get('admin')))
-=======
-        aggregates_tab = table_parser.table(cli.nova('aggregate-list', ssh_client=con_ssh, auth_info=Tenant.get('admin')))
->>>>>>> c4544b4a
         avail_aggregates = table_parser.get_column(aggregates_tab, 'Name')
         if aggregate not in avail_aggregates:
             LOG.warning("Requested aggregate {} is not in nova aggregate-list".format(aggregate))
             return []
 
-<<<<<<< HEAD
     table_ = table_parser.table(cli.nova('aggregate-show', aggregate, ssh_client=con_ssh,
                                          auth_info=Tenant.get('admin')))
-=======
-    table_ = table_parser.table(cli.nova('aggregate-show', aggregate, ssh_client=con_ssh, auth_info=Tenant.get('admin')))
->>>>>>> c4544b4a
     hosts = table_parser.get_values(table_, 'Hosts', Name=aggregate)[0]
     hosts = hosts.split(',')
     if len(hosts) == 0 or hosts == ['']:
@@ -1746,7 +1702,6 @@
         return values_list
 
 
-<<<<<<< HEAD
 def _get_actual_mems(host):
     headers = ('mem_avail(MiB)', 'vm_hp_total_1G', 'vm_hp_pending_1G')
     displayed_mems = system_helper.get_host_mem_values(host=host, headers=headers, wait_for_update=False)
@@ -1859,9 +1814,6 @@
 
 
 def modify_host_cpu(host, cpu_function, timeout=CMDTimeout.HOST_CPU_MODIFY, fail_ok=False, con_ssh=None,
-=======
-def modify_host_cpu(host, function, timeout=CMDTimeout.HOST_CPU_MODIFY, fail_ok=False, con_ssh=None,
->>>>>>> c4544b4a
                     auth_info=Tenant.get('admin'), **kwargs):
     """
     Modify host cpu to given key-value pairs. i.e., system host-cpu-modify -f <function> -p<id> <num of cores> <host>
@@ -1932,7 +1884,6 @@
     return 0, msg
 
 
-<<<<<<< HEAD
 def add_host_interface(host, if_name, ports_or_ifs, if_type=None, pnet=None, ae_mode=None, tx_hash_policy=None,
                        vlan_id=None, mtu=None, if_class=None, network=None, ipv4_mode=None, ipv6_mode=None,
                        ipv4_pool=None, ipv6_pool=None, lock_unlock=True, fail_ok=False, con_ssh=None,
@@ -2071,9 +2022,6 @@
 
 
 def compare_host_to_cpuprofile(host, profile_uuid):
-=======
-def compare_host_to_cpuprofile(host, profile_uuid, fail_ok=False, con_ssh=None, auth_info=Tenant.get('admin')):
->>>>>>> c4544b4a
     """
     Compares the cpu function assignments of a host and a cpu profile.
 
@@ -2191,7 +2139,6 @@
     return 0, success_msg
 
 
-<<<<<<< HEAD
 def is_lowlatency_host(host):
     subfuncs = get_hostshow_value(host=host, field='subfunctions')
     return 'lowlatency' in subfuncs
@@ -2199,10 +2146,6 @@
 
 def get_host_cpu_cores_for_function(hostname, func='vSwitch', core_type='log_core', thread=0, con_ssh=None,
                                     auth_info=Tenant.get('admin'), rtn_dict_per_proc=True):
-=======
-def get_host_cpu_cores_for_function(hostname, function='vSwitch', core_type='log_core', thread=0, con_ssh=None,
-                                    auth_info=Tenant.get('admin')):
->>>>>>> c4544b4a
     """
     Get processor/logical cpu cores/per processor on thread 0 for given function for host via system host-cpu-list
 
@@ -2302,12 +2245,8 @@
 
 
 def get_host_procs(hostname, con_ssh=None):
-<<<<<<< HEAD
     table_ = table_parser.table(cli.system('host-cpu-list', hostname, ssh_client=con_ssh,
                                            auth_info=Tenant.get('admin')))
-=======
-    table_ = table_parser.table(cli.system('host-cpu-list', hostname, ssh_client=con_ssh, auth_info=Tenant.get('admin')))
->>>>>>> c4544b4a
     procs = table_parser.get_column(table_, 'processor')
     return sorted(set(procs))
 
@@ -2420,11 +2359,7 @@
     return storage_type in host_lvg_inst_backing
 
 
-<<<<<<< HEAD
 def modify_host_lvg(host, lvg='nova-local', inst_backing=None, inst_lv_size=None, concurrent_ops=None, lock=True,
-=======
-def modify_host_lvg(host, lvg='nova-local', inst_backing=None, inst_lv_size="5", concurrent_ops=None, lock=True,
->>>>>>> c4544b4a
                     unlock=True, fail_ok=False, check_first=True, auth_info=Tenant.get('admin'), con_ssh=None):
     """
     Modify host lvg
@@ -2454,22 +2389,12 @@
             inst_backing = 'image'
         elif 'lvm' in inst_backing:
             inst_backing = 'lvm'
-<<<<<<< HEAD
             if inst_lv_size is None and lvg == 'nova-local':
                 lvm_vg_size = get_host_lvg_show_values(host, fields='lvm_vg_size', lvg=lvg, con_ssh=con_ssh,
                                                        strict=False)[0]
                 inst_lv_size = min(50, int(int(lvm_vg_size)/2))    # half of the nova-local size up to 50g
                 if inst_lv_size < 5:        # use default value if lvm_vg_size is less than 10g
                     inst_lv_size = None
-=======
-            #if inst_lv_size is None and lvg == 'nova-local':
-            #    lvm_vg_size = get_host_lvg_show_values(host, fields='lvm_vg_size', lvg=lvg, con_ssh=con_ssh,
-            #                                           strict=False)[0]
-            #inst_lv_size = min(51200, int(lvm_vg_size) * 512)    # half of the nova-local size up to 50g
-            #    if inst_lv_size < 5120:        # cannot be smaller than 5g
-            #        inst_lv_size = None
-            inst_lv_size_mib = int(inst_lv_size) * 1024
->>>>>>> c4544b4a
         elif 'remote' in inst_backing:
             inst_backing = 'remote'
         else:
@@ -2480,7 +2405,6 @@
             lvg_tab_ = table_parser.table(cli.system('host-lvg-show', '{} {}'.format(host, lvg), ssh_client=con_ssh))
         params = eval(table_parser.get_value_two_col_table(lvg_tab_, 'parameters'))
         err_msg = ''
-<<<<<<< HEAD
         if lvg == 'nova-local':
             if inst_backing is not None:
                 post_inst_backing = params['instance_backing']
@@ -2499,23 +2423,6 @@
                     err_msg += "Concurrent disk operations is {} instead of {}".format(post_concurrent_ops,
                                                                                        concurrent_ops)
         # TODO: Add lvm_type
-=======
-        if inst_backing is not None:
-            post_inst_backing = params['instance_backing']
-            if inst_backing != post_inst_backing:
-                err_msg += "Instance backing is {} instead of {}\n".format(post_inst_backing, inst_backing)
-
-        if inst_backing == 'lvm':
-            post_inst_lv_size = params.get('instances_lv_size_mib', 0)
-            if inst_lv_size_mib != int(post_inst_lv_size):
-                err_msg += "Instance local volume size is {} instead of {}\n".format(post_inst_lv_size, inst_lv_size_mib)
-
-        if concurrent_ops is not None:
-            post_concurrent_ops = params['concurrent_disk_operations']
-            if int(concurrent_ops) != post_concurrent_ops:
-                err_msg += "Concurrent disk operations is {} instead of {}".format(post_concurrent_ops,
-                                                                                   concurrent_ops)
->>>>>>> c4544b4a
         return err_msg
 
     args_dict = {
@@ -3220,13 +3127,9 @@
         pnets_list_for_host = []
         for pci_type_ in pci_type:
             pnets_for_type = []
-<<<<<<< HEAD
+
             pnets_list = system_helper.get_host_interfaces(host_, rtn_val='provider networks', net_type=pci_type_,
                                                            con_ssh=con_ssh, auth_info=auth_info)
-=======
-            pnets_list = system_helper.get_host_interfaces_info(host_, rtn_val='provider networks', net_type=pci_type_,
-                                                            con_ssh=con_ssh, auth_info=auth_info)
->>>>>>> c4544b4a
 
             for pnets_str in pnets_list:
                 if pnets_str != 'None':
@@ -3770,10 +3673,7 @@
     # Get build_server dict from bld_srv param.
     if bld_srv is None:
         bld_srv = DEFAULT_BUILD_SERVER
-<<<<<<< HEAD
-
-=======
->>>>>>> c4544b4a
+
     if isinstance(bld_srv, str):
         for bs in BUILD_SERVERS:
             if bs['name'] in bld_srv or bs['ip'] == bld_srv:
@@ -4236,19 +4136,11 @@
         recover_scope (None|str):
 
     Returns:
-<<<<<<< HEAD
 
     """
     if isinstance(hosts, str):
         hosts = [hosts]
 
-=======
-
-    """
-    if isinstance(hosts, str):
-        hosts = [hosts]
-
->>>>>>> c4544b4a
     last_compute = last_storage = None
     from keywords import nova_helper
     from testfixtures.recover_hosts import HostsToRecover
@@ -4415,13 +4307,8 @@
             root_ssh.exec_cmd('sync;echo 3 > /proc/sys/vm/drop_caches', fail_ok=True)
 
 
-<<<<<<< HEAD
 def get_host_device_list_values(host, field='name', list_all=False, con_ssh=None, auth_info=Tenant.get('admin'),
                                 strict=True, regex=False, **kwargs):
-=======
-def get_host_device_list_values(host, field='name', list_all=False, con_ssh=None, auth_info=Tenant.get('admin'), strict=True,
-                                regex=False, **kwargs):
->>>>>>> c4544b4a
     """
     Get the parsed version of the output from system host-device-list <host>
     Args:
@@ -4486,11 +4373,7 @@
 
 
 def modify_host_device(host, device, new_name=None, new_state=None, check_first=True, lock_unlock=False, fail_ok=False,
-<<<<<<< HEAD
-                       con_ssh=None):
-=======
                        con_ssh=None, auth_info=Tenant.get('admin')):
->>>>>>> c4544b4a
     """
     Modify host device to given name or state.
     Args:
@@ -4502,10 +4385,7 @@
         con_ssh (SSHClient):
         fail_ok (bool):
         check_first (bool):
-<<<<<<< HEAD
-=======
         auth_info (dict):
->>>>>>> c4544b4a
 
     Returns (tuple):
 
@@ -4597,11 +4477,7 @@
 
 
 @contextmanager
-<<<<<<< HEAD
 def ssh_to_remote_node(host, username=None, password=None, prompt=None, ssh_client=None, use_telnet=False,
-=======
-def ssh_to_remote_node(host, username=None, password=None, prompt=None, con_ssh=None, use_telnet=False,
->>>>>>> c4544b4a
                        telnet_session=None):
     """
     ssh to a external node from sshclient.
@@ -4611,23 +4487,15 @@
         username (str):
         password (str):
         prompt (str):
-<<<<<<< HEAD
         ssh_client (SSHClient): client to ssh from
         use_telnet:
         telnet_session:
-=======
-
->>>>>>> c4544b4a
 
     Returns (SSHClient): ssh client of the host
 
     Examples: with ssh_to_remote_node('128.224.150.92) as remote_ssh:
                   remote_ssh.exec_cmd(cmd)
-<<<<<<< HEAD
-=======
-
->>>>>>> c4544b4a
-    """
+\    """
 
     if not host:
         raise exceptions.SSHException("Remote node hostname or ip address must be provided")
@@ -4635,13 +4503,9 @@
     if use_telnet and not telnet_session:
         raise exceptions.SSHException("Telnet session cannot be none if using telnet.")
 
-<<<<<<< HEAD
+
     if not ssh_client and not use_telnet:
         ssh_client = ControllerClient.get_active_controller()
-=======
-    if not con_ssh and not use_telnet:
-        con_ssh = ControllerClient.get_active_controller()
->>>>>>> c4544b4a
 
     if not use_telnet:
         default_user, default_password = LinuxUser.get_current_user_password()
@@ -4654,11 +4518,7 @@
     if use_telnet:
         original_host = telnet_session.exec_cmd('hostname')[1]
     else:
-<<<<<<< HEAD
         original_host = ssh_client.host
-=======
-        original_host = con_ssh.host
->>>>>>> c4544b4a
 
     if not prompt:
         prompt = '.*' + host + '\:~\$'
