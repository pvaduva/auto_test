import re
import os
import time
import copy
from contextlib import contextmanager
from xml.etree import ElementTree

<<<<<<< HEAD
from consts import proj_vars
from consts.auth import Tenant, SvcCgcsAuto, HostLinuxCreds, ComplianceCreds
=======
from consts.proj_vars import ProjVar
from consts.auth import Tenant, SvcCgcsAuto, HostLinuxCreds
>>>>>>> 71852594
from consts.build_server import DEFAULT_BUILD_SERVER, BUILD_SERVERS
from consts.timeout import HostTimeout, CMDTimeout, MiscTimeout
from consts.filepaths import WRSROOT_HOME
from consts.cgcs import HostAvailState, HostAdminState, HostOperState, Prompt, MELLANOX_DEVICE, MaxVmsSupported, \
    Networks, EventLogID, HostTask, PLATFORM_AFFINE_INCOMPLETE, TrafficControl, PLATFORM_NET_TYPES

from keywords import system_helper, common
from keywords.security_helper import LinuxUser
from utils import cli, exceptions, table_parser
from utils import telnet as telnetlib
from utils.clients.ssh import ControllerClient, SSHFromSSH, SSHClient
from utils.tis_log import LOG


@contextmanager
def ssh_to_host(hostname, username=None, password=None, prompt=None, con_ssh=None, timeout=60):
    """
    ssh to a host from ssh client.

    Args:
        hostname (str|None): host to ssh to. When None, return active controller ssh
        username (str):
        password (str):
        prompt (str):
        con_ssh (SSHClient):
        timeout (int)

    Returns (SSHClient): ssh client of the host

    Examples: with ssh_to_host('controller-1') as host_ssh:
                  host.exec_cmd(cmd)

    """
    if not con_ssh:
        con_ssh = ControllerClient.get_active_controller()

    if not hostname:
        yield con_ssh
        return

    user = username if username else HostLinuxCreds.get_user()
    password = password if password else HostLinuxCreds.get_password()
    if not prompt:
        prompt = '.*' + hostname + '\:~\$'
    original_host = con_ssh.get_hostname()
    if original_host != hostname:
        host_ssh = SSHFromSSH(ssh_client=con_ssh, host=hostname, user=user, password=password, initial_prompt=prompt,
                              timeout=timeout)
        host_ssh.connect(prompt=prompt)
        current_host = host_ssh.get_hostname()
        if not current_host == hostname:
            raise exceptions.SSHException("Current host is {} instead of {}".format(current_host, hostname))
        close = True
    else:
        close = False
        host_ssh = con_ssh
    try:
        yield host_ssh
    finally:
        if close:
            host_ssh.close()


def reboot_hosts(hostnames, timeout=HostTimeout.REBOOT, con_ssh=None, fail_ok=False, wait_for_offline=True,
                 wait_for_reboot_finish=True, check_hypervisor_up=True, check_webservice_up=True, force_reboot=True,
                 check_up_time=True):
    """
    Reboot one or multiple host(s)

    Args:
        hostnames (list|str): hostname(s) to reboot. str input is also acceptable when only one host to be rebooted
        timeout (int): timeout waiting for reboot to complete in seconds
        con_ssh (SSHClient): Active controller ssh
        fail_ok (bool): Whether it is okay or not for rebooting to fail on any host
        wait_for_offline (bool): Whether to wait for host to be offline after reboot
        wait_for_reboot_finish (bool): whether to wait for reboot finishes before return
        check_hypervisor_up (bool):
        check_webservice_up (bool):
        force_reboot (bool): whether to add -f, i.e., sudo reboot [-f]
        check_up_time (bool): Whether to ensure active controller uptime is more than 15 minutes before rebooting

    Returns (tuple): (rtn_code, message)
        (-1, "Reboot host command sent") Reboot host command is sent, but did not wait for host to be back up
        (0, "Host(s) state(s) - <states_dict>.") hosts rebooted and back to available/degraded or online state.
        (1, "Host(s) not in expected availability states or task unfinished. (<states>) (<task>)" )
        (2, "Hosts not up in nova hypervisor-list: <list of hosts>)"
        (3, "Hosts web-services not active in system servicegroup-list")
    """
    if con_ssh is None:
        con_ssh = ControllerClient.get_active_controller()
    if isinstance(hostnames, str):
        hostnames = [hostnames]

    reboot_active = False
    active_con = system_helper.get_active_controller_name(con_ssh)
    hostnames = list(set(hostnames))
    if active_con in hostnames:
        reboot_active = True
        hostnames.remove(active_con)

    res, out = cli.system('host-list', rtn_list=True)
    LOG.info('\n{}'.format(out))

    is_simplex = system_helper.is_simplex()
    user, password = LinuxUser.get_current_user_password()
    # reboot hosts other than active controller
    cmd = 'sudo reboot -f' if force_reboot else 'sudo reboot'

    for host in hostnames:
        prompt = '.*' + host + '\:~\$'
        host_ssh = SSHFromSSH(ssh_client=con_ssh, host=host, user=user, password=password, initial_prompt=prompt)
        host_ssh.connect()
        current_host = host_ssh.get_hostname()
        if not current_host == host:
            raise exceptions.SSHException("Current host is {} instead of {}".format(current_host, host))

        LOG.info("Rebooting {}".format(host))
        host_ssh.send(cmd)
        host_ssh.expect(['.*[pP]assword:.*', 'Rebooting'])
        host_ssh.send(password)
        con_ssh.expect(timeout=120)

    # reconnect to lab and wait for system up if rebooting active controller
    if reboot_active:
        if check_up_time:
            LOG.info("Ensure uptime for controller(s) is at least 15 minutes before rebooting.")
            time_to_sleep = max(0, 910 - system_helper.get_controller_uptime(con_ssh=con_ssh))
            time.sleep(time_to_sleep)

        LOG.info("Rebooting active controller: {}".format(active_con))
        con_ssh.send('sudo reboot -f')
        index = con_ssh.expect(['.*[pP]assword:.*', 'Rebooting'])
        if index == 0:
            con_ssh.send(password)

        if is_simplex:
            _wait_for_simplex_reconnect(con_ssh=con_ssh, timeout=timeout)
        else:
            LOG.info("Active controller reboot started. Wait for 20 seconds then attempt to reconnect for "
                     "maximum {}s".format(timeout))
            time.sleep(20)
            con_ssh.connect(retry=True, retry_timeout=timeout)

            LOG.info("Reconnected via fip. Waiting for system show cli to re-enable")
            _wait_for_openstack_cli_enable(con_ssh=con_ssh)

    if not wait_for_offline and not is_simplex:
        msg = "Hosts reboot -f cmd sent"
        LOG.info(msg)
        return -1, msg

    if hostnames:
        time.sleep(30)
        hostnames = sorted(hostnames)
        hosts_in_rebooting = wait_for_hosts_states(
                hostnames, timeout=HostTimeout.FAIL_AFTER_REBOOT, check_interval=10, duration=8, con_ssh=con_ssh,
                availability=[HostAvailState.OFFLINE, HostAvailState.FAILED])

        if not hosts_in_rebooting:
            hosts_info = get_host_show_values_for_hosts(hostnames, ['task', 'availability'], con_ssh=con_ssh)
            raise exceptions.HostError("Some hosts are not rebooting. \nHosts info:{}".format(hosts_info))

    if reboot_active:
        hostnames.append(active_con)
        if not is_simplex:
            wait_for_hosts_states(
                    active_con, timeout=HostTimeout.FAIL_AFTER_REBOOT, fail_ok=True, check_interval=10, duration=8,
                    con_ssh=con_ssh, availability=[HostAvailState.OFFLINE, HostAvailState.FAILED])

    if not wait_for_reboot_finish:
        msg = 'Host(s) in offline state'
        LOG.info(msg)
        return -1, msg

    table_ = table_parser.table(cli.system('host-list', ssh_client=con_ssh))
    unlocked_hosts_all = table_parser.get_values(table_, 'hostname', administrative='unlocked')
    locked_hosts_all = table_parser.get_values(table_, 'hostname', administrative='locked')
    unlocked_hosts = list(set(unlocked_hosts_all) & set(hostnames))
    locked_hosts = list(set(locked_hosts_all) & set(hostnames))

    LOG.info("Locked: {}. Unlocked:{}".format(locked_hosts, unlocked_hosts))
    sorted_total_hosts = sorted(locked_hosts + unlocked_hosts)
    if not sorted_total_hosts == hostnames:
        raise exceptions.HostError("Some hosts are neither locked or unlocked. \nHosts Rebooted: {}. Locked: {}; "
                                   "Unlocked: {}".format(hostnames, locked_hosts, unlocked_hosts))
    unlocked_hosts_in_states = True
    locked_hosts_in_states = True
    if len(locked_hosts) > 0:
        locked_hosts_in_states = wait_for_hosts_states(locked_hosts, timeout=HostTimeout.REBOOT, check_interval=10,
                                                       duration=8, con_ssh=con_ssh, availability=['online'])

    if len(unlocked_hosts) > 0:
        unlocked_hosts_in_states = wait_for_hosts_states(unlocked_hosts, timeout=HostTimeout.REBOOT, check_interval=10,
                                                         con_ssh=con_ssh, availability=['available', 'degraded'])

        if unlocked_hosts_in_states:
            for host_unlocked in unlocked_hosts:
                LOG.info("Waiting for task clear for {}".format(host_unlocked))
                # TODO: check fail_ok?
                wait_for_host_values(host_unlocked, timeout=HostTimeout.TASK_CLEAR, fail_ok=False, task='')

            LOG.info("Get available hosts after task clear and wait for hypervsior/webservice up")
            hosts_tab = table_parser.table(cli.system('host-list --nowrap', ssh_client=con_ssh))
            hosts_to_check_tab = table_parser.filter_table(hosts_tab, hostname=unlocked_hosts)
            hosts_avail = table_parser.get_values(hosts_to_check_tab, 'hostname',
                                                  availability=HostAvailState.AVAILABLE)

            if hosts_avail and (check_hypervisor_up or check_webservice_up):

                all_nodes = system_helper._get_nodes(con_ssh)
                computes = list(set(hosts_avail) & set(list(all_nodes['computes'])))
                controllers = list(set(hosts_avail) & set(list(all_nodes['controllers'])))
                if system_helper.is_small_footprint(con_ssh):
                    computes += controllers

                if check_webservice_up and controllers:
                    res, hosts_webdown = wait_for_webservice_up(controllers, fail_ok=fail_ok, con_ssh=con_ssh,
                                                                timeout=HostTimeout.WEB_SERVICE_UP)
                    if not res:
                        err_msg = "Hosts web-services not active in system servicegroup-list: {}".format(hosts_webdown)
                        if fail_ok:
                            return 3, err_msg
                        else:
                            raise exceptions.HostPostCheckFailed(err_msg)

                if check_hypervisor_up and computes:
                    res, hosts_hypervisordown = wait_for_hypervisors_up(computes, fail_ok=fail_ok, con_ssh=con_ssh,
                                                                        timeout=HostTimeout.HYPERVISOR_UP)
                    if not res:
                        err_msg = "Hosts not up in nova hypervisor-list: {}".format(hosts_hypervisordown)
                        if fail_ok:
                            return 2, err_msg
                        else:
                            raise exceptions.HostPostCheckFailed(err_msg)

                hosts_affine_incomplete = []
                for host in list(set(computes) & set(hosts_avail)):
                    if not wait_for_tasks_affined(host, fail_ok=True):
                        hosts_affine_incomplete.append(host)

                if hosts_affine_incomplete:
                    err_msg = "Hosts platform tasks affining incomplete: {}".format(hosts_affine_incomplete)
                    if fail_ok:
                        return 4, err_msg
                    else:
                        raise exceptions.HostPostCheckFailed(err_msg)

    states_vals = {}
    task_unfinished_msg = ''
    for host in hostnames:
        vals = get_hostshow_values(host, fields=['task', 'availability'])
        if not vals['task'] == '':
            task_unfinished_msg = ' '.join([task_unfinished_msg, "{} still in task: {}.".format(host, vals['task'])])
        states_vals[host] = vals

    message = "Host(s) state(s) - {}.".format(states_vals)

    if locked_hosts_in_states and unlocked_hosts_in_states and task_unfinished_msg == '':
        succ_msg = "Hosts {} rebooted successfully".format(hostnames)
        LOG.info(succ_msg)
        return 0, succ_msg

    err_msg = "Host(s) not in expected states or task unfinished. " + message + task_unfinished_msg
    if fail_ok:
        LOG.warning(err_msg)
        return 1, err_msg
    else:
        raise exceptions.HostPostCheckFailed(err_msg)


def recover_simplex(con_ssh=None, fail_ok=False):
    """
    Ensure simplex host is unlocked, available, and hypervisor up
    This function should only be called for simplex system

    Args:
        con_ssh (SSHClient):
        fail_ok (bool)
    """
    if not con_ssh:
        con_ssh = ControllerClient.get_active_controller()

    if not con_ssh._is_connected():
        con_ssh.connect(retry=True, retry_timeout=HostTimeout.REBOOT)
    _wait_for_openstack_cli_enable(con_ssh=con_ssh, timeout=HostTimeout.REBOOT)

    host = 'controller-0'
    is_unlocked = (get_hostshow_value(host=host, field='administrative') == HostAdminState.UNLOCKED)
    if not is_unlocked:
        unlock_host(host=host, available_only=True, fail_ok=fail_ok)
    else:
        wait_for_hosts_ready(host, fail_ok=fail_ok, check_task_affinity=False)


def wait_for_hosts_ready(hosts, fail_ok=False, check_task_affinity=False, con_ssh=None, auth_info=Tenant.get('admin')):
    """
    Wait for hosts to be in online state if locked, and available and hypervisor/webservice up if unlocked
    Args:
        hosts:
        fail_ok: whether to raise exception when fail
        check_task_affinity
        con_ssh:
        auth_info

    Returns:

    """
    if isinstance(hosts, str):
        hosts = [hosts]

    expt_online_hosts = get_hosts(hosts, con_ssh=con_ssh, administrative=HostAdminState.LOCKED, auth_info=auth_info)
    expt_avail_hosts = get_hosts(hosts, con_ssh=con_ssh, administrative=HostAdminState.UNLOCKED, auth_info=auth_info)

    res_lock = res_unlock = True
    if expt_online_hosts:
        LOG.info("Wait for hosts to be online: {}".format(hosts))
<<<<<<< HEAD
        res_lock = wait_for_hosts_states(expt_online_hosts, availability=HostAvailState.ONLINE, fail_ok=fail_ok,
                                         con_ssh=con_ssh)
=======
        res_lock = wait_for_hosts_states(hosts, availability=HostAvailState.ONLINE, fail_ok=fail_ok,
                                         con_ssh=con_ssh, auth_info=auth_info)
>>>>>>> 71852594

    if expt_avail_hosts:
        hypervisors = list(set(get_hypervisors(con_ssh=con_ssh)) & set(hosts))
        controllers = list(set(system_helper.get_controllers(con_ssh=con_ssh)) & set(hosts))

        LOG.info("Wait for hosts to be available: {}".format(hosts))
<<<<<<< HEAD
        timeout = HostTimeout.CONTROLLER_UNLOCK if "controller-0" in hosts or "controller-1" in hosts else HostTimeout.COMPUTE_UNLOCK
        res_unlock = wait_for_hosts_states(expt_avail_hosts, availability=HostAvailState.AVAILABLE, fail_ok=fail_ok,
                                           con_ssh=con_ssh, timeout=timeout)
=======
        res_unlock = wait_for_hosts_states(hosts, availability=HostAvailState.AVAILABLE, fail_ok=fail_ok,
                                           con_ssh=con_ssh, auth_info=auth_info)
>>>>>>> 71852594

        if res_unlock:
            res_1 = wait_for_task_clear_and_subfunction_ready(hosts, fail_ok=fail_ok, con_ssh=con_ssh)
            res_unlock = res_unlock and res_1

        if controllers:
            LOG.info("Wait for webservices up for hosts: {}".format(controllers))
            res_2 = wait_for_webservice_up(controllers, fail_ok=fail_ok, con_ssh=con_ssh, auth_info=auth_info,
                                           timeout=HostTimeout.WEB_SERVICE_UP)
            res_unlock = res_unlock and res_2
        if hypervisors:
            LOG.info("Wait for hypervisors up for hosts: {}".format(hypervisors))
            res_3 = wait_for_hypervisors_up(hypervisors, fail_ok=fail_ok, con_ssh=con_ssh, auth_info=auth_info,
                                            timeout=HostTimeout.HYPERVISOR_UP)
            res_unlock = res_unlock and res_3

            if check_task_affinity:
                for host in hypervisors:
<<<<<<< HEAD
                    res_4 = wait_for_tasks_affined(host=host, fail_ok=fail_ok, con_ssh=con_ssh)
=======
                    res_4 = wait_for_tasks_affined(host=host, fail_ok=fail_ok, auth_info=auth_info, con_ssh=con_ssh)
>>>>>>> 71852594
                    res_unlock = res_unlock and res_4

    return res_lock and res_unlock


def wait_for_task_clear_and_subfunction_ready(hosts, fail_ok=False, con_ssh=None, use_telnet=False, con_telnet=None,
                                              timeout=HostTimeout.SUBFUNC_READY, auth_info=Tenant.get('admin')):
    if isinstance(hosts, str):
        hosts = [hosts]

    hosts_to_check = list(hosts)
    # hosts_to_check = []
    # for host in hosts:
    #     tab_ = table_parser.table(cli.system('host-show', host, ssh_client=con_ssh,
    #                                          use_telnet=use_telnet, con_telnet=con_telnet,
    #                                          fail_ok=False))
    #     if 'subfunction_avail' in table_parser.get_column(tab_, 'Property'):
    #         if table_parser.get_value_two_col_table(tab_, 'subfunction_avail') != HostAvailState.AVAILABLE \
    #                 or table_parser.get_value_two_col_table(tab_, 'subfunction_oper') != HostOperState.ENABLED:
    #             hosts_to_check.append(host)
    #
    # if not hosts_to_check:
    #     LOG.info("No host to check or host subfunctions already enabled/available")
    #     return True

    LOG.info("Waiting for task clear and subfunctions enable/available (if applicable) for hosts: {}".
             format(hosts_to_check))
    end_time = time.time() + timeout
    while time.time() < end_time:
        hosts_vals = get_host_show_values_for_hosts(hosts_to_check, ['subfunction_avail', 'subfunction_oper', 'task'],
                                                    con_ssh=con_ssh, use_telnet=use_telnet,
                                                    con_telnet=con_telnet, auth_info=auth_info)
        for host, vals in hosts_vals.items():
            if not vals['task'] and vals['subfunction_avail'] in ('', HostAvailState.AVAILABLE) and \
                    vals['subfunction_oper'] in ('', HostOperState.ENABLED):
                hosts_to_check.remove(host)

        if not hosts_to_check:
            LOG.info("Hosts task cleared and subfunctions (if applicable) are now in enabled/available states")
            return True

        time.sleep(3)

    err_msg = "Host(s) subfunctions are not all in enabled/available states: {}".format(hosts_to_check)
    if fail_ok:
        LOG.warning(err_msg)
        return False

    raise exceptions.HostError(err_msg)


def get_host_show_values_for_hosts(hostnames, fields, merge_lines=False, con_ssh=None, use_telnet=False,
                                   con_telnet=None, auth_info=Tenant.get('admin')):
    if isinstance(fields, str):
        fields = [fields]

    states_vals = {}
    for host in hostnames:
        vals = get_hostshow_values(host, fields, merge_lines=merge_lines, con_ssh=con_ssh,
                                   use_telnet=use_telnet, con_telnet=con_telnet, auth_info=auth_info)
        states_vals[host] = vals

    return states_vals


def __hosts_stay_in_states(hosts, duration=10, con_ssh=None, auth_info=Tenant.get('admin'), **states):
    """
    Check if hosts stay in specified state(s) for given duration.

    Args:
        hosts (list|str): hostname(s)
        duration (int): duration to check for in seconds
        con_ssh (SSHClient):
        **states: such as availability=[online, available]

    Returns:
        bool: True if host stayed in specified states for given duration; False if host is not in specified states
            anytime in the duration.

    """
    end_time = time.time() + duration
    while time.time() < end_time:
        if not __hosts_in_states(hosts=hosts, con_ssh=con_ssh, auth_info=auth_info, **states):
            return False
        time.sleep(1)

    return True


def wait_for_hosts_states(hosts, timeout=HostTimeout.REBOOT, check_interval=5, duration=3, con_ssh=None,
                          use_telnet=False, con_telnet=None, fail_ok=True, auth_info=Tenant.get('admin'), **states):
    """
    Wait for hosts to go in specified states via system host-list

    Args:
        hosts (str|list):
        timeout (int):
        check_interval (int):
        duration (int): wait for a host to be in given state(s) for at least <duration> seconds
        con_ssh (SSHClient):
        use_telnet
        con_telnet
        fail_ok (bool)
        auth_info
        **states: such as availability=[online, available]

    Returns (bool): True if host reaches specified states within timeout, and stays in states for given duration;
            False otherwise

    """
    if not hosts:
        raise ValueError("No host(s) provided to wait for states.")

    if isinstance(hosts, str):
        hosts = [hosts]
    for key, value in states.items():
        if isinstance(value, str):
            value = [value]
            states[key] = value

    LOG.info("Waiting for {} to reach state(s): {}...".format(hosts, states))
    end_time = time.time() + timeout
    while time.time() < end_time:
        if __hosts_stay_in_states(hosts, con_ssh=con_ssh, use_telnet=use_telnet, con_telnet=con_telnet,
                                  duration=duration, auth_info=auth_info, **states):
            LOG.info("{} have reached state(s): {}".format(hosts, states))
            return True
        time.sleep(check_interval)
    else:
        msg = "Timed out waiting for {} in state(s) - {}".format(hosts, states)
        if fail_ok:
            LOG.warning(msg)
            return False
        raise exceptions.HostTimeout(msg)


def __hosts_in_states(hosts, con_ssh=None, use_telnet=False, con_telnet=None, auth_info=Tenant.get('admin'), **states):

    table_ = table_parser.table(cli.system('host-list', ssh_client=con_ssh, use_telnet=use_telnet,
                                           con_telnet=con_telnet, auth_info=auth_info))
    table_ = table_parser.filter_table(table_, hostname=hosts)
    for state_name, values in states.items():
        actual_states = table_parser.get_column(table_, state_name)
        for actual_state in actual_states:
            if actual_state not in values:
                LOG.debug("At least one host from {} has {} state(s) in {} instead of {}".
                          format(hosts, state_name, actual_state, values))
                return False

    return True


def lock_host(host, force=False, lock_timeout=HostTimeout.LOCK, timeout=HostTimeout.ONLINE_AFTER_LOCK, con_ssh=None,
              use_telnet=False, con_telnet=None, fail_ok=False, check_first=True, swact=False,
              check_cpe_alarm=True, auth_info=Tenant.get('admin')):
    """
    lock a host.

    Args:
        host (str): hostname or id in string format
        force (bool):
        lock_timeout (int): max time in seconds waiting for host to goto locked state after locking attempt.
        timeout (int): how many seconds to wait for host to go online after lock
        con_ssh (SSHClient):
        use_telnet
        con_telnet
        fail_ok (bool):
        check_first (bool):
        swact (bool): whether to check if host is active controller and do a swact before attempt locking
        check_cpe_alarm (bool): whether to wait for cpu usage alarm gone before locking
        auth_info

    Returns: (return_code(int), msg(str))   # 1, 2, 3, 4, 5, 6 only returns when fail_ok=True
        (-1, "Host already locked. Do nothing.")
        (0, "Host is locked and in online state."]
        (1, <stderr>)   # Lock host cli rejected
        (2, "Host is not in locked state")  # cli ran okay, but host did not reach locked state within timeout
        (3, "Host did not go online within <timeout> seconds after (force) lock")   # Locked but didn't go online
        (4, "Lock host <host> is rejected. Details in host-show vim_process_status.")
        (5, "Lock host <host> failed due to migrate vm failed. Details in host-show vm_process_status.")
        (6, "Task is not cleared within 180 seconds after host goes online")

    """
    LOG.info("Locking {}...".format(host))
    if get_hostshow_value(host, 'availability', con_ssh=con_ssh, use_telnet=use_telnet, auth_info=auth_info,
                          con_telnet=con_telnet) in ['offline', 'failed']:
        LOG.warning("Host in offline or failed state before locking!")

    if check_first:
        admin_state = get_hostshow_value(host, 'administrative', con_ssh=con_ssh, auth_info=auth_info,
                                         use_telnet=use_telnet, con_telnet=con_telnet)
        if admin_state == 'locked':
            LOG.info("Host already locked. Do nothing.")
            return -1, "Host already locked. Do nothing."

    is_aio_dup = system_helper.is_two_node_cpe(con_ssh=con_ssh, use_telnet=use_telnet, con_telnet=con_telnet,
                                               auth_info=auth_info)

    if swact:
        if is_active_controller(host, con_ssh=con_ssh, use_telnet=use_telnet, con_telnet=con_telnet,
                                auth_info=auth_info) and \
                len(system_helper.get_controllers(con_ssh=con_ssh, auth_info=auth_info, use_telnet=use_telnet,
                                                  con_telnet=con_telnet)) > 1:
            LOG.info("{} is active controller, swact first before attempt to lock.".format(host))
            swact_host(host, con_ssh=con_ssh, use_telnet=use_telnet, con_telnet=con_telnet, auth_info=auth_info)
            if is_aio_dup:
                time.sleep(90)

    if check_cpe_alarm and is_aio_dup:
        LOG.info("For AIO-duplex, wait for cpu usage high alarm gone on active controller")
        active_con = system_helper.get_active_controller_name(con_ssh=con_ssh, use_telnet=use_telnet,
                                                              con_telnet=con_telnet, auth_info=auth_info)
        entity_id = 'host={}'.format(active_con)
        system_helper.wait_for_alarms_gone([(EventLogID.CPU_USAGE_HIGH, entity_id)], check_interval=45,
                                           fail_ok=fail_ok, con_ssh=con_ssh, timeout=300, use_telnet=use_telnet,
                                           con_telnet=con_telnet, auth_info=auth_info)

    positional_arg = host
    extra_msg = ''
    if force:
        positional_arg += ' --force'
        extra_msg = 'force '

    exitcode, output = cli.system('host-lock', positional_arg, ssh_client=con_ssh, fail_ok=fail_ok,
                                  auth_info=auth_info, rtn_list=True, use_telnet=use_telnet,
                                  con_telnet=con_telnet)

    if exitcode == 1:
        return 1, output

    wait_for_host_values(host=host, timeout=30, check_interval=0, fail_ok=True, task='Locking', con_ssh=con_ssh,
                         use_telnet=use_telnet, con_telnet=con_telnet, auth_info=auth_info)

    # Wait for task complete. If task stucks, fail the test regardless. Perhaps timeout needs to be increased.
    wait_for_host_values(host=host, timeout=lock_timeout, task='', fail_ok=False, con_ssh=con_ssh,
                         use_telnet=use_telnet, con_telnet=con_telnet, auth_info=auth_info)

    #  vim_progress_status | Lock of host compute-0 rejected because there are no other hypervisors available.
    if wait_for_host_values(host=host, timeout=5, vim_progress_status='ock .* host .* rejected.*',
                            regex=True, strict=False, fail_ok=True, con_ssh=con_ssh,
                            use_telnet=use_telnet, con_telnet=con_telnet, auth_info=auth_info):
        msg = "Lock host {} is rejected. Details in host-show vim_process_status.".format(host)
        if fail_ok:
            return 4, msg
        raise exceptions.HostPostCheckFailed(msg)

    if wait_for_host_values(host=host, timeout=5, vim_progress_status='Migrate of instance .* from host .* failed.*',
                            regex=True, strict=False, fail_ok=True, con_ssh=con_ssh, auth_info=auth_info,
                            use_telnet=use_telnet, con_telnet=con_telnet):
        msg = "Lock host {} failed due to migrate vm failed. Details in host-show vm_process_status.".format(host)
        if fail_ok:
            return 5, msg
        exceptions.HostPostCheckFailed(msg)

    if not wait_for_host_values(host, timeout=20, administrative=HostAdminState.LOCKED, con_ssh=con_ssh,
                                use_telnet=use_telnet, con_telnet=con_telnet, auth_info=auth_info):
        msg = "Host is not in locked state"
        if fail_ok:
            return 2, msg
        raise exceptions.HostPostCheckFailed(msg)

    LOG.info("{} is {}locked. Waiting for it to go Online...".format(host, extra_msg))

    if wait_for_host_values(host, timeout=timeout, availability='online', con_ssh=con_ssh, auth_info=auth_info,
                            use_telnet=use_telnet, con_telnet=con_telnet):
        # ensure the online status lasts for more than 5 seconds. Sometimes host goes online then offline to reboot..
        time.sleep(5)
        if wait_for_host_values(host, timeout=timeout, availability='online', con_ssh=con_ssh, auth_info=auth_info,
                                use_telnet=use_telnet, con_telnet=con_telnet):
            if wait_for_host_values(host, timeout=HostTimeout.TASK_CLEAR, task='', con_ssh=con_ssh, auth_info=auth_info,
                                    use_telnet=use_telnet, con_telnet=con_telnet):
                LOG.info("Host is successfully locked and in online state.")
                return 0, "Host is locked and in online state."
            else:
                msg = "Task is not cleared within {} seconds after host goes online".format(HostTimeout.TASK_CLEAR)
                if fail_ok:
                    LOG.warning(msg)
                    return 6, msg
                raise exceptions.HostPostCheckFailed(msg)

    msg = "Host did not go online within {} seconds after {}lock".format(timeout, extra_msg)
    if fail_ok:
        return 3, msg
    else:
        raise exceptions.HostPostCheckFailed(msg)


def wait_for_ssh_disconnect(ssh=None, timeout=120, fail_ok=False):
    if ssh is None:
        ssh = ControllerClient.get_active_controller()

    end_time = time.time() + timeout
    while ssh._is_connected(fail_ok=True):
        if time.time() > end_time:
            if fail_ok:
                return False
            raise exceptions.HostTimeout("Timed out waiting {} ssh to disconnect".format(ssh.host))

    LOG.info("ssh to {} disconnected".format(ssh.host))
    return True


def _wait_for_simplex_reconnect(con_ssh=None, timeout=HostTimeout.CONTROLLER_UNLOCK, use_telnet=False,
                                con_telnet=None, auth_info=Tenant.get('admin')):
    time.sleep(30)
    if not use_telnet:
        if not con_ssh:
            con_name = None
            if ProjVar.get_var('IS_DC') and auth_info and ProjVar.get_var('PRIMARY_SUBCLOUD') != auth_info.get(
                    'region'):
                con_name = auth_info.get('region')
                if con_name in ('RegionOne', 'SystemController'):
                    con_name = 'central_region'
            con_ssh = ControllerClient.get_active_controller(name=con_name)

        wait_for_ssh_disconnect(ssh=con_ssh, timeout=120)
        time.sleep(30)
        con_ssh.connect(retry=True, retry_timeout=timeout)
        ControllerClient.set_active_controller(con_ssh)
    else:
        if not con_telnet:
            raise ValueError("con_telnet has to be provided when use_telnet=True.")
        con_telnet.get_read_until("ogin:", HostTimeout.CONTROLLER_UNLOCK)
        con_telnet.login()
        con_telnet.exec_cmd("xterm")

<<<<<<< HEAD
    # Give it sometime before openstack cmds enables on after host unlock
    _wait_for_openstack_cli_enable(con_ssh=con_ssh, use_telnet=use_telnet, con_telnet=con_telnet,
=======
    # Give it sometime before openstack cmds enables on after host
    _wait_for_openstack_cli_enable(con_ssh=con_ssh, use_telnet=use_telnet, con_telnet=con_telnet, auth_info=auth_info,
>>>>>>> 71852594
                                   fail_ok=False, timeout=timeout, check_interval=10, reconnect=True)
    time.sleep(10)
    LOG.info("Re-connected via ssh and openstack CLI enabled")


def unlock_host(host, timeout=HostTimeout.CONTROLLER_UNLOCK, available_only=False, fail_ok=False, con_ssh=None,
                use_telnet=False, con_telnet=None, auth_info=Tenant.get('admin'), check_hypervisor_up=True,
                check_webservice_up=True, check_subfunc=True, check_first=True):
    """
    Unlock given host
    Args:
        host (str):
        timeout (int): MAX seconds to wait for host to become available or degraded after unlocking
        available_only(bool): if True, wait for host becomes Available after unlock; otherwise wait for either
            Degraded or Available
        fail_ok (bool):
        con_ssh (SSHClient):
        use_telnet
        con_telnet
        auth_info (dict):
        check_hypervisor_up (bool): Whether to check if host is up in nova hypervisor-list
        check_webservice_up (bool): Whether to check if host's web-service is active in system servicegroup-list
        check_subfunc (bool): whether to check subfunction_oper and subfunction_avail for CPE system
        check_first (bool): whether to check host state before unlock.

    Returns (tuple):  Only -1, 0, 4 senarios will be returned if fail_ok=False
        (-1, "Host already unlocked. Do nothing")
        (0, "Host is unlocked and in available state.")
        (1, <stderr>)   # cli returns stderr. only applicable if fail_ok
        (2, "Host is not in unlocked state")    # only applicable if fail_ok
        (3, "Host state did not change to available or degraded within timeout")    # only applicable if fail_ok
        (4, "Host is in degraded state after unlocked.")    # Only applicable if available_only=False
        (5, "Task is not cleared within 180 seconds after host goes available")        # Applicable if fail_ok
        (6, "Host is not up in nova hypervisor-list")   # Host with compute function only. Applicable if fail_ok
        (7, "Host web-services is not active in system servicegroup-list") # controllers only. Applicable if fail_ok
        (8, "Failed to wait for host to reach Available state after unlocked to Degraded state")
                # only applicable if fail_ok and available_only are True
        (9, "Host subfunctions operational and availability are not enable and available system host-show") # CPE only

    """
    LOG.info("Unlocking {}...".format(host))
    if not use_telnet and not con_ssh:
        con_ssh = ControllerClient.get_active_controller()

    if check_first:
        if get_hostshow_value(host, 'availability', con_ssh=con_ssh, use_telnet=use_telnet, auth_info=auth_info,
                              con_telnet=con_telnet,) in [HostAvailState.OFFLINE, HostAvailState.FAILED]:
            LOG.info("Host is offline or failed, waiting for it to go online, available or degraded first...")
            wait_for_host_values(host, availability=[HostAvailState.AVAILABLE, HostAvailState.ONLINE,
                                                     HostAvailState.DEGRADED], con_ssh=con_ssh,
                                 use_telnet=use_telnet, con_telnet=con_telnet, fail_ok=False, auth_info=auth_info)

        if get_hostshow_value(host, 'administrative', con_ssh=con_ssh, use_telnet=use_telnet, auth_info=auth_info,
                              con_telnet=con_telnet) == HostAdminState.UNLOCKED:
            message = "Host already unlocked. Do nothing"
            LOG.info(message)
            return -1, message

    is_simplex = system_helper.is_simplex(con_ssh=con_ssh, use_telnet=use_telnet, con_telnet=con_telnet,
                                          auth_info=auth_info)

    exitcode, output = cli.system('host-unlock', host, ssh_client=con_ssh, use_telnet=use_telnet, auth_info=auth_info,
                                  con_telnet=con_telnet, rtn_list=True, fail_ok=fail_ok, timeout=60)
    if exitcode == 1:
        return 1, output

    if is_simplex:
        _wait_for_simplex_reconnect(con_ssh=con_ssh, use_telnet=use_telnet, con_telnet=con_telnet, auth_info=auth_info,
                                    timeout=HostTimeout.CONTROLLER_UNLOCK)

    if not wait_for_host_values(host, timeout=60, administrative=HostAdminState.UNLOCKED, con_ssh=con_ssh,
                                use_telnet=use_telnet, con_telnet=con_telnet, fail_ok=fail_ok, auth_info=auth_info):
        return 2, "Host is not in unlocked state"

    if not wait_for_host_values(host, timeout=timeout, fail_ok=fail_ok, check_interval=10, con_ssh=con_ssh,
                                use_telnet=use_telnet, con_telnet=con_telnet, auth_info=auth_info,
                                availability=[HostAvailState.AVAILABLE, HostAvailState.DEGRADED]):
        return 3, "Host state did not change to available or degraded within timeout"

    if not wait_for_host_values(host, timeout=HostTimeout.TASK_CLEAR, fail_ok=fail_ok, con_ssh=con_ssh,
                                auth_info=auth_info, use_telnet=use_telnet, con_telnet=con_telnet, task=''):
        return 5, "Task is not cleared within {} seconds after host goes available".format(HostTimeout.TASK_CLEAR)

    if get_hostshow_value(host, 'availability', con_ssh=con_ssh, use_telnet=use_telnet, auth_info=auth_info,
                          con_telnet=con_telnet) == HostAvailState.DEGRADED:
        if not available_only:
            LOG.warning("Host is in degraded state after unlocked.")
            return 4, "Host is in degraded state after unlocked."
        else:
            if not wait_for_host_values(host, timeout=timeout, fail_ok=fail_ok, check_interval=10, con_ssh=con_ssh,
                                        use_telnet=use_telnet, con_telnet=con_telnet, auth_info=auth_info,
                                        availability=HostAvailState.AVAILABLE):
                err_msg = "Failed to wait for host to reach Available state after unlocked to Degraded state"
                LOG.warning(err_msg)
                return 8, err_msg

    if check_hypervisor_up or check_webservice_up or check_subfunc:

        table_ = table_parser.table(cli.system('host-show', host, ssh_client=con_ssh, auth_info=auth_info,
                                               use_telnet=use_telnet, con_telnet=con_telnet))

        subfunc = table_parser.get_value_two_col_table(table_, 'subfunctions')
        personality = table_parser.get_value_two_col_table(table_, 'personality')
        string_total = subfunc + personality

        is_controller = 'controller' in string_total
        is_compute = 'compute' in string_total

        if check_hypervisor_up and is_compute:
            if not wait_for_hypervisors_up(host, fail_ok=fail_ok, con_ssh=con_ssh, auth_info=auth_info,
                                           use_telnet=use_telnet, con_telnet=con_telnet,
                                           timeout=HostTimeout.HYPERVISOR_UP)[0]:
                return 6, "Host is not up in nova hypervisor-list"

            if not is_simplex:
                wait_for_tasks_affined(host, con_ssh=con_ssh)

        if check_webservice_up and is_controller:
            if not wait_for_webservice_up(host, fail_ok=fail_ok, con_ssh=con_ssh, auth_info=auth_info,
                                          use_telnet=use_telnet, con_telnet=con_telnet, timeout=300)[0]:
                return 7, "Host web-services is not active in system servicegroup-list"

        if check_subfunc and is_controller and is_compute:
            # wait for subfunction states to be operational enabled and available
            if not wait_for_host_values(host, timeout=90, fail_ok=fail_ok, con_ssh=con_ssh, auth_info=auth_info,
                                        use_telnet=use_telnet, con_telnet=con_telnet,
                                        subfunction_oper=HostOperState.ENABLED,
                                        subfunction_avail=HostAvailState.AVAILABLE):
                err_msg = "Host subfunctions operational and availability did not change to enabled and available" \
                          " within timeout"
                LOG.warning(err_msg)
                return 9, err_msg

    if get_hostshow_value(host, 'availability', con_ssh=con_ssh, use_telnet=use_telnet, con_telnet=con_telnet,
                          auth_info=auth_info) == HostAvailState.DEGRADED:
        if not available_only:
            LOG.warning("Host is in degraded state after unlocked.")
            return 4, "Host is in degraded state after unlocked."
        else:
            if not wait_for_host_values(host, timeout=timeout, fail_ok=fail_ok, check_interval=10, con_ssh=con_ssh,
                                        use_telnet=use_telnet, con_telnet=con_telnet, auth_info=auth_info,
                                        availability=HostAvailState.AVAILABLE):
                err_msg = "Failed to wait for host to reach Available state after unlocked to Degraded state"
                LOG.warning(err_msg)
                return 8, err_msg

    LOG.info("Host {} is successfully unlocked and in available state".format(host))
    return 0, "Host is unlocked and in available state."


<<<<<<< HEAD
def wait_for_tasks_affined(host, timeout=120, fail_ok=False, con_ssh=None):
    if system_helper.is_simplex(con_ssh=con_ssh):
=======
def wait_for_tasks_affined(host, timeout=120, fail_ok=False, con_ssh=None, auth_info=Tenant.get('admin')):
    if system_helper.is_simplex(con_ssh=con_ssh, auth_info=auth_info):
>>>>>>> 71852594
        return True

    LOG.info("Check {} non-existent on {}".format(PLATFORM_AFFINE_INCOMPLETE, host))
    if not con_ssh:
        con_name = None
        if ProjVar.get_var('IS_DC') and auth_info and ProjVar.get_var('PRIMARY_SUBCLOUD') != auth_info.get('region'):
            con_name = auth_info.get('region')
            if con_name in ('RegionOne', 'SystemController'):
                con_name = 'central_region'
        con_ssh = ControllerClient.get_active_controller(name=con_name)

    with ssh_to_host(host, con_ssh=con_ssh) as host_ssh:
        end_time = time.time() + timeout
        while time.time() < end_time:
            if not host_ssh.file_exists(PLATFORM_AFFINE_INCOMPLETE):
                LOG.info("{} platform tasks re-affined successfully".format(host))
                return True
            time.sleep(5)

    err = "{} did not clear on {}".format(PLATFORM_AFFINE_INCOMPLETE, host)
    if fail_ok:
        LOG.warning(err)
        return False
    raise exceptions.HostError(err)


def unlock_hosts(hosts, timeout=HostTimeout.CONTROLLER_UNLOCK, fail_ok=True, con_ssh=None,
                 auth_info=Tenant.get('admin'), check_hypervisor_up=False, check_webservice_up=False,
                 use_telnet=False, con_telnet=None):

    """
    Unlock given hosts. Please use unlock_host() keyword if only one host needs to be unlocked.
    Args:
        hosts (list|str): Host(s) to unlock
        timeout (int): MAX seconds to wait for host to become available or degraded after unlocking
        fail_ok (bool):
        con_ssh (SSHClient):
        auth_info (dict):
        check_hypervisor_up (bool): Whether to check if host is up in nova hypervisor-list
        check_webservice_up (bool): Whether to check if host's web-service is active in system servicegroup-list
        use_telnet
        con_telnet


    Returns (dict): {host_0: res_0, host_1: res_1, ...}
        where res is a tuple as below, and scenario 1, 2, 3 only applicable if fail_ok=True
        (-1, "Host already unlocked. Do nothing")
        (0, "Host is unlocked and in available state.")
        (1, <stderr>)
        (2, "Host is not in unlocked state")
        (3, "Host is not in available or degraded state.")
        (4, "Host is in degraded state after unlocked.")
        (5, "Host is not up in nova hypervisor-list")   # Host with compute function only
        (6, "Host web-services is not active in system servicegroup-list") # controllers only

    """
    if not hosts:
        raise ValueError("No host(s) provided to unlock.")

    LOG.info("Unlocking {}...".format(hosts))

    if isinstance(hosts, str):
        hosts = [hosts]

    res = {}
    hosts_to_unlock = list(set(hosts))
    for host in hosts:
        if get_hostshow_value(host, 'administrative', con_ssh=con_ssh, use_telnet=use_telnet, auth_info=auth_info,
                              con_telnet=con_telnet) == HostAdminState.UNLOCKED:
            message = "Host already unlocked. Do nothing"

            res[host] = -1, message
            hosts_to_unlock.remove(host)

    if not hosts_to_unlock:
        LOG.info("Host(s) already unlocked. Do nothing.")
        return res

    if len(hosts_to_unlock) != len(hosts):
        LOG.info("Some host(s) already unlocked. Unlocking the rest: {}".format(hosts_to_unlock))

<<<<<<< HEAD
    is_simplex = system_helper.is_simplex(con_ssh=con_ssh, use_telnet=use_telnet, con_telnet=con_telnet)
=======
    if not con_ssh:
        con_ssh = ControllerClient.get_active_controller()
    is_simplex = system_helper.is_simplex(con_ssh=con_ssh, use_telnet=use_telnet, con_telnet=con_telnet,
                                          auth_info=auth_info)
>>>>>>> 71852594
    hosts_to_check = []
    for host in hosts_to_unlock:
        exitcode, output = cli.system('host-unlock', host, ssh_client=con_ssh, auth_info=auth_info, rtn_list=True,
                                      fail_ok=fail_ok, timeout=60, use_telnet=use_telnet,
                                      con_telnet=con_telnet)
        if exitcode == 1:
            res[host] = 1, output
        else:
            hosts_to_check.append(host)

    if not hosts_to_check:
        LOG.warning("Unlock host(s) rejected: {}".format(hosts_to_unlock))
        return res

    if is_simplex:
        _wait_for_simplex_reconnect(con_ssh=con_ssh, timeout=HostTimeout.CONTROLLER_UNLOCK, auth_info=auth_info,
                                    use_telnet=use_telnet, con_telnet=con_telnet)

    if not wait_for_hosts_states(hosts_to_check, timeout=60, administrative=HostAdminState.UNLOCKED, con_ssh=con_ssh,
                                 use_telnet=use_telnet, con_telnet=con_telnet, auth_info=auth_info):
        LOG.warning("Some host(s) not in unlocked states after 60 seconds.")

    if not wait_for_hosts_states(hosts_to_check, timeout=timeout, check_interval=10, con_ssh=con_ssh,
                                 use_telnet=use_telnet, con_telnet=con_telnet, auth_info=auth_info,
                                 availability=[HostAvailState.AVAILABLE, HostAvailState.DEGRADED]):
        LOG.warning("Some host(s) state did not change to available or degraded within timeout")

    hosts_tab = table_parser.table(cli.system('host-list --nowrap', ssh_client=con_ssh, auth_info=auth_info))
    hosts_to_check_tab = table_parser.filter_table(hosts_tab, hostname=hosts_to_check)
    hosts_unlocked = table_parser.get_values(hosts_to_check_tab, target_header='hostname', administrative='unlocked')
    hosts_not_unlocked = list(set(hosts_to_check) - set(hosts_unlocked))
    hosts_unlocked_tab = table_parser.filter_table(hosts_to_check_tab, hostname=hosts_unlocked)
    hosts_avail = table_parser.get_values(hosts_unlocked_tab, 'hostname', availability=HostAvailState.AVAILABLE)
    hosts_degrd = table_parser.get_values(hosts_unlocked_tab, 'hostname', availability=HostAvailState.DEGRADED)
    hosts_other = list(set(hosts_unlocked) - set(hosts_avail) - set(hosts_degrd))

    for host in hosts_not_unlocked:
        res[host] = 2, "Host is not in unlocked state."
    for host in hosts_degrd:
        res[host] = 4, "Host is in degraded state after unlocked."
    for host in hosts_other:
        res[host] = 3, "Host is not in available or degraded state."

    if hosts_avail and (check_hypervisor_up or check_webservice_up):

        all_nodes = system_helper._get_nodes(con_ssh=con_ssh, use_telnet=use_telnet, auth_info=auth_info,
                                             con_telnet=con_telnet)
        computes = list(set(hosts_avail) & set(list(all_nodes['computes'])))
        controllers = list(set(hosts_avail) & set(list(all_nodes['controllers'])))
        if system_helper.is_small_footprint(con_ssh):
            computes += controllers

        if check_hypervisor_up and computes:
            hosts_hypervisordown = wait_for_hypervisors_up(computes, fail_ok=fail_ok, con_ssh=con_ssh,
                                                           use_telnet=use_telnet, con_telnet=con_telnet,
                                                           timeout=HostTimeout.HYPERVISOR_UP,
                                                           auth_info=auth_info)[1]
            for host in hosts_hypervisordown:
                res[host] = 5, "Host is not up in nova hypervisor-list"
                hosts_avail = list(set(hosts_avail) - set(hosts_hypervisordown))

        if check_webservice_up and controllers:
            hosts_webdown = wait_for_webservice_up(controllers, fail_ok=fail_ok, con_ssh=con_ssh, timeout=180,
                                                   use_telnet=use_telnet, con_telnet=con_telnet, auth_info=auth_info)[1]
            for host in hosts_webdown:
                res[host] = 6, "Host web-services is not active in system servicegroup-list"
            hosts_avail = list(set(hosts_avail) - set(hosts_webdown))

        hosts_affine_incomplete = []
        for host in list(set(computes) & set(hosts_avail)):
<<<<<<< HEAD
            if not wait_for_tasks_affined(host, fail_ok=True, con_ssh=con_ssh):
=======
            if not wait_for_tasks_affined(host, fail_ok=True, auth_info=auth_info):
>>>>>>> 71852594
                hosts_affine_incomplete.append(host)
                res[host] = 7, "Host platform tasks affining incomplete"
        hosts_avail = list(set(hosts_avail) - set(hosts_affine_incomplete))

    for host in hosts_avail:
        res[host] = 0, "Host is unlocked and in available state."

    if not len(res) == len(hosts):
        raise exceptions.CommonError("Something wrong with the keyword. Number of hosts in result is incorrect.")

    if not fail_ok:
        for host in res:
            if res[host][0] not in [-1, 0, 4]:
                raise exceptions.HostPostCheckFailed(" Not all host(s) unlocked successfully. Detail: {}".format(res))

    LOG.info("Results for unlocking hosts: {}".format(res))
    return res


def get_hostshow_value(host, field, merge_lines=False, con_ssh=None, use_telnet=False, con_telnet=None,
                       auth_info=Tenant.get('admin')):
    """
    Retrieve the value of certain field in the system host-show from get_hostshow_values()

    Examples:
        admin_state = get_hostshow_value(host, 'administrative', con_ssh=con_ssh)
        would return if host is 'locked' or 'unlocked'

    Args:
        host (str): hostname to check for
        field (str): The field of the host-show table
        merge_lines (bool)
        con_ssh (SSHClient)
        use_telnet
        con_telnet
        auth_info

    Returns:
        The value of the specified field for given host

    """
    return get_hostshow_values(host, field, merge_lines=merge_lines, con_ssh=con_ssh,
                               use_telnet=use_telnet, con_telnet=con_telnet, auth_info=auth_info)[field]


def get_hostshow_values(host, fields, merge_lines=False, con_ssh=None, use_telnet=False, con_telnet=None,
                        auth_info=Tenant.get('admin')):
    """
    Get values of specified fields for given host

    Args:
        host (str):
        con_ssh (SSHClient):
        fields (list|str): field names
        merge_lines (bool)
        use_telnet
        con_telnet
        auth_info

    Returns (dict): {field1: value1, field2: value2, ...}

    """

    table_ = table_parser.table(cli.system('host-show', host, ssh_client=con_ssh, use_telnet=use_telnet,
                                           con_telnet=con_telnet, auth_info=auth_info))
    if not fields:
        raise ValueError("At least one field name needs to provided via *fields")

    if isinstance(fields, str):
        fields = [fields]

    rtn = {}
    for field in fields:
        val = table_parser.get_value_two_col_table(table_, field, merge_lines=merge_lines)
        rtn[field] = val
    return rtn


def _wait_for_openstack_cli_enable(con_ssh=None, timeout=HostTimeout.SWACT, fail_ok=False, check_interval=10,
                                   reconnect=True, use_telnet=False,  con_telnet=None,
                                   auth_info=Tenant.get('admin')):
    """
    Wait for 'system show' cli to work on active controller. Also wait for host task to clear and subfunction ready.
    Args:
        con_ssh:
        timeout:
        fail_ok:
        check_interval:
        reconnect:
        use_telnet:
        con_telnet:
        auth_info

    Returns (bool):

    """
    cli_enable_end_time = time.time() + timeout

    def check_sysinv_cli(con_ssh_, use_telnet_, con_telnet_):

        cli.system('show', ssh_client=con_ssh_, use_telnet=use_telnet_, con_telnet=con_telnet_, timeout=timeout,
                   auth_info=auth_info)
        time.sleep(10)
        active_con = system_helper.get_active_controller_name(con_ssh=con_ssh_, use_telnet=use_telnet_,
                                                              con_telnet=con_telnet_, auth_info=auth_info)

        if (system_helper.is_simplex() and
                get_hostshow_value(host=active_con, field='administrative') == HostAdminState.LOCKED):
            LOG.info("Simplex system in locked state. Wait for task to clear only")
            wait_for_host_values(host=active_con, timeout=HostTimeout.LOCK, task='', con_ssh=con_ssh_,
                                 use_telnet=use_telnet_, con_telnet=con_telnet_, auth_info=auth_info)
        else:
            wait_for_task_clear_and_subfunction_ready(hosts=active_con, con_ssh=con_ssh_, use_telnet=use_telnet_,
                                                      con_telnet=con_telnet_, auth_info=auth_info)
        LOG.info("'system cli enabled")

    if not use_telnet:
        if con_ssh is None:
            con_ssh = ControllerClient.get_active_controller()

    while time.time() < cli_enable_end_time:
        try:
            LOG.info("Wait for system cli to be enabled and subfunctions ready (if any) on active controller")
            check_sysinv_cli(con_ssh_=con_ssh, use_telnet_=use_telnet, con_telnet_=con_telnet)
            return True
        except:
            if not use_telnet:
                if not con_ssh._is_connected():
                    if reconnect:
                        LOG.info("con_ssh connection lost while waiting for system to recover. Attempt to reconnect...")
                        con_ssh.connect(retry_timeout=timeout, retry=True)
                    else:
                        LOG.error("system disconnected")
                        if fail_ok:
                            return False
                        raise

            time.sleep(check_interval)

    err_msg = "Timed out waiting for system to recover. Time waited: {}".format(timeout)
    if fail_ok:
        LOG.warning(err_msg)
        return False
    raise TimeoutError(err_msg)


def wait_for_host_values(host, timeout=HostTimeout.REBOOT, check_interval=3, strict=True, regex=False, fail_ok=True,
                         con_ssh=None, use_telnet=False, con_telnet=None, auth_info=Tenant.get('admin'), **kwargs):
    """
    Wait for host values via system host-show
    Args:
        host:
        timeout:
        check_interval:
        strict:
        regex:
        fail_ok:
        con_ssh:
        use_telnet:
        con_telnet:
        auth_info
        **kwargs: key/value pair to wait for.

    Returns:

    """
    if not kwargs:
        raise ValueError("Expected host state(s) has to be specified via keyword argument states")

    LOG.info("Waiting for {} to reach state(s) - {}".format(host, kwargs))
    end_time = time.time() + timeout
    last_vals = {}
    for field in kwargs:
        last_vals[field] = None

    while time.time() < end_time:
        table_ = table_parser.table(cli.system('host-show', host, ssh_client=con_ssh, auth_info=auth_info,
                                               use_telnet=use_telnet, con_telnet=con_telnet))
        for field, expt_vals in kwargs.items():
            actual_val = table_parser.get_value_two_col_table(table_, field)
            # ['Lock of host compute-0 rejected because instance vm-from-vol-t1 is', 'suspended.']
            if isinstance(actual_val, list):
                actual_val = ' '.join(actual_val)

            actual_val_lower = actual_val.lower()
            if isinstance(expt_vals, str):
                expt_vals = [expt_vals]

            for expected_val in expt_vals:
                expected_val_lower = expected_val.strip().lower()
                found_match = False
                if regex:
                    if strict:
                        res_ = re.match(expected_val_lower, actual_val_lower)
                    else:
                        res_ = re.search(expected_val_lower, actual_val_lower)
                    if res_:
                        found_match = True
                else:
                    if strict:
                        found_match = actual_val_lower == expected_val_lower
                    else:
                        found_match = actual_val_lower in expected_val_lower

                if found_match:
                    LOG.info("{} {} has reached: {}".format(host, field, actual_val))
                    break
            else:   # no match found. run system host-show again
                if last_vals[field] != actual_val_lower:
                    LOG.info("{} {} is {}.".format(host, field, actual_val))
                    last_vals[field] = actual_val_lower
                break
        else:
            LOG.info("{} is in states: {}".format(host, kwargs))
            return True
        time.sleep(check_interval)
    else:
        msg = "{} did not reach states - {}".format(host, kwargs)
        if fail_ok:
            LOG.warning(msg)
            return False
        raise exceptions.TimeoutException(msg)


def swact_host(hostname=None, swact_start_timeout=HostTimeout.SWACT, swact_complete_timeout=HostTimeout.SWACT,
               fail_ok=False, auth_info=Tenant.get('admin'), con_ssh=None, use_telnet=False, con_telnet=None):
    """
    Swact active controller from given hostname.

    Args:
        hostname (str|None): When None, active controller will be used for swact.
        swact_start_timeout (int): Max time to wait between cli executes and swact starts
        swact_complete_timeout (int): Max time to wait for swact to complete after swact started
        fail_ok (bool):
        con_ssh (SSHClient):
        auth_info
        use_telnet
        con_telnet

    Returns (tuple): (rtn_code(int), msg(str))      # 1, 3, 4 only returns when fail_ok=True
        (0, "Active controller is successfully swacted.")
        (1, <stderr>)   # swact host cli rejected
        (2, "<hostname> is not active controller host, thus swact request failed as expected.")
        (3, "Swact did not start within <swact_start_timeout>")
        (4, "Active controller did not change after swact within <swact_complete_timeou>")

    """
    active_host = system_helper.get_active_controller_name(con_ssh=con_ssh, use_telnet=use_telnet,
                                                           con_telnet=con_telnet, auth_info=auth_info)
    if hostname is None:
        hostname = active_host

    exitcode, msg = cli.system('host-swact', hostname, ssh_client=con_ssh, auth_info=auth_info,
                               fail_ok=fail_ok, rtn_list=True, use_telnet=use_telnet, con_telnet=con_telnet)
    if exitcode == 1:
        return 1, msg

    if hostname != active_host:
        wait_for_host_values(hostname, timeout=swact_start_timeout, fail_ok=False, con_ssh=con_ssh, auth_info=auth_info,
                             use_telnet=use_telnet, con_telnet=con_telnet, task='')
        return 2, "{} is not active controller host, thus swact request failed as expected.".format(hostname)

    if use_telnet:
        rtn = wait_for_swact_complete_tel_session(hostname, swact_start_timeout=swact_start_timeout,
                                                  swact_complete_timeout=swact_complete_timeout,
                                                  fail_ok=fail_ok)
    else:
        rtn = wait_for_swact_complete(hostname, con_ssh, swact_start_timeout=swact_start_timeout, auth_info=auth_info,
                                      swact_complete_timeout=swact_complete_timeout, fail_ok=fail_ok)
    if rtn[0] == 0:
        if use_telnet:
            new_active_host = 'controller-1' if hostname == 'controller-0' else 'controller-0'
            telnet_session = get_host_telnet_session(new_active_host)
            res = wait_for_webservice_up(new_active_host, use_telnet=True, con_telnet=telnet_session,
                                         fail_ok=fail_ok)[0]
            if not res:
                return 5, "Web-services for new controller is not active"

            hypervisor_up_res = wait_for_hypervisors_up(hostname, fail_ok=fail_ok, use_telnet=True,
                                                        con_telnet=telnet_session)
            if not hypervisor_up_res:
                return 6, "Hypervisor state is not up for {} after swacted".format(hostname)
        else:
            res = wait_for_webservice_up(system_helper.get_active_controller_name(), fail_ok=fail_ok,
                                         auth_info=auth_info, con_ssh=con_ssh)[0]
            if not res:
                return 5, "Web-services for new controller is not active"

            if system_helper.is_two_node_cpe(con_ssh=con_ssh, auth_info=auth_info):
                hypervisor_up_res = wait_for_hypervisors_up(hostname, fail_ok=fail_ok, con_ssh=con_ssh,
                                                            auth_info=auth_info)
                if not hypervisor_up_res:
                    return 6, "Hypervisor state is not up for {} after swacted".format(hostname)

                for host in ('controller-0', 'controller-1'):
                    task_aff_res = wait_for_tasks_affined(host, con_ssh=con_ssh, fail_ok=fail_ok, auth_info=auth_info)
                    if not task_aff_res:
                        return 7, "tasks affining incomplete on {} after swact from {}".format(host, hostname)

    return rtn


def wait_for_swact_complete(before_host, con_ssh=None, swact_start_timeout=HostTimeout.SWACT,
                            swact_complete_timeout=HostTimeout.SWACT, fail_ok=True, auth_info=Tenant.get('admin')):
    """
    Wait for swact to start and complete
    NOTE: This function assumes swact command was run from ssh session using floating ip!!

    Args:
        before_host (str): Active controller name before swact request
        con_ssh (SSHClient):
        swact_start_timeout (int): Max time to wait between cli executs and swact starts
        swact_complete_timeout (int): Max time to wait for swact to complete after swact started
        fail_ok
        auth_info

    Returns (tuple):
        (0, "Active controller is successfully swacted.")
        (3, "Swact did not start within <swact_start_timeout>")     # returns when fail_ok=True
        (4, "Active controller did not change after swact within <swact_complete_timeou>")  # returns when fail_ok=True
        (5, "400.001 alarm is not cleared within timeout after swact")
        (6, "tasks affining incomplete on <host>")

    """
    start = time.time()
    end_swact_start = start + swact_start_timeout
    if con_ssh is None:
        con_name = None
        if ProjVar.get_var('IS_DC') and auth_info and ProjVar.get_var('PRIMARY_SUBCLOUD') != auth_info.get('region'):
            con_name = auth_info.get('region')
            if con_name in ('RegionOne', 'SystemController'):
                con_name = 'central_region'
        con_ssh = ControllerClient.get_active_controller(name=con_name)

    while con_ssh._is_connected(fail_ok=True):
        if time.time() > end_swact_start:
            if fail_ok:
                return 3, "Swact did not start within {}".format(swact_start_timeout)
            raise exceptions.HostPostCheckFailed("Timed out waiting for swact. SSH to {} is still alive.".
                                                 format(con_ssh.host))
        time.sleep(5)

    LOG.info("ssh to {} disconnected, indicating swacting initiated.".format(con_ssh.host))

    # permission denied is received when ssh right after swact initiated. Add delay to avoid sanity failure
    time.sleep(30)
    con_ssh.connect(retry=True, retry_timeout=swact_complete_timeout-30)

    # Give it sometime before openstack cmds enables on after host
    _wait_for_openstack_cli_enable(con_ssh=con_ssh, fail_ok=False, timeout=swact_complete_timeout, auth_info=auth_info)

    after_host = system_helper.get_active_controller_name(con_ssh=con_ssh, auth_info=auth_info)
    LOG.info("Host before swacting: {}, host after swacting: {}".format(before_host, after_host))

    if before_host == after_host:
        if fail_ok:
            return 4, "Active controller did not change after swact within {}".format(swact_complete_timeout)
        raise exceptions.HostPostCheckFailed("Swact failed. Active controller host did not change")

    drbd_res = system_helper.wait_for_alarm_gone(alarm_id=EventLogID.CON_DRBD_SYNC, entity_id=after_host,
                                                 strict=False, fail_ok=fail_ok, timeout=300, con_ssh=con_ssh,
                                                 auth_info=auth_info)
    if not drbd_res:
        return 5, "400.001 alarm is not cleared within timeout after swact"

    return 0, "Active controller is successfully swacted."


def wait_for_swact_complete_tel_session(before_host, swact_start_timeout=HostTimeout.SWACT,
                                        swact_complete_timeout=HostTimeout.SWACT, fail_ok=True):
    """
    Wait for swact to start and complete. It uses telnet session to check swact

    Args:
        before_host (str): Active controller name before swact request

        swact_start_timeout (int): Max time to wait between cli executs and swact starts
        swact_complete_timeout (int): Max time to wait for swact to complete after swact started
        fail_ok

    Returns (tuple):
        (0, "Active controller is successfully swacted.")
        (3, "No telnet session with new active host"
        (4, "Swact did not start within <swact_start_timeout>")     # returns when fail_ok=True
        (5, "Active controller did not change after swact within <swact_complete_timeou>")  # returns when fail_ok=True
        (6, "400.001 alarm is not cleared within timeout after swact")

    """

    time.sleep(60)

    new_active_controller = 'controller-1' if before_host == 'controller-0' else 'controller-0'
    host_telnet_session = get_host_telnet_session(new_active_controller)

    if host_telnet_session is None:
        err_msg = "Cannot open telnet session with new active controller {}".format(new_active_controller)
        if fail_ok:
            return 3, err_msg
        else:
            raise exceptions.HostPostCheckFailed(err_msg)

    start = time.time()
    end_swact_start = start + swact_start_timeout
    swacted = False
    while not swacted:
        host_telnet_session.write_line("source /etc/nova/openrc")
        index, match, output = host_telnet_session.expect([bytes(Prompt.ADMIN_PROMPT, 'utf-8')], timeout=2)
        if match:
            swacted = True
        if time.time() > end_swact_start:
            if fail_ok:
                return 4, "Swact did not start within {}".format(swact_start_timeout)
            raise exceptions.HostPostCheckFailed("Timed out waiting for swact.")

    time.sleep(30)

    # Give it sometime before openstack cmds enables on after host
    _wait_for_openstack_cli_enable(use_telnet=True, con_telnet=host_telnet_session)

    after_host = system_helper.get_active_controller_name(use_telnet=True, con_telnet=host_telnet_session)
    LOG.info("Host before swacting: {}, host after swacting: {}".format(before_host, after_host))

    if before_host == after_host:
        if fail_ok:
            return 5, "Active controller did not change after swact within {}".format(swact_complete_timeout)
        raise exceptions.HostPostCheckFailed("Swact failed. Active controller host did not change")

    drbd_res = system_helper.wait_for_alarm_gone(alarm_id=EventLogID.CON_DRBD_SYNC, entity_id=after_host,
                                                 use_telnet=True, con_telnet=host_telnet_session,
                                                 strict=False, fail_ok=fail_ok, timeout=300)
    if not drbd_res:
        return 6, "400.001 alarm is not cleared within timeout after swact"

    return 0, "Active controller is successfully swacted."


def get_hosts(hosts=None, con_ssh=None, auth_info=Tenant.get('admin'), **states):
    """
    Filter out a list of hosts with specified states from given hosts.

    Args:
        hosts (list): list of hostnames to filter out from. If None, all hosts will be considered.
        con_ssh:
        auth_info
        **states: fields that customized a host. for instance avaliability='available', personality='controller'
        will make sure that a list of host that are available and controller to be returned by the function.

    Returns (list):A list of host specificed by the **states

    """
    # get_hosts(availability='available', personality='controller')
    table_ = table_parser.table(cli.system('host-list', ssh_client=con_ssh, auth_info=auth_info))
    if hosts:
        table_ = table_parser.filter_table(table_, hostname=hosts)
    return table_parser.get_values(table_, 'hostname', **states)


def get_nova_hosts(zone='nova', status='enabled', state='up', con_ssh=None, auth_info=Tenant.get('admin')):
    """
    Get nova hosts listed in nova host-list.

    System: Regular, Small footprint

    Args:
        zone (str): returns only the hosts with specified zone
        status
        state
        con_ssh (SSHClient):
        auth_info (dict):

    Returns (list): a list of hypervisors in given zone
    """
    table_ = table_parser.table(cli.nova('service-list', ssh_client=con_ssh, auth_info=auth_info))
    return table_parser.get_values(table_, 'Host', Binary='nova-compute', zone=zone, status=status, state=state)


def wait_for_hypervisors_up(hosts, timeout=HostTimeout.HYPERVISOR_UP, check_interval=3, fail_ok=False,
                            con_ssh=None, use_telnet=False, con_telnet=None, auth_info=Tenant.get('admin')):
    """
    Wait for given hypervisors to be up and enabled in nova hypervisor-list
    Args:
        hosts (list|str): names of the hypervisors, such as compute-0
        timeout (int):
        check_interval (int):
        fail_ok (bool):
        con_ssh (SSHClient):
        use_telnet
        con_telnet
        auth_info

    Returns (tuple): res_bool(bool), hosts_not_up(list)
        (True, [])      # all hypervisors given are up and enabled
        (False, [<hosts_not_up>]    # some hosts are not up and enabled

    """
    if isinstance(hosts, str):
        hosts = [hosts]
    hypervisors = get_hypervisors(con_ssh=con_ssh, use_telnet=use_telnet, con_telnet=con_telnet, auth_info=auth_info)

    if not set(hosts) <= set(hypervisors):
        msg = "Some host(s) not in nova hypervisor-list. Host(s) given: {}. Hypervisors: {}".format(hosts, hypervisors)
        raise exceptions.HostPreCheckFailed(msg)

    hosts_to_check = list(hosts)
    LOG.info("Waiting for {} to be up in nova hypervisor-list...".format(hosts))
    end_time = time.time() + timeout
    while time.time() < end_time:
        up_hosts = get_hypervisors(state='up', status='enabled', con_ssh=con_ssh, use_telnet=use_telnet,
                                   con_telnet=con_telnet, auth_info=auth_info)
        for host in hosts_to_check:
            if host in up_hosts:
                hosts_to_check.remove(host)

        if not hosts_to_check:
            msg = "Host(s) {} are up and enabled in nova hypervisor-list".format(hosts)
            LOG.info(msg)
            return True, hosts_to_check

        time.sleep(check_interval)
    else:
        msg = "Host(s) {} are not up in hypervisor-list within timeout".format(hosts_to_check)
        if fail_ok:
            LOG.warning(msg)
            return False, hosts_to_check
        raise exceptions.HostTimeout(msg)


def wait_for_webservice_up(hosts, timeout=HostTimeout.WEB_SERVICE_UP, check_interval=3, fail_ok=False, con_ssh=None,
                           use_telnet=False, con_telnet=None, auth_info=Tenant.get('admin')):

    if isinstance(hosts, str):
        hosts = [hosts]

    hosts_to_check = list(hosts)
    LOG.info("Waiting for {} to be active for web-service in system servicegroup-list...".format(hosts_to_check))
    end_time = time.time() + timeout

    while time.time() < end_time:

        table_ = table_parser.table(cli.system('servicegroup-list', ssh_client=con_ssh, auth_info=auth_info,
                                               use_telnet=use_telnet, con_telnet=con_telnet))
        table_ = table_parser.filter_table(table_, service_group_name='web-services')
        # need to check for strict True because 'go-active' state is not 'active' state
        active_hosts = table_parser.get_values(table_, 'hostname', state='active', strict=True)

        for host in hosts:
            if host in active_hosts and host in hosts_to_check:
                hosts_to_check.remove(host)

        if not hosts_to_check:
            msg = "Host(s) {} are active for web-service in system servicegroup-list".format(hosts)
            LOG.info(msg)
            return True, hosts_to_check

        time.sleep(check_interval)
    else:
        msg = "Host(s) {} are not active for web-service in system servicegroup-list within timeout".\
            format(hosts_to_check)
        if fail_ok:
            LOG.warning(msg)
            return False, hosts_to_check
        raise exceptions.HostTimeout(msg)


def get_hosts_in_aggregate(aggregate, con_ssh=None, auth_info=Tenant.get('admin')):
    if 'image' in aggregate:
        aggregate = 'local_storage_image_hosts'
    elif 'lvm' in aggregate:
        aggregate = 'local_storage_lvm_hosts'
    elif 'remote' in aggregate:
        aggregate = 'remote_storage_hosts'
    else:
        aggregates_tab = table_parser.table(cli.nova('aggregate-list', ssh_client=con_ssh,
                                                     auth_info=auth_info))
        avail_aggregates = table_parser.get_column(aggregates_tab, 'Name')
        if aggregate not in avail_aggregates:
            LOG.warning("Requested aggregate {} is not in nova aggregate-list".format(aggregate))
            return []

    table_ = table_parser.table(cli.nova('aggregate-show', aggregate, ssh_client=con_ssh,
                                         auth_info=auth_info))
    hosts = table_parser.get_values(table_, 'Hosts', Name=aggregate)[0]
    hosts = hosts.split(',')
    if len(hosts) == 0 or hosts == ['']:
        hosts = []
    else:
        hosts = [eval(host) for host in hosts]

    LOG.info("Hosts in {} aggregate: {}".format(aggregate, hosts))
    return hosts


def get_hosts_in_storage_aggregate(storage_backing='local_image', up_only=True, con_ssh=None,
                                   auth_info=Tenant.get('admin')):
    """
    Return a list of hosts that supports the given storage backing.

    System: Regular, Small footprint

    Args:
        storage_backing (str): 'local_image', 'local_lvm', or 'remote'
        up_only (bool): whether to return only up hypervisors
        con_ssh (SSHClient):
        auth_info

    Returns (tuple):
        such as ('compute-0', 'compute-2', 'compute-1', 'compute-3')
        or () if no host supports this storage backing

    """
    storage_backing = storage_backing.strip().lower()
    if 'image' in storage_backing:
        aggregate = 'local_storage_image_hosts'
    elif 'lvm' in storage_backing:
        aggregate = 'local_storage_lvm_hosts'
    elif 'remote' in storage_backing:
        aggregate = 'remote_storage_hosts'
    else:
        raise ValueError("Invalid storage backing provided. "
                         "Please use one of these: 'local_image', 'local_lvm', 'remote'")

    hosts = get_hosts_in_aggregate(aggregate, con_ssh=con_ssh, auth_info=auth_info)

    if up_only:
        up_hypervisors = get_up_hypervisors(con_ssh=con_ssh, auth_info=auth_info)
        hosts = list(set(hosts) & set(up_hypervisors))
        LOG.info("Up hypervisors with {} backing: {}".format(storage_backing, hosts))

    return hosts


def get_nova_host_with_min_or_max_vms(rtn_max=True, hosts=None, con_ssh=None, auth_info=Tenant.get('admin')):
    """
    Get name of a compute host with least of most vms.

    Args:
        rtn_max (bool): when True, return hostname with the most number of vms on it; otherwise return hostname with
            least number of vms on it.
        hosts (list): choose from given hosts. If set to None, choose from all up hypervisors
        con_ssh (SSHClient):
        auth_info

    Returns (str): hostname

    """
    hosts_to_check = get_hypervisors(state='up', status='enabled', con_ssh=con_ssh, auth_info=auth_info)
    if hosts:
        if isinstance(hosts, str):
            hosts = [hosts]
        hosts_to_check = list(set(hosts_to_check) & set(hosts))

    table_ = system_helper.get_vm_topology_tables('computes', auth_info=auth_info)[0]

    vms_nums = [int(table_parser.get_values(table_, 'servers', Host=host)[0]) for host in hosts_to_check]

    if rtn_max:
        index = vms_nums.index(max(vms_nums))
    else:
        index = vms_nums.index(min(vms_nums))

    return hosts_to_check[index]


def get_up_hypervisors(con_ssh=None, auth_info=Tenant.get('admin')):
    return get_hypervisors(state='up', status='enabled', con_ssh=con_ssh, auth_info=auth_info)


def get_hypervisors(state=None, status=None, con_ssh=None, use_telnet=False, con_telnet=None,
                    rtn_val='Hypervisor hostname', auth_info=Tenant.get('admin')):
    """
    Return a list of hypervisors names in specified state and status. If None is set to state and status,
    all hypervisors will be returned.

    System: Regular

    Args:
        state (str): e.g., 'up', 'down'
        status (str): e.g., 'enabled', 'disabled'
        con_ssh (SSHClient):
        use_telnet
        con_telnet
        rtn_val (str): target header. e.g., ID, Hypervisor hostname
        auth_info

    Returns (list): a list of hypervisor names. Return () if no match found.
        Always return () for small footprint lab. i.e., do not work with small footprint lab
    """
    table_ = table_parser.table(cli.nova('hypervisor-list', auth_info=auth_info, ssh_client=con_ssh,
                                         use_telnet=use_telnet, con_telnet=con_telnet))
    target_header = rtn_val

    if state is None and status is None:
        return table_parser.get_column(table_, target_header)

    params = {}
    if state is not None:
        params['State'] = state
    if status is not None:
        params['Status'] = status
    return table_parser.get_values(table_, target_header=target_header, **params)


def _get_element_tree_virsh_xmldump(instance_name, host_ssh):
    code, output = host_ssh.exec_sudo_cmd(cmd='virsh dumpxml {}'.format(instance_name))
    if not 0 == code:
        raise exceptions.SSHExecCommandFailed("virsh dumpxml failed to execute.")

    element_tree = ElementTree.fromstring(output)
    return element_tree


def get_values_virsh_xmldump(instance_name, host_ssh, tag_paths, target_type='element'):
    """

    Args:
        instance_name (str): instance_name of a vm. Such as 'instance-00000002'
        host_ssh (SSHFromSSH): ssh of the host that hosting the given instance
        tag_paths (str|list|tuple): the tag path to reach to the target element. such as 'memoryBacking/hugepages/page'
        target_type (str): 'element', 'dict', 'text'

    Returns (list): list of Elements, dictionaries, or strings based on the target_type param.

    """
    target_type = target_type.lower().strip()
    root_element = _get_element_tree_virsh_xmldump(instance_name, host_ssh)

    is_str = False
    if isinstance(tag_paths, str):
        is_str = True
        tag_paths = [tag_paths]

    values_list = []
    for tag_path_ in tag_paths:
        elements = root_element.findall(tag_path_)

        if 'dict' in target_type:
            dics = []
            for element in elements:
                dics.append(element.attrib)
            values_list.append(dics)

        elif 'text' in target_type:
            texts = []
            for element in elements:
                text_list = list(element.itertext())
                if not text_list:
                    LOG.warning("No text found under tag: {}.".format(tag_path_))
                else:
                    texts.append(text_list[0])
                    if len(text_list) > 1:
                        LOG.warning(("More than one text found under tag: {}, returning the first one.".
                                     format(tag_path_)))

            values_list.append(texts)

        else:
            values_list.append(elements)

    if is_str:
        return values_list[0]
    else:
        return values_list


def _get_actual_mems(host):
    headers = ('mem_avail(MiB)', 'vm_hp_total_1G', 'vm_hp_pending_1G')
    displayed_mems = system_helper.get_host_mem_values(host=host, headers=headers, wait_for_update=False)

    actual_mems = {}
    for proc in displayed_mems:
        mem_avail, total_1g, pending_1g = displayed_mems[proc]
        actual_1g = total_1g if pending_1g is None else pending_1g

        args = '-2M {} {} {}'.format(mem_avail, host, proc)
        code, output = cli.system('host-memory-modify', args, fail_ok=True, rtn_list=True)
        if code == 0:
            raise exceptions.SysinvError('system host-memory-modify is not rejected when 2M pages exceeds mem_avail')

        # Processor 0:No available space for 2M huge page allocation, max 2M pages: 27464
        actual_mem = int(re.findall('max 2M pages: (\d+)', output)[0]) * 2
        actual_mems[proc] = (actual_mem, actual_1g)

    return actual_mems


def wait_for_mempage_update(host, proc_id=None, expt_1g=None, timeout=420, auth_info=Tenant.get('admin')):
    """
    Wait for host memory to be updated after modifying and unlocking host.
    Args:
        host:
        proc_id (int|list|None):
        expt_1g (int|list|None):
        timeout:
        auth_info

    Returns:

    """
    proc_id_type = type(proc_id)
    if not isinstance(expt_1g, proc_id_type):
        raise ValueError("proc_id and expt_1g have to be the same type")

    pending_2m = pending_1g = -1
    headers = ['vm_hp_total_1G', 'vm_hp_pending_1G', 'vm_hp_pending_2M']
    end_time = time.time() + timeout
    while time.time() < end_time:
        host_mems = system_helper.get_host_mem_values(host, headers, proc_id=proc_id, wait_for_update=False,
                                                      auth_info=auth_info)
        for proc in host_mems:
            current_1g, pending_1g, pending_2m = host_mems[proc]
            if not (pending_2m is None and pending_1g is None):
                break
        else:
            LOG.info("Pending memories are None")
            break
        time.sleep(15)
    else:
        err = "Pending memory after {}s. Pending 2M: {}; Pending 1G: {}".format(timeout, pending_2m, pending_1g)
        assert 0, err

    if expt_1g:
        if isinstance(expt_1g, int):
            expt_1g = [expt_1g]
            proc_id = [proc_id]

        for i in range(len(proc_id)):
            actual_1g = host_mems[proc_id[i]][0]
            expt = expt_1g[i]
            assert expt == actual_1g, "{} proc{} 1G pages - actual: {}, expected: {}".\
                format(host, proc_id[i], actual_1g, expt_1g)


def modify_host_memory(host, proc, gib_1g=None, gib_4k_range=None, actual_mems=None,
                       con_ssh=None, auth_into=Tenant.get('admin')):
    """

    Args:
        host (str):
        proc (int|str)
        gib_1g (None|int): 1g page to set
        gib_4k_range (None|tuple):
            None: no requirement on 4k page
            tuple: (min_val(None|int), max_val(None|int)) make sure 4k page total gib fall between the range (inclusive)
        actual_mems
        con_ssh
        auth_into

    Returns:

    """
    args = ''
    if not actual_mems:
        actual_mems = _get_actual_mems(host=host)
    mib_avail, page_1g = actual_mems[proc]

    if gib_1g is not None:
        page_1g = gib_1g
        args += ' -1G {}'.format(gib_1g)
    mib_avail_2m = mib_avail - page_1g*1024

    if gib_4k_range:
        min_4k, max_4k = gib_4k_range
        if not (min_4k is None and max_4k is None):
            if min_4k is None:
                gib_4k_final = max(0, max_4k - 2)
            elif max_4k is None:
                gib_4k_final = min_4k + 2
            else:
                gib_4k_final = (min_4k + max_4k)/2
            mib_avail_2m = mib_avail_2m - gib_4k_final*1024

    page_2m = int(mib_avail_2m/2)
    args += ' -2M {} {} {}'.format(page_2m, host, proc)

    cli.system('host-memory-modify', args, ssh_client=con_ssh, auth_info=auth_into)


def modify_host_cpu(host, cpu_function, timeout=CMDTimeout.HOST_CPU_MODIFY, fail_ok=False, con_ssh=None,
                    auth_info=Tenant.get('admin'), **kwargs):
    """
    Modify host cpu to given key-value pairs. i.e., system host-cpu-modify -f <function> -p<id> <num of cores> <host>
    Notes: This assumes given host is already locked.

    Args:
        host (str): hostname of host to be modified
        cpu_function (str): cpu function to modify. e.g., 'shared'
        timeout (int): Timeout waiting for system host-cpu-modify cli to return
        fail_ok (bool):
        con_ssh (SSHClient):
        auth_info (dict):
        **kwargs: processor id and number of cores pair(s). e.g., p0=1, p1=1

    Returns (tuple): (rtn_code(int), message(str))
        (0, "Host cpu function modified successfully")
        (1, <stderr>)   # cli rejected
        (2, "Number of actual log_cores for <proc_id> is different than number set. Actual: <num>, expect: <num>")

    """
    LOG.info("Modifying host {} CPU function {} to {}".format(host, cpu_function, kwargs))

    if not kwargs:
        raise ValueError("At least one key-value pair such as p0=1 has to be provided.")

    final_args = {}
    proc_args = ''
    for proc, cores in kwargs.items():
        if cores is not None:
            final_args[proc] = cores
            cores = str(cores)
            proc_args = ' '.join([proc_args, '-'+proc.lower().strip(), cores])

    if not final_args:
        raise ValueError("cores values cannot be all None")

    if not proc_args:
        raise ValueError("At least one key-value pair should have non-None value. e.g., p1=2")

    subcmd = ' '.join(['host-cpu-modify', '-f', cpu_function.lower().strip(), proc_args])
    code, output = cli.system(subcmd, host, fail_ok=fail_ok, ssh_client=con_ssh, auth_info=auth_info, timeout=timeout,
                              rtn_list=True)

    if code == 1:
        return 1, output

    LOG.info("Post action check for host-cpu-modify...")
    table_ = table_parser.table(output)
    table_ = table_parser.filter_table(table_, assigned_function=cpu_function)

    threads = get_host_threads_count(host, con_ssh=con_ssh)

    for proc, num in final_args.items():
        num = int(num)
        proc_id = re.findall('\d+', proc)[0]
        expt_cores = threads*num
        actual_cores = len(table_parser.get_values(table_, 'log_core', processor=proc_id))
        if expt_cores != actual_cores:
            msg = "Number of actual log_cores for {} is different than number set. Actual: {}, expect: {}". \
                format(proc, actual_cores, expt_cores)
            if fail_ok:
                LOG.warning(msg)
                return 2, msg
            raise exceptions.HostPostCheckFailed(msg)

    msg = "Host cpu function modified successfully"
    LOG.info(msg)
    return 0, msg


def add_host_interface(host, if_name, ports_or_ifs, if_type=None, pnet=None, ae_mode=None, tx_hash_policy=None,
                       vlan_id=None, mtu=None, if_class=None, network=None, ipv4_mode=None, ipv6_mode=None,
                       ipv4_pool=None, ipv6_pool=None, lock_unlock=True, fail_ok=False, con_ssh=None,
                       auth_info=Tenant.get('admin')):
    """

    Args:
        host:
        if_name:
        ports_or_ifs:
        if_type:
        pnet:
        ae_mode:
        tx_hash_policy:
        vlan_id:
        mtu:
        if_class:
        network:
        ipv4_mode:
        ipv6_mode:
        ipv4_pool:
        ipv6_pool:
        lock_unlock:
        fail_ok:
        con_ssh:
        auth_info:

    Returns:

    """
    if lock_unlock:
        lock_host(host=host, con_ssh=con_ssh, swact=True, fail_ok=False)

    if isinstance(ports_or_ifs, str):
        ports_or_ifs = [ports_or_ifs]
    args = '{} {}{}{} {}'.format(host, if_name, ' '+if_type if if_type else '', ' '+pnet if pnet else '',
                                 ' '.join(ports_or_ifs))
    opt_args_dict = {
        '--aemode': ae_mode,
        '--txhashpolicy': tx_hash_policy,
        '--vlan_id': vlan_id,
        '--imtu': mtu,
        '--ifclass': if_class,
        '--networks': network,
        '--ipv4-mode': ipv4_mode,
        '--ipv6-mode': ipv6_mode,
        '--ipv4-pool': ipv4_pool,
        '--ipv6-pool': ipv6_pool,
    }

    opt_args = ''
    for key, val in opt_args_dict.items():
        if val is not None:
            opt_args += '{} {} '.format(key, val)

    args = '{} {}'.format(args, opt_args).strip()
    code, out = cli.system('host-if-add', args, ssh_client=con_ssh, auth_info=auth_info, rtn_list=True, fail_ok=fail_ok)
    if code > 0:
        return 1, out

    if lock_unlock:
        unlock_host(host, con_ssh=con_ssh)

    msg = "Interface {} successfully added to {}".format(if_name, host)
    LOG.info(msg)

    return 0, msg


def modify_host_interface(host, interface, pnet=None, ae_mode=None, tx_hash_policy=None,
                          mtu=None, if_class=None, network=None, ipv4_mode=None, ipv6_mode=None,
                          ipv4_pool=None, ipv6_pool=None, sriov_vif_count=None, new_if_name=None,
                          lock_unlock=True, fail_ok=False, con_ssh=None, auth_info=Tenant.get('admin')):
    """

    Args:
        host:
        interface:
        pnet:
        ae_mode:
        tx_hash_policy:
        mtu:
        if_class:
        network:
        ipv4_mode:
        ipv6_mode:
        ipv4_pool:
        ipv6_pool:
        sriov_vif_count:
        new_if_name:
        lock_unlock:
        fail_ok:
        con_ssh:
        auth_info:

    Returns:

    """
    if lock_unlock:
        lock_host(host=host, con_ssh=con_ssh, swact=True, fail_ok=False)

    args = '{} {}'.format(host, interface)
    opt_args_dict = {
        '--ifname': new_if_name,
        '--aemode': ae_mode,
        '--txhashpolicy': tx_hash_policy,
        '--imtu': mtu,
        '--ifclass': if_class,
        '--networks': network,
        '--ipv4-mode': ipv4_mode,
        '--ipv6-mode': ipv6_mode,
        '--ipv4-pool': ipv4_pool,
        '--ipv6-pool': ipv6_pool,
        '--num-vfs': sriov_vif_count,
        '--providernetworks': pnet,
    }

    opt_args = ''
    for key, val in opt_args_dict.items():
        if val is not None:
            opt_args += '{} {} '.format(key, val)

    args = '{} {}'.format(args, opt_args).strip()
    code, out = cli.system('host-if-modify', args, ssh_client=con_ssh, auth_info=auth_info, rtn_list=True,
                           fail_ok=fail_ok)
    if code > 0:
        return 1, out

    if lock_unlock:
        unlock_host(host, con_ssh=con_ssh)

    msg = "{} interface {} is successfully modified".format(host, interface)
    LOG.info(msg)

    return 0, msg


def compare_host_to_cpuprofile(host, profile_uuid):
    """
    Compares the cpu function assignments of a host and a cpu profile.

    Args:
        host (str): name of host
        profile_uuid (str): name or uuid of the cpu profile

    Returns (tuple): (rtn_code(int), message(str))
        (0, "The host and cpu profile have the same information")
        (2, "The function of one of the cores has not been changed correctly: <core number>")

    """
    if not host or not profile_uuid:
        raise ValueError("There is either no host or no cpu profile given.")

    def check_range(core_group, core_num):
        group = []
        if isinstance(core_group, str):
            group.append(core_group)
        elif isinstance(core_group, list):
            for proc in core_group:
                group.append(proc)

        for processors in group:
            parts = processors.split(' ')
            cores = parts[len(parts) - 1]
            ranges = cores.split(',')
            for range_ in ranges:
                if range_ == '':
                    continue
                range_ = range_.split('-')
                if len(range_) == 2:
                    if int(range_[0]) <= int(core_num) <= int(range_[1]):
                        return True
                elif len(range_) == 1:
                    if int(range_[0]) == int(core_num):
                        return True
        LOG.warn("Could not match {} in {}".format(core_num, core_group))
        return False

    table_ = table_parser.table(cli.system('host-cpu-list', host))
    functions = table_parser.get_column(table_=table_, header='assigned_function')

    table_ = table_parser.table(cli.system('cpuprofile-show', profile_uuid))

    platform_cores = table_parser.get_value_two_col_table(table_, field='platform cores')
    vswitch_cores = table_parser.get_value_two_col_table(table_, field='vswitch cores')
    shared_cores = table_parser.get_value_two_col_table(table_, field='shared cores')
    vm_cores = table_parser.get_value_two_col_table(table_, field='vm cores')

    msg = "The function of one of the cores has not been changed correctly: "

    for i in range(0, len(functions)):
        if functions[i] == 'Platform':
            if not check_range(platform_cores, i):
                LOG.warning(msg + str(i))
                return 2, msg + str(i)
        elif functions[i] == 'vSwitch':
            if not check_range(vswitch_cores, i):
                LOG.warning(msg + str(i))
                return 2, msg + str(i)
        elif functions[i] == 'Shared':
            if not check_range(shared_cores, i):
                LOG.warning(msg + str(i))
                return 2, msg + str(i)
        elif functions[i] == 'VMs':
            if not check_range(vm_cores, i):
                LOG.warning(msg + str(i))
                return 2, msg + str(i)

    msg = "The host and cpu profile have the same information"
    return 0, msg


def apply_cpu_profile(host, profile_uuid, timeout=CMDTimeout.CPU_PROFILE_APPLY, fail_ok=False, con_ssh=None,
                      auth_info=Tenant.get('admin')):
    """
    Apply the given cpu profile to the host.
    Assumes the host is already locked.

    Args:
        host (str): name of host
        profile_uuid (str): name or uuid of the cpu profile
        timeout (int): timeout to wait for cli to return
        fail_ok (bool):
        con_ssh (SSHClient):
        auth_info (dict):

    Returns (tuple): (rtn_code(int), message(str))
        (0, "cpu profile applied successfully")
        (1, <stderr>)   # cli rejected
        (2, "The function of one of the cores has not been changed correctly: <core number>")
    """
    if not host or not profile_uuid:
        raise ValueError("There is either no host or no cpu profile given.")

    LOG.info("Applying cpu profile: {} to host: {}".format(profile_uuid, host))

    code, output = cli.system('host-apply-cpuprofile', '{} {}'.format(host, profile_uuid), fail_ok=fail_ok,
                              ssh_client=con_ssh, auth_info=auth_info, timeout=timeout, rtn_list=True)

    if 1 == code:
        LOG.warning(output)
        return 1, output

    LOG.info("Post action host-apply-cpuprofile")
    res, out = compare_host_to_cpuprofile(host, profile_uuid)

    if res != 0:
        LOG.warning(output)
        return res, out

    success_msg = "cpu profile applied successfully"
    LOG.info(success_msg)
    return 0, success_msg


def is_lowlatency_host(host):
    subfuncs = get_hostshow_value(host=host, field='subfunctions')
    return 'lowlatency' in subfuncs


def get_host_cpu_cores_for_function(hostname, func='vSwitch', core_type='log_core', thread=0, con_ssh=None,
                                    auth_info=Tenant.get('admin'), rtn_dict_per_proc=True):
    """
    Get processor/logical cpu cores/per processor on thread 0 for given function for host via system host-cpu-list

    Args:
        hostname (str): hostname to pass to system host-cpu-list
        func (str|tuple|list): such as 'Platform', 'vSwitch', or 'VMs'
        core_type (str): 'phy_core' or 'log_core'
        thread (int|None): thread number. 0 or 1
        con_ssh (SSHClient):
        auth_info (dict):
        rtn_dict_per_proc (bool)

    Returns (dict|list): format: {<proc_id> (int): <log_cores> (list), ...}
        e.g., {0: [1, 2], 1: [21, 22]}

    """
    table_ = table_parser.table(cli.system('host-cpu-list', hostname, ssh_client=con_ssh, auth_info=auth_info))
    procs = list(set(table_parser.get_values(table_, 'processor', thread=thread))) if rtn_dict_per_proc else [None]
    res = {}

    convert = False
    if isinstance(func, str):
        func = [func]
        convert = True

    for proc in procs:
        funcs_cores = []
        for func_ in func:
            cores = table_parser.get_values(table_, core_type, processor=proc, assigned_function=func_, thread=thread)
            funcs_cores.append(sorted([int(item) for item in cores]))

        if convert:
            funcs_cores = funcs_cores[0]

        if proc is not None:
            res[int(str(proc))] = funcs_cores
        else:
            res = funcs_cores
            break

    LOG.info("{} {} {}s: {}".format(hostname, func, core_type, res))
    return res


def get_logcores_counts(host, proc_ids=(0, 1), thread='0', functions=None, con_ssh=None):
    """
    Get number of logical cores on given processor on thread 0.

    Args:
        host:
        proc_ids:
        thread (str|list): '0' or ['0', '1']
        con_ssh:
        functions (list|str)

    Returns (list):

    """
    table_ = table_parser.table(cli.system('host-cpu-list', host, ssh_client=con_ssh))
    table_ = table_parser.filter_table(table_, thread=thread)

    rtns = []
    kwargs = {}
    if functions:
        kwargs = {'assigned_function': functions}

    for i in proc_ids:
        cores_on_proc = table_parser.get_values(table_, 'log_core', processor=str(i), **kwargs)
        LOG.info("Cores on proc {}: {}".format(i, cores_on_proc))
        rtns.append(len(cores_on_proc))

    return rtns


def get_host_threads_count(host, con_ssh=None):
    """
    Return number of threads for specific host.
    Notes: when hyperthreading is disabled, the number is usually 1; when enabled, the number is usually 2.

    Args:
        host (str): hostname
        con_ssh (SSHClient):

    Returns (int): number of threads

    """
    if con_ssh is None:
        con_ssh = ControllerClient.get_active_controller()

    code, output = con_ssh.exec_sudo_cmd('''vm-topology --show topology | grep --color='never' "{}.*Threads/Core="'''.
                                         format(host))
    if code != 0:
        raise exceptions.SSHExecCommandFailed("CMD stderr: {}".format(output))

    pattern = "Threads/Core=(\d),"
    return int(re.findall(pattern, output)[0])


def get_host_procs(hostname, con_ssh=None):
    table_ = table_parser.table(cli.system('host-cpu-list', hostname, ssh_client=con_ssh,
                                           auth_info=Tenant.get('admin')))
    procs = table_parser.get_column(table_, 'processor')
    return sorted(list(set(procs)))


def get_vswitch_port_engine_map(host_ssh):
    """
    Get vswitch cores mapping on host from /etc/vswitch/vswitch.ini

    Args:
        host_ssh (SSHClient): ssh of a nova host

    Notes: assume the output format will be: 'port-map="0:1,2 1:12,13"', 'port-map="0,1:1,2"', or 'port-map="0:1,2"'

    Returns (dict): format: {<proc_id> (str): <log_cores> (list), ...}
        e.g., {'0': ['1', '2'], '1': ['1', '2']}

    """
    output = host_ssh.exec_cmd('''grep --color='never' "^port-map=" /etc/vswitch/vswitch.ini''', fail_ok=False)[1]

    host_vswitch_map = eval(output.split(sep='=')[1].strip())
    host_vswitch_map_list = host_vswitch_map.split(sep=' ')

    host_vswitch_dict = {}
    for ports_maps in host_vswitch_map_list:
        ports_str, cores_str = ports_maps.split(sep=':')
        ports = ports_str.split(',')
        cores = cores_str.split(',')
        for port in ports:
            host_vswitch_dict[port] = sorted(int(item) for item in cores)

    LOG.info("ports/cores mapping on {} is: {}".format(host_ssh.get_hostname(), host_vswitch_dict))
    return host_vswitch_dict


def get_expected_vswitch_port_engine_map(host_ssh):
    """
    Get expected ports and vswitch cores mapping via vshell port-list and vshell engine-list

    Args:
        host_ssh (SSHClient): ssh of a nova host

    Returns (dict): format: {<proc_id> (str): <log_cores> (list), ...}
        e.g., {'0': ['1', '2'], '1': ['1', '2']}

    """
    ports_tab = table_parser.table(host_ssh.exec_cmd("vshell port-list", fail_ok=False)[1])
    ports_tab = table_parser.filter_table(ports_tab, type='physical')

    cores_tab = table_parser.table(host_ssh.exec_cmd("vshell engine-list", fail_ok=False)[1])

    header = 'socket' if 'socket' in ports_tab['headers'] else 'socket-id'
    sockets_for_ports = sorted(int(item) for item in list(set(table_parser.get_column(ports_tab, header))))
    sockets_for_cores = sorted(int(item) for item in list(set(table_parser.get_column(cores_tab, 'socket-id'))))
    expt_map = {}
    if sockets_for_ports == sockets_for_cores:
        for socket in sockets_for_ports:
            soc_ports = table_parser.get_values(ports_tab, 'id', **{header: str(socket)})
            soc_cores = sorted(int(item) for item in table_parser.get_values(cores_tab, 'cpuid',
                                                                             **{'socket-id': str(socket)}))
            for port in soc_ports:
                expt_map[port] = soc_cores

    else:
        all_ports = table_parser.get_column(ports_tab, 'id')
        all_cores = sorted(int(item) for item in table_parser.get_column(cores_tab, 'cpuid'))
        for port in all_ports:
            expt_map[port] = all_cores

    return expt_map


def get_host_lvg_show_values(host, fields, lvg='nova-local', con_ssh=None, strict=False):
    """
    Get values for given fields in system host-lvg-show table
    Args:
        host (str):
        fields (str|list|tuple):
        lvg (str): e.g., nova-local (compute nodes), cgts-vg (controller/storage nodes)
        con_ssh (SSHClient):
        strict (bool)

    Returns:

    """
    table_ = table_parser.table(cli.system('host-lvg-show', '{} {}'.format(host, lvg), ssh_client=con_ssh))
    if isinstance(fields, str):
        fields = [fields]

    fields_to_convert = ('lvm_max_lv', 'lvm_cur_lv', 'lvm_max_pv', 'lvm_cur_pv', 'lvm_vg_size',
                         'lvm_vg_total_pe', 'lvm_vg_free_pe', 'parameters')

    vals = []
    for field in fields:
        val = table_parser.get_value_two_col_table(table_, field, merge_lines=True, strict=strict)
        if field in fields_to_convert:
            val = eval(val)
        vals.append(val)

    return vals


def get_host_instance_backing(host, con_ssh=None):
    params = get_host_lvg_show_values(host=host, fields='parameters', lvg='nova-local', con_ssh=con_ssh)[0]
    return params['instance_backing']


def is_host_with_instance_backing(host, storage_type='image', con_ssh=None):
    host_lvg_inst_backing = get_host_instance_backing(host, con_ssh=con_ssh).lower()

    return storage_type in host_lvg_inst_backing


def modify_host_lvg(host, lvg='nova-local', inst_backing=None, inst_lv_size=None, concurrent_ops=None, lock=True,
                    unlock=True, fail_ok=False, check_first=True, auth_info=Tenant.get('admin'), con_ssh=None):
    """
    Modify host lvg

    Args:
        host (str): host to modify lvg for
        lvg (str): local volume group name. nova-local by default
        inst_backing (str): image, lvm, or remote
        inst_lv_size (int|None): instance lv size in GiB
        concurrent_ops (int): number of current disk operations
        lock (bool): whether or not to lock host before modify
        unlock (bool): whether or not to unlock host and verify config after modify
        fail_ok (bool): whether or not raise exception if host-lvg-modify cli got rejected
        auth_info (dict):
        con_ssh (SSHClient):
        check_first (bool

    Returns (tuple):
        (0, "Host is configured")       host configured
        (1, <stderr>)
        (2, )

    """

    if inst_backing is not None:
        if 'image' in inst_backing:
            inst_backing = 'image'
        elif 'lvm' in inst_backing:
            inst_backing = 'lvm'
            if inst_lv_size is None and lvg == 'nova-local':
                lvm_vg_size = get_host_lvg_show_values(host, fields='lvm_vg_size', lvg=lvg, con_ssh=con_ssh,
                                                       strict=False)[0]
                inst_lv_size = min(50, int(int(lvm_vg_size)/2))    # half of the nova-local size up to 50g
                if inst_lv_size < 5:        # use default value if lvm_vg_size is less than 10g
                    inst_lv_size = None
        elif 'remote' in inst_backing:
            inst_backing = 'remote'
        else:
            raise ValueError("Invalid instance backing provided. Choose from: image, lvm, remote.")

    def check_host_config(lvg_tab_=None):
        if lvg_tab_ is None:
            lvg_tab_ = table_parser.table(cli.system('host-lvg-show', '{} {}'.format(host, lvg), ssh_client=con_ssh))
        params = eval(table_parser.get_value_two_col_table(lvg_tab_, 'parameters'))
        err_msg = ''
        if lvg == 'nova-local':
            if inst_backing is not None:
                post_inst_backing = params['instance_backing']
                if inst_backing != post_inst_backing:
                    err_msg += "Instance backing is {} instead of {}\n".format(post_inst_backing, inst_backing)

            if inst_backing == 'lvm' and inst_lv_size is not None:
                post_inst_lv_size = params.get('instances_lv_size_gib', 0)
                if inst_lv_size != int(post_inst_lv_size):
                    err_msg += "Instance local volume size is {} instead of {}\n".format(post_inst_lv_size,
                                                                                         inst_lv_size)

            if concurrent_ops is not None:
                post_concurrent_ops = params['concurrent_disk_operations']
                if int(concurrent_ops) != post_concurrent_ops:
                    err_msg += "Concurrent disk operations is {} instead of {}".format(post_concurrent_ops,
                                                                                       concurrent_ops)
        # TODO: Add lvm_type
        return err_msg

    args_dict = {
        '-b': inst_backing,
        '-s': inst_lv_size,
        '-c': concurrent_ops
    }
    args = ''

    for key, val in args_dict.items():
        if val is not None:
            args += ' {} {}'.format(key, val)

    if not args:
        raise ValueError("At least one of the values should be supplied: inst_backing, inst_lv_size, concurrent_ops'")

    args += ' {} {}'.format(host, lvg)

    if check_first:
        pre_check_err = check_host_config()
        if not pre_check_err:
            msg = "Host already configured with requested lvg values. Do nothing."
            LOG.info(msg)
            return -1, msg

    if lock:
        lock_host(host, con_ssh=con_ssh, swact=True)

    LOG.info("Modifying host-lvg for {} with params: {}".format(host, args))
    code, output = cli.system('host-lvg-modify', args, fail_ok=fail_ok, rtn_list=True, auth_info=auth_info,
                              ssh_client=con_ssh)

    err = ''
    rtn_code = 0
    if code == 0:
        err = check_host_config(table_parser.table(output))
        if err:
            err = "host-lvg-modify output check failed. " + err
            rtn_code = 2

    if unlock:
        unlock_host(host, con_ssh=con_ssh)

        if not err:
            LOG.info("Checking host lvg configurations are applied correctly after host unlock")
            err = check_host_config()
            if err:
                err = "Host lvg config check failed after host unlock. " + err
                rtn_code = 3

    if code == 1:
        return 1, output

    if err:
        if fail_ok:
            LOG.warning(err)
            return rtn_code, err
        else:
            raise exceptions.HostPostCheckFailed(err)

    return 0, "Host is configured successfully"


def set_host_storage_backing(host, inst_backing, lvm='nova-local', lock=True, unlock=True, wait_for_host_aggregate=True,
                             fail_ok=False, auth_info=Tenant.get('admin'), con_ssh=None):
    """

    Args:
        host (str): host to modify lvg for
        lvm (str): local volume group name. nova-local by default
        inst_backing (str): image, lvm, or remote
        wait_for_host_aggregate (bool): Whether or not wait for host to appear in host-aggregate for specified backing
        lock (bool): whether or not to lock host before modify
        unlock (bool): whether or not to unlock host and verify config after modify
        fail_ok (bool): whether or not raise exception if host-lvg-modify cli got rejected
        auth_info (dict):
        con_ssh (SSHClient):

    Returns:

    """
    if wait_for_host_aggregate and not unlock:
        raise ValueError("'wait_for_host_aggregate=True' requires 'unlock=True'")

    code, output = modify_host_lvg(host, lvg=lvm, inst_backing=inst_backing, lock=lock, unlock=unlock, fail_ok=fail_ok,
                                   auth_info=auth_info, con_ssh=con_ssh)
    if code > 0:
        return code, output

    if wait_for_host_aggregate:
        res = wait_for_host_in_aggregate(host=host, storage_backing=inst_backing, fail_ok=fail_ok)
        if not res:
            err = "Host {} did not appear in {} host-aggregate within timeout".format(host, inst_backing)
            return 4, err

    return 0, "{} storage backing is successfully set to {}".format(host, inst_backing)


def wait_for_host_in_aggregate(host, storage_backing, timeout=120, check_interval=3, fail_ok=False, con_ssh=None):

    endtime = time.time() + timeout
    while time.time() < endtime:
        hosts_with_backing = get_hosts_in_storage_aggregate(storage_backing=storage_backing, con_ssh=con_ssh,
                                                            up_only=False)
        if host in hosts_with_backing:
            LOG.info("{} appeared in host-aggregate for {} backing".format(host, storage_backing))
            return True

        time.sleep(check_interval)

    err_msg = "Timed out waiting for {} to appear in {} host-aggregate".format(host, storage_backing)
    if fail_ok:
        LOG.warning(err_msg)
        return False
    else:
        raise exceptions.HostError(err_msg)


def is_host_local_image_backing(host, con_ssh=None):
    return is_host_with_instance_backing(host, storage_type='image', con_ssh=con_ssh)


def is_host_local_lvm_backing(host, con_ssh=None):
    return is_host_with_instance_backing(host, storage_type='lvm', con_ssh=con_ssh)


def __parse_total_cpus(output):
    last_line = output.splitlines()[-1]
    print(last_line)
    # Final resource view: name=controller-0 phys_ram=44518MB used_ram=0MB phys_disk=141GB used_disk=1GB
    # free_disk=133GB total_vcpus=31 used_vcpus=0.0 pci_stats=[PciDevicePool(count=1,numa_node=0,product_id='0522',
    # tags={class_id='030000',configured='1',dev_type='type-PCI'},vendor_id='102b')]
    total = round(float(re.findall('used_vcpus=([\d|.]*) ', last_line)[0]), 4)
    return total


def get_total_allocated_vcpus_in_log(host, con_ssh=None):
    """

    Args:
        host:
        con_ssh:

    Returns (float): float with 4 digits after decimal point

    """
    with ssh_to_host(host, con_ssh=con_ssh) as host_ssh:
        cmd = 'cat /var/log/nova/nova-compute.log | grep -i --color=never "Final resource view" | tail -n 3'
        output = host_ssh.exec_cmd(cmd, fail_ok=False)[1]
        assert output, "Empty return from cmd: {}".format(cmd)
        total_allocated_vcpus = __parse_total_cpus(output)
        return total_allocated_vcpus


def wait_for_total_allocated_vcpus_update_in_log(host_ssh, prev_cpus=None, expt_cpus=None, timeout=60, fail_ok=False):
    """
    Wait for total allocated vcpus in nova-compute.log gets updated to a value that is different than given value

    Args:
        host_ssh (SSHFromSSH):
        prev_cpus (None|float|int):
        expt_cpus (int|None)
        timeout (int):
        fail_ok (bool): whether to raise exception when allocated vcpus number did not change

    Returns (float): New value of total allocated vcpus as float with 4 digits after decimal point

    """
    cmd = 'cat /var/log/nova/nova-compute.log | grep -i --color=never "Final resource view" | tail -n 3'

    end_time = time.time() + timeout
    if prev_cpus is None and expt_cpus is None:
        prev_output = host_ssh.exec_cmd(cmd, fail_ok=False)[1]
        prev_cpus = __parse_total_cpus(prev_output)

    # convert to str
    if prev_cpus:
        prev_cpus = round(prev_cpus, 4)

    while time.time() < end_time:
        output = host_ssh.exec_cmd(cmd, fail_ok=False)[1]
        allocated_cpus = __parse_total_cpus(output)
        if expt_cpus is not None:
            if allocated_cpus == expt_cpus:
                return expt_cpus
        elif allocated_cpus != prev_cpus:
            return allocated_cpus
        time.sleep(5)
    else:
        msg = "Total allocated vcpus is not updated within timeout in nova-compute.log"
        if fail_ok:
            LOG.warning(msg)
            return prev_cpus
        raise exceptions.HostTimeout(msg)


def get_vcpus_for_computes(hosts=None, rtn_val='vcpus_used', numa_node=None, con_ssh=None):
    """

    Args:
        hosts:
        rtn_val (str): valid values: vcpus_used, vcpus, vcpu_avail
        numa_node (int|str)
        con_ssh:

    Returns (dict): host(str),cpu_val(float with 4 digits after decimal point) pairs as dictionary

    """
    if hosts is None:
        hosts = get_up_hypervisors(con_ssh=con_ssh)
    elif isinstance(hosts, str):
        hosts = [hosts]

    if rtn_val == 'used_now':
        rtn_val = 'vcpus_used'

    if 'avail' not in rtn_val:
        hosts_cpus = get_hypervisor_info(hosts=hosts, rtn_val=rtn_val, con_ssh=con_ssh)
    elif numa_node is None:
        cpus_info = get_hypervisor_info(hosts=hosts, rtn_val=('vcpus', 'vcpus_used'), con_ssh=con_ssh)
        hosts_cpus = {}
        for host in hosts:
            total_cpu, used_cpu = cpus_info[host]
            hosts_cpus[host] = float(total_cpu) - float(used_cpu)
    else:
        numa_node = str(numa_node)
        cpus_node_info = get_hypervisor_info(hosts=hosts, rtn_val=('vcpus_node', 'vcpus_used_node'), con_ssh=con_ssh)
        hosts_cpus = {}
        for host in hosts:
            total_cpu_dict, used_cpu_dict = cpus_node_info[host]
            total_cpu = float(total_cpu_dict[numa_node])
            used_cpu = float(used_cpu_dict[numa_node]['shared']) + float(used_cpu_dict[numa_node]['dedicated'])
            hosts_cpus[host] = total_cpu - used_cpu

    return hosts_cpus


def get_hypervisor_info(hosts, rtn_val='id', con_ssh=None, auth_info=Tenant.get('admin')):
    """
    Get info from nova hypervisor-show for specified field
    Args:
        hosts (str|list): hostname(s)
        rtn_val (str|list|tuple): a field in hypervisor-show
        con_ssh:
        auth_info:

    Returns (dict): {<host>(str): val(str|list), ...}
    """
    if isinstance(hosts, str):
        hosts = [hosts]

    convert_to_str = False
    if isinstance(rtn_val, str):
        rtn_val = [rtn_val]
        convert_to_str = True

    hosts_info = get_hypervisor_list_info(hosts=hosts, con_ssh=con_ssh)
    hosts_vals = {}
    for host in hosts:
        host_uuid = hosts_info[host]['id']
        table_ = table_parser.table(cli.nova('hypervisor-show', host_uuid, ssh_client=con_ssh, auth_info=auth_info),
                                    combine_multiline_entry=True)

        vals = []
        for field_ in rtn_val:
            val = table_parser.get_value_two_col_table(table_, field=field_, strict=True, merge_lines=True)
            try:
                val = eval(val)
            except:
                pass
            vals.append(val)
        if convert_to_str:
            vals = vals[0]
        hosts_vals[host] = vals

    LOG.info("Hosts_info: {}".format(hosts_vals))
    return hosts_vals


def get_hypervisor_list_info(hosts=None, con_ssh=None):
    """

    Args:
        hosts:
        con_ssh:

    Returns (dict): host info in dict. e.g.,
        {'compute-0': {'id': <uuid>, 'state': 'up', 'status': 'enabled'}}

    """
    table_ = table_parser.table(cli.nova('hypervisor-list', ssh_client=con_ssh, auth_info=Tenant.get('admin')))
    if hosts:
        table_ = table_parser.filter_table(table_, **{'Hypervisor hostname': hosts})

    table_dict = table_parser.row_dict_table(table_, 'Hypervisor hostname', unique_key=True)
    return table_dict


def _get_host_logcores_per_thread(host, con_ssh=None):
    table_ = table_parser.table(cli.system('host-cpu-list', host, ssh_client=con_ssh))
    threads = list(set(table_parser.get_column(table_, 'thread')))
    cores_per_thread = {}
    for thread in threads:
        table_thread = table_parser.filter_table(table_, strict=True, regex=False, thread=thread)
        cores_str = table_parser.get_column(table_thread, 'log_core')
        cores_per_thread[int(thread)] = [int(core) for core in cores_str]

    return cores_per_thread


def get_thread_num_for_cores(log_cores, host, con_ssh=None):
    cores_per_thread = _get_host_logcores_per_thread(host=host, con_ssh=con_ssh)

    core_thread_dict = {}
    for thread, cores_for_thread in cores_per_thread.items():
        for core in log_cores:
            if int(core) in cores_for_thread:
                core_thread_dict[core] = thread

        if len(core_thread_dict) == len(log_cores):
            return core_thread_dict
    else:
        raise exceptions.HostError("Cannot find thread num for all cores provided. Cores provided: {}. Threads found: "
                                   "{}".format(log_cores, core_thread_dict))


def get_logcore_siblings(host, con_ssh=None):
    """
    Get cpu pairs for given host.
    Args:
        host (str): such as compute-1
        con_ssh (SSHClient):

    Returns (list): list of log_core_siblings(tuple). Output examples:
        - HT enabled: [[0, 20], [1, 21], ..., [19, 39]]
        - HT disabled: [[0], [1], ..., [19]]
    """
    if con_ssh is None:
        con_ssh = ControllerClient.get_active_controller()

    host_topology = con_ssh.exec_sudo_cmd("vm-topology --show topology | awk '/{}/, /^[ ]*$/'".format(host),
                                          fail_ok=False)[1]
    table_ = table_parser.table(host_topology)

    siblings_tab = table_parser.filter_table(table_, cpu_id='sibling_id')
    cpu_ids = [int(cpu_id) for cpu_id in siblings_tab['headers'][1:]]
    sibling_ids = siblings_tab['values'][0][1:]

    if sibling_ids[0] == '-':
        LOG.warning("{} has no sibling cores. Hyper-threading needs to be enabled to have sibling cores.".format(host))
        return [[cpu_id] for cpu_id in cpu_ids]

    sibling_ids = [int(sibling_id) for sibling_id in sibling_ids]
    # find pairs and sort the cores in pair and convert to tuple (set() cannot be applied to item as list)
    sibling_pairs = [tuple(sorted(sibling_pair)) for sibling_pair in list(zip(cpu_ids, sibling_ids))]
    sibling_pairs = sorted(list(set(sibling_pairs)))       # remove dup pairs and sort it to start from smallest number
    sibling_pairs = [list(sibling_pair) for sibling_pair in sibling_pairs]

    LOG.info("Sibling cores for {} from vm-topology: {}".format(host, sibling_pairs))
    return sibling_pairs


def get_vcpus_info_in_log(host_ssh, numa_nodes=None, rtn_list=False):
    """
    Get vcpus info from nova-compute.log on nova compute host
    Args:
        host_ssh (SSHClient):
        numa_nodes (list): such as [0, 1]
        rtn_list (bool): whether to return dictionary or list

    Returns (dict|list):
        Examples: { 0: {'pinned_cpulist': [], 'unpinned_cpulist': [3, 4, 5,...], 'cpu_usage': 0.0, 'pinned': 0, ...},
                    1: {....}}

    """
    # hostname = host_ssh.get_hostname()
    if numa_nodes is None:
        numa_nodes = [0, 1]

    res_dict = {}
    for numa_node in numa_nodes:
        res_dict[numa_node] = {}

        # sample output:
        # 2016-07-15 16:20:50.302 99972 INFO nova.compute.resource_tracker [req-649d9338-ee0b-477c-8848-
        # 89cc94114b58 - - - - -] Numa node=1; cpu_usage:32.000, pcpus:36, pinned:32, shared:0.000, unpinned:4;
        # pinned_cpulist:18-19,21-26,28-35,54-55,57-62,64-71, unpinned_cpulist:20,27,56,63
        output = host_ssh.exec_cmd('cat /var/log/nova/nova-compute.log | grep -i -E "Numa node={}; .*unpinned:" '
                                   '| tail -n 1'.format(numa_node), fail_ok=False)[1]
        if not output:
            LOG.warning("Nothing grepped for numa node {}".format(numa_node))
            continue

        output = ''.join(output.split(sep='\n'))
        cpu_info = output.split(sep="Numa node={}; ".format(numa_node))[-1].replace('; ', ', '). split(sep=', ')

        print("Cpu info: {}".format(cpu_info))
        for info in cpu_info:
            key, value = info.split(sep=':')

            if key in ['pinned_cpulist', 'unpinned_cpulist']:
                value = common.parse_cpus_list(value)
            elif key in ['cpu_usage', 'shared']:
                value = float(value)
            elif key == 'map':
                pass
            else:
                value = int(value)

            res_dict[numa_node][key] = value

    LOG.info("VCPU info for {} parsed from compute-nova.log: {}".format(host_ssh.get_hostname(), res_dict))
    if rtn_list:
        return [res_dict[node] for node in numa_nodes]

    return res_dict


def get_vcpus_for_instance_via_virsh(host_ssh, instance_name, rtn_list=False):
    """
    Get a list of pinned vcpus for given instance via 'sudo virsh vcpupin <instance_name>'

    Args:
        host_ssh (SSHFromSSH):
        instance_name (str):
        rtn_list (bool):

    Returns (list|dict): list of vcpus ids used by specified instance such as [8, 9], or {0: [8], 1: [9]}

    """

    output = host_ssh.exec_sudo_cmd("virsh vcpupin {} | grep -v '^[ \t]*$'".format(instance_name), fail_ok=False)[1]

    # sample output:
    # VCPU: CPU Affinity
    # ----------------------------------
    #   0: 8
    #   1: 9

    vcpu_lines = output.split(sep='----\n')[1].split(sep='\n')
    print("vcpus_lines: {}".format(vcpu_lines))
    vcpus = {}
    for line in vcpu_lines:
        # line example: '  0: 8'
        key, pcpus = line.strip().split(sep=': ')
        vcpus[int(key)] = common.parse_cpus_list(pcpus.strip())

    if rtn_list:
        all_cpus = []
        for cpus in vcpus.values():
            all_cpus += cpus
        return sorted(all_cpus)

    return vcpus


def get_vcpu_pins_for_instance_via_virsh(host_ssh, instance_name):
    vcpu_pins = get_values_virsh_xmldump(instance_name=instance_name, host_ssh=host_ssh,
                                         tag_paths='cputune/vcpupin', target_type='dict')
    return vcpu_pins


def get_hosts_per_storage_backing(up_only=True, con_ssh=None):
    """
    Get hosts for each possible storage backing
    Args:
        up_only (bool): whether to return up hypervisor only
        con_ssh:

    Returns (dict): {'local_image': <cow hosts list>,
                    'local_lvm': <lvm hosts list>,
                    'remote': <remote hosts list>
                    }
    """

    hosts = {'local_image': get_hosts_in_storage_aggregate('local_image', up_only=False, con_ssh=con_ssh),
             'local_lvm': get_hosts_in_storage_aggregate('local_lvm', up_only=False, con_ssh=con_ssh),
             'remote': get_hosts_in_storage_aggregate('remote', up_only=False, con_ssh=con_ssh)}

    if up_only:
        up_hosts = get_up_hypervisors(con_ssh=con_ssh)
        for backing, hosts_with_backing in hosts.items():
            hosts[backing] = list(set(hosts_with_backing) & set(up_hosts))

    return hosts


def get_coredumps_and_crashreports(move=True):
    """
    Get core dumps and crash reports from every host
    Args:
        move: whether to move coredumps and crashreports to local automation dir

    Returns (dict):

    """
    LOG.info("Getting existing system crash reports from /var/crash/ and coredumps from /var/lib/systemd/coredump/")

    hosts_tab = table_parser.table(cli.system('host-list'))
    all_hosts = table_parser.get_column(hosts_tab, 'hostname')

    hosts_tab = table_parser.filter_table(hosts_tab, exclude=True, availability=HostAvailState.FAILED)
    hosts_tab = table_parser.filter_table(hosts_tab, exclude=True, availability=HostAvailState.OFFLINE)

    hosts_to_check = table_parser.get_column(hosts_tab, 'hostname')

    if not all_hosts == hosts_to_check:
        LOG.warning("Some host(s) in offline or failed state - {}, checking other hosts only".
                    format(set(all_hosts) - set(hosts_to_check)))

    core_dumps_and_reports = {}
    active_con = system_helper.get_active_controller_name()
    con_ssh = ControllerClient.get_active_controller()
    con_dir = '{}/coredumps_and_crashreports/'.format(WRSROOT_HOME)
    con_ssh.exec_cmd('mkdir -p {}'.format(con_dir))
    scp_to_local = False
    ls_cmd = 'ls -l --time-style=+%Y-%d-%m_%H-%M-%S {} | cat'
    core_dump_dir = '/var/lib/systemd/coredump/'
    crash_report_dir = '/var/crash/'
    for host in hosts_to_check:
        with ssh_to_host(hostname=host) as host_ssh:
            core_dump_output = host_ssh.exec_cmd(ls_cmd.format(core_dump_dir), fail_ok=False)[1]
            core_dumps = core_dump_output.splitlines()[1:]
            crash_report_output = host_ssh.exec_cmd(ls_cmd.format(crash_report_dir), fail_ok=False)[1]
            crash_reports = crash_report_output.splitlines()[1:]
            core_dumps_and_reports[host] = core_dumps, crash_reports

            if move:
                if core_dumps:
                    for line in core_dumps:
                        timestamp, name = line.split(sep=' ')[-2:]
                        new_name = '_'.join((host, timestamp, name))
                        host_ssh.exec_sudo_cmd('mv {}/{} {}/{}'.format(core_dump_dir, name, core_dump_dir, new_name))

                    scp_to_local = True
                    host_ssh.scp_on_source(source_path='{}/*'.format(core_dump_dir),
                                           dest_user=HostLinuxCreds.get_user(),
                                           dest_ip=active_con, dest_path=con_dir,
                                           dest_password=HostLinuxCreds.get_password())
                    host_ssh.exec_sudo_cmd('rm -f {}*'.format(core_dump_dir))

                if crash_reports:
                    for line in crash_reports:
                        timestamp, name = line.split(sep=' ')[-2:]
                        new_name = '_'.join((host, timestamp, name))
                        host_ssh.exec_sudo_cmd('mv {}/{} {}/{}'.format(crash_report_dir, name, crash_report_dir,
                                                                       new_name))

                    scp_to_local = True
                    host_ssh.scp_on_source(source_path='{}/*'.format(crash_report_dir),
                                           dest_user=HostLinuxCreds.get_user(),
                                           dest_ip=active_con, dest_path=con_dir,
                                           dest_password=HostLinuxCreds.get_password())
                    host_ssh.exec_sudo_cmd('rm -f {}*'.format(crash_report_dir))

    if scp_to_local:
        con_ssh.exec_sudo_cmd('chmod -R 755 {}'.format(con_dir))

        log_dir = ProjVar.get_var('LOG_DIR')
        coredump_and_crashreport_dir = os.path.join(log_dir, 'coredumps_and_crashreports')
        os.makedirs(coredump_and_crashreport_dir, exist_ok=True)
        source_path = '{}/*'.format(con_dir)
        common.scp_from_active_controller_to_localhost(source_path=source_path, dest_path=coredump_and_crashreport_dir)
        con_ssh.exec_cmd('rm -f {}/*'.format(con_dir))

    LOG.info("core dumps and crash reports per host: {}".format(core_dumps_and_reports))
    return core_dumps_and_reports


def modify_mtu_on_interface(host, interface, mtu_val, network_type='data',
                            lock_unlock=True, fail_ok=False, con_ssh=None):
    mtu_val = int(mtu_val)

    LOG.info("Modify MTU for IF {} of NET-TYPE {} to: {} on {}".format(interface, network_type, mtu_val, host))

    args = "-m {} {} {}".format(mtu_val, host, interface)

    code, output = cli.system('host-if-modify', args, fail_ok=fail_ok, rtn_list=True, ssh_client=con_ssh)

    if code != 0:
        msg = "Attempt to change MTU failed on host:{} for IF:{} to MTU:{}".format(host, interface, mtu_val)
        if fail_ok:
            return 2, msg
        raise exceptions.HostPostCheckFailed(msg)

    if lock_unlock:
        unlock_host(host)

    return code, output


def modify_mtu_on_interfaces(hosts, mtu_val, network_type, lock_unlock=True, fail_ok=False, con_ssh=None):

    if not hosts:
        raise exceptions.HostError("No hostname provided.")

    mtu_val = int(mtu_val)

    if isinstance(hosts, str):
        hosts = [hosts]

    res = {}
    rtn_code = 0

    if_class = network_type
    network = ''
    if network_type in PLATFORM_NET_TYPES:
        if_class = 'platform'
        network = network_type

    for host in hosts:
        table_ = table_parser.table(cli.system('host-if-list', '{} --nowrap'.format(host), ssh_client=con_ssh))
        table_ = table_parser.filter_table(table_, **{'class': if_class})
        # exclude unmatched platform interfaces from the table.
        if 'platform' == if_class:
            platform_ifs = table_parser.get_values(table_, target_header='name', **{'class': 'platform'})
            for pform_if in platform_ifs:
                if_nets = system_helper.get_host_if_show_values(host=host, interface=pform_if, fields='networks',
                                                                con_ssh=con_ssh)[0]
                if_nets = [if_net.strip() for if_net in if_nets.split(sep=',')]
                if network not in if_nets:
                    table_ = table_parser.filter_table(table_, strict=True, exclude=True, name=pform_if)

        uses_if_names = table_parser.get_values(table_, 'name', exclude=True, **{'uses i/f': '[]'})
        non_uses_if_names = table_parser.get_values(table_, 'name', exclude=False, **{'uses i/f': '[]'})
        uses_if_first = False
        if uses_if_names:
            current_mtu = int(system_helper.get_host_if_show_values(host, interface=uses_if_names[0], fields=['imtu'],
                                                                    con_ssh=con_ssh)[0])
            if current_mtu <= mtu_val:
                uses_if_first = True

        if uses_if_first:
            if_names = uses_if_names + non_uses_if_names
        else:
            if_names = non_uses_if_names + uses_if_names

        if lock_unlock:
            lock_host(host, swact=True)

        LOG.info("Modify MTU for {} {} interfaces to: {}".format(host, network_type, mtu_val))

        res_for_ifs = {}
        for if_name in if_names:
            args = "-m {} {} {}".format(mtu_val, host, if_name)
            # system host-if-modify controller-1 <port_uuid>--imtu <mtu_value>
            code, output = cli.system('host-if-modify', args, fail_ok=fail_ok, rtn_list=True, ssh_client=con_ssh)
            res_for_ifs[if_name] = code, output

            if code != 0:
                rtn_code = 1

        res[host] = res_for_ifs

    if lock_unlock:
        unlock_hosts(hosts, check_hypervisor_up=True, check_webservice_up=True)

    check_failures = []
    for host in hosts:
        host_res = res[host]
        for if_name in host_res:
            mod_res = host_res[if_name]

            # Check mtu modified correctly
            if mod_res[0] == 0:
                actual_mtu = int(system_helper.get_host_if_show_values(host, interface=if_name, fields=['imtu'],
                                                                       con_ssh=con_ssh)[0])
                if not actual_mtu == mtu_val:
                    check_failures.append((host, if_name, actual_mtu))

    if check_failures:
        msg = "Actual MTU value after modify is not as expected. Expected MTU value: {}. Actual [Host, Interface, " \
              "MTU value]: {}".format(mtu_val, check_failures)
        if fail_ok:
            return 2, msg
        raise exceptions.HostPostCheckFailed(msg)

    return rtn_code, res


def get_hosts_and_pnets_with_pci_devs(pci_type='pci-sriov', up_hosts_only=True, con_ssh=None,
                                      auth_info=Tenant.get('admin')):
    """

    Args:
        pci_type (str|list|tuple): pci-sriov, pci-passthrough
        up_hosts_only:
        con_ssh:
        auth_info:

    Returns (dict): hosts and pnets with ALL specified pci devs

    """
    state = 'up' if up_hosts_only else None
    hosts = get_hypervisors(state=state)

    hosts_pnets_with_pci = {}
    if isinstance(pci_type, str):
        pci_type = [pci_type]

    for host_ in hosts:
        pnets_list_for_host = []
        for pci_type_ in pci_type:
            pnets_for_type = []

            pnets_list = system_helper.get_host_interfaces(host_, rtn_val='provider networks', net_type=pci_type_,
                                                           con_ssh=con_ssh, auth_info=auth_info)

            for pnets_str in pnets_list:
                if pnets_str != 'None':
                    pnets_for_type += pnets_str.split(',')

            if pnets_for_type:
                pnets_list_for_host.append(pnets_for_type)
            else:
                pnets_list_for_host = []
                break

        if pnets_list_for_host:
            pnets_final = pnets_list_for_host[0]
            for pnets_ in pnets_list_for_host[1:]:
                pnets_final = list(set(pnets_final) & set(pnets_))

            if pnets_final:
                hosts_pnets_with_pci[host_] = pnets_final

    if not hosts_pnets_with_pci:
        LOG.info("No {} interface found from any of following hosts: {}".format(pci_type, hosts))
    else:
        LOG.info("Hosts and provider networks with {} devices: {}".format(pci_type, hosts_pnets_with_pci))

    return hosts_pnets_with_pci


def is_active_controller(host, con_ssh=None, use_telnet=False, con_telnet=None, auth_info=Tenant.get('admin')):
    personality = eval(get_hostshow_value(host, field='capabilities', auth_info=auth_info,
                                          merge_lines=True, con_ssh=con_ssh, use_telnet=use_telnet,
                                          con_telnet=con_telnet)).get('Personality', '')
    return personality.lower() == 'Controller-Active'.lower()


def upgrade_host(host, timeout=HostTimeout.UPGRADE, fail_ok=False, con_ssh=None, auth_info=Tenant.get('admin'),
                 lock=False, unlock=False):
    """
    Upgrade given host
    Args:
        host (str):
        timeout (int): MAX seconds to wait for host to become online after unlocking
        fail_ok (bool):
        con_ssh (SSHClient):
        auth_info (str):
        unlock (bool):
        lock


    Returns (tuple):
        (0, "Host is upgraded and in online state.")
        (1, "Cli host upgrade rejected. Applicable only if ail_ok")
        (2, "Host failed data migration. Applicable only if fail_ok")
        (3, "Host did not come online after upgrade. Applicable if fail_ok ")
        (4, "Host fail lock before starting upgrade". Applicable if lock arg is True and fail_ok")
        (5, "Host fail to unlock after host upgrade.  Applicable if unlock arg is True and fail_ok")
        (6, "Host unlocked after upgrade, but alarms are not cleared after 120 seconds.
        Applicable if unlock arg is True and fail_ok")

    """
    LOG.info("Upgrading host {}...".format(host))

    if lock:
        if get_hostshow_value(host, 'administrative', con_ssh=con_ssh) == HostAdminState.UNLOCKED:
            message = "Host is not locked. Locking host  before starting upgrade"
            LOG.info(message)
            rc, output = lock_host(host, con_ssh=con_ssh, fail_ok=True)

            if rc != 0 and rc != -1:
                err_msg = "Host {} fail on lock before starting upgrade: {}".format(host, output)
                if fail_ok:
                    return 4, err_msg
                else:
                    raise exceptions.HostError(err_msg)

    exitcode, output = cli.system('host-upgrade', host, ssh_client=con_ssh, auth_info=auth_info,
                                  rtn_list=True, fail_ok=True, timeout=timeout)
    if exitcode == 1:
        err_msg = "Host {} cli upgrade host failed: {}".format(host, output)
        if fail_ok:
            return 1, err_msg
        else:
            raise exceptions.HostError(err_msg)

    # sleep for 180 seconds to let host be re-installed with upgrade release
    time.sleep(180)

    if not wait_for_host_values(host, timeout=timeout, check_interval=60, availability=HostAvailState.ONLINE,
                                con_ssh=con_ssh, fail_ok=fail_ok):
        err_msg = "Host {} did not become online  after upgrade".format(host)
        if fail_ok:
            return 3, err_msg
        else:
            raise exceptions.HostError(err_msg)

    if host.strip() == "controller-1":
        rc, output = _wait_for_upgrade_data_migration_complete(timeout=timeout,
                                                               auth_info=auth_info, fail_ok=fail_ok, con_ssh=con_ssh)
        if rc != 0:
            err_msg = "Host {} updrade data migration failure: {}".format(host, output)
            if fail_ok:
                return 2, err_msg
            else:
                raise exceptions.HostError(err_msg)

    if unlock:
        rc, output = unlock_host(host, fail_ok=True, available_only=True)
        if rc != 0:
            err_msg = "Host {} fail to unlock after host upgrade: ".format(host, output)
            if fail_ok:
                return 5, err_msg
            else:
                raise exceptions.HostError(err_msg)

        # wait until  400.001  alarms get cleared
        if not system_helper.wait_for_alarm_gone("400.001", fail_ok=True):
            err_msg = "Alarms did not clear after host {} upgrade and unlock: ".format(host)
            if fail_ok:
                return 6, err_msg
            else:
                raise exceptions.HostError(err_msg)

    LOG.info("Upgrading host {} complete ...".format(host))
    return 0, None


def upgrade_hosts(hosts, timeout=HostTimeout.UPGRADE, fail_ok=False, con_ssh=None, auth_info=Tenant.get('admin'),
                  lock=False, unlock=False):
    """
    Upgrade given hosts list one by one
    Args:
        hosts (list): list of hostname of hosts to be upgraded
        timeout (int): MAX seconds to wait for host to become online after upgrading
        fail_ok (bool):
        con_ssh (SSHClient):
        lock (bool):
        auth_info (str):
        unlock (bool):

    Returns (tuple):
        (0, "Hosts are upgraded and in online state.")
        (1, "Upgrade on host failed. applicable if fail_ok

    """
    LOG.info("Upgrading {}...".format(hosts))
    active_controller = system_helper.get_active_controller_name()
    if active_controller in hosts:
        hosts.remove(active_controller)

    LOG.info("Checking if active controller {} is already upgraded ....".format(active_controller))

    if get_hosts_upgrade_target_release(active_controller) in get_hosts_upgrade_target_release(hosts):
        message = " Active controller {} is not upgraded.  Must be upgraded first".format(active_controller)
        LOG.info(message)
        return 1, message
    # keep original host

    controllers = sorted([h for h in hosts if "controller" in h])
    storages = sorted([h for h in hosts if "storage" in h])
    computes = sorted([h for h in hosts if h not in storages and h not in controllers])
    hosts_to_upgrade = controllers + storages + computes

    for host in hosts_to_upgrade:
        rc, output = upgrade_host(host, timeout=timeout, fail_ok=fail_ok, con_ssh=con_ssh,
                                  auth_info=auth_info, lock=lock, unlock=unlock)
        if rc != 0:
            if fail_ok:
                return rc, output
            else:
                raise exceptions.HostError(output)
        else:
            LOG.info("Host {} upgrade completed".format(host))

    return 0, "hosts {} upgrade done ".format(hosts_to_upgrade)


def _wait_for_upgrade_data_migration_complete(timeout=1800, check_interval=60, auth_info=Tenant.get('admin'),
                                              fail_ok=False, con_ssh=None):
    """
    Waits until upgrade data migration is complete or fail
    Args:
        timeout (int): MAX seconds to wait for data migration to complete
        fail_ok (bool): if true return error code
        con_ssh (SSHClient):
        auth_info (str):

    Returns (tuple):
        (0, "Upgrade data migration complete.")
        (1, "Upgrade dat migration failed. Applicable only if ail_ok")
        (2, "Upgrade data migration timeout out before complete. Applicable only if fail_ok")
        (3, "Timeout waiting the Host upgrade data migration to complete. Applicable if fail_ok ")

    """

    endtime = time.time() + timeout
    while time.time() < endtime:
        upgrade_progress_tab = table_parser.table(cli.system('upgrade-show', ssh_client=con_ssh, auth_info=auth_info))
        upgrade_progress_tab = table_parser.filter_table(upgrade_progress_tab, Property="state")
        if "data-migration-complete" in table_parser.get_column(upgrade_progress_tab, 'Value'):
            LOG.info("Upgrade data migration is complete")
            return 0, "Upgrade data migration is complete"
        elif "data-migration-failed" in table_parser.get_column(upgrade_progress_tab, 'Value'):
            err_msg = "Host Upgrade data migration failed."
            LOG.warning(err_msg)
            if fail_ok:
                return 1, err_msg
            else:
                raise exceptions.HostError(err_msg)

        time.sleep(check_interval)

    err_msg = "Timed out waiting for upgrade data migration to complete state"
    if fail_ok:
        LOG.warning(err_msg)
        return 3, err_msg
    else:
        raise exceptions.HostError(err_msg)


def get_hosts_upgrade_target_release(hostnames, con_ssh=None):
    if isinstance(hostnames, str):
        hostnames = [hostnames]

    table_ = table_parser.table(cli.system('host-upgrade-list', ssh_client=con_ssh))
    table_ = table_parser.filter_table(table_, hostname=hostnames)
    return table_parser.get_column(table_, "target_release")


def get_hosts_upgrade_running_release(hostnames, con_ssh=None):
    if isinstance(hostnames, str):
        hostnames = [hostnames]

    table_ = table_parser.table(cli.system('host-upgrade-list', ssh_client=con_ssh))
    table_ = table_parser.filter_table(hostname=hostnames, table_=table_)
    return table_parser.get_column(table_, "running_release")


def ensure_host_provisioned(host, con_ssh=None):
    """
    check if host is provisioned.

    Args:
        host (str): hostname or id in string format
        con_ssh (SSHClient):

    Returns: (return_code(int), msg(str))   # 1, 2, 3, 4, 5 only returns when fail_ok=True
        (0, "Host is host is provisioned)
    """
    LOG.info("Checking if host {} is already provisioned ....".format(host))
    if is_host_provisioned(host, con_ssh=None):
        return 0, "Host {} is provisioned"
    active_controller = system_helper.get_active_controller_name()
    conter_swact_back = False
    if active_controller == host:
        LOG.tc_step("Swact active controller and ensure active controller is changed")
        exit_code, output = swact_host(hostname=active_controller)
        assert 0 == exit_code, "{} is not recognized as active controller".format(active_controller)
        active_controller = system_helper.get_active_controller_name()
        conter_swact_back = True

    LOG.info("Host {} not provisioned ; doing lock/unlock to provision the host ....".format(host))
    rc, output = lock_host(host, con_ssh=con_ssh)
    if rc != 0 and rc != -1:
        err_msg = "Lock host {} rejected".format(host)
        raise exceptions.HostError(err_msg)

    rc, output = unlock_host(host, available_only=True, con_ssh=con_ssh)
    if rc != 0:
        err_msg = "Unlock host {} failed: {}".format(host, output)
        raise exceptions.HostError(err_msg)
    if conter_swact_back:
        LOG.tc_step("Swact active controller back and ensure active controller is changed")
        exit_code, output = swact_host(hostname=active_controller)
        assert 0 == exit_code, "{} is not recognized as active controller".format(active_controller)

    LOG.info("Checking if host {} is provisioned after lock/unlock ....".format(host))
    if not is_host_provisioned(host, con_ssh=None):
        raise exceptions.HostError("Failed to provision host {}")
    # Delay for the alarm to clear . Could be improved.
    time.sleep(120)
    return 0, "Host {} is provisioned after lock/unlock".format(host)


def is_host_provisioned(host, con_ssh=None):
    invprovisioned = get_hostshow_value(host, "invprovision", con_ssh=con_ssh)
    LOG.info("Host {} is {}".format(host, invprovisioned))
    return "provisioned" == invprovisioned.strip()


def get_upgraded_host_names(upgrade_release, con_ssh=None):

    table_ = table_parser.table(cli.system('host-upgrade-list', ssh_client=con_ssh))
    table_ = table_parser.filter_table(table_, target_release=upgrade_release)
    return table_parser.get_column(table_, "hostname")


def downgrade_host(host, timeout=HostTimeout.UPGRADE, fail_ok=False, con_ssh=None, auth_info=Tenant.get('admin'),
                   lock=False, unlock=False):
    """
    Downgrade given host
    Args:
        host (str):
        timeout (int): MAX seconds to wait for host to become online after unlocking
        fail_ok (bool):
        con_ssh (SSHClient):
        auth_info (str):
        unlock (bool):
        lock (bool)


    Returns (tuple):
        (0, "Host is downgraded and in online state.")
        (1, "Cli host downgrade rejected. Applicable only if ail_ok")
        (2, "Host did not come online after downgrade. Applicable if fail_ok ")
        (3, "Host fail lock before starting downgrade". Applicable if lock arg is True and fail_ok")
        (4, "Host fail to unlock after host downgrade.  Applicable if unlock arg is True and fail_ok")
        (5, "Host unlocked after downgrade, but alarms are not cleared after 120 seconds.
        Applicable if unlock arg is True and fail_ok")

    """
    LOG.info("Downgrading host {}...".format(host))

    if lock:
        if get_hostshow_value(host, 'administrative', con_ssh=con_ssh) == HostAdminState.UNLOCKED:
            message = "Host is not locked. Locking host  before starting downgrade"
            LOG.info(message)
            rc, output = lock_host(host, con_ssh=con_ssh, fail_ok=True)

            if rc != 0 and rc != -1:
                err_msg = "Host {} fail on lock before starting downgrade: {}".format(host, output)
                if fail_ok:
                    return 3, err_msg
                else:
                    raise exceptions.HostError(err_msg)

    exitcode, output = cli.system('host-downgrade', host, ssh_client=con_ssh, auth_info=auth_info,
                                  rtn_list=True, fail_ok=True, timeout=timeout)
    if exitcode == 1:
        err_msg = "Host {} cli downgrade host failed: {}".format(host, output)
        if fail_ok:
            return 1, err_msg
        else:
            raise exceptions.HostError(err_msg)

    # sleep for 180 seconds to let host be re-installed with previous release
    time.sleep(180)

    if not wait_for_host_values(host, timeout=timeout, check_interval=60, availability=HostAvailState.ONLINE,
                                con_ssh=con_ssh, fail_ok=fail_ok):
        err_msg = "Host {} did not become online  after downgrade".format(host)
        if fail_ok:
            return 2, err_msg
        else:
            raise exceptions.HostError(err_msg)

    if unlock:
        rc, output = unlock_host(host, fail_ok=True, available_only=True)
        if rc != 0:
            err_msg = "Host {} fail to unlock after host downgrade: ".format(host, output)
            if fail_ok:
                return 4, err_msg
            else:
                raise exceptions.HostError(err_msg)

        # wait until  400.001  alarms get cleared
        if not system_helper.wait_for_alarm_gone("400.001", fail_ok=True):
            err_msg = "Alarms did not clear after host {} downgrade and unlock: ".format(host)
            if fail_ok:
                return 5, err_msg
            else:
                raise exceptions.HostError(err_msg)

    LOG.info("Downgrading host {} complete ...".format(host))
    return 0, None


def get_sm_dump_table(controller, con_ssh=None):
    """

    Args:
        controller (str|SSHClient): controller name/ssh client to get sm-dump for
        con_ssh (SSHClient): ssh client for active controller

    Returns ():
    table_ (dict): Dictionary of a table parsed by tempest.
            Example: table =
            {
                'headers': ["Field", "Value"];
                'values': [['name', 'internal-subnet0'], ['id', '36864844783']]}

    """
    if isinstance(controller, str):
        with ssh_to_host(controller, con_ssh=con_ssh) as host_ssh:
            return table_parser.sm_dump_table(host_ssh.exec_sudo_cmd('sm-dump', fail_ok=False)[1])

    host_ssh = controller
    return table_parser.sm_dump_table(host_ssh.exec_sudo_cmd('sm-dump', fail_ok=False)[1])


def get_sm_dump_items(controller, item_names=None, con_ssh=None):
    """
    get sm dump dict for specified items
    Args:
        controller (str|SSHClient): hostname or ssh client for a controller such as controller-0, controller-1
        item_names (list|str|None): such as 'oam-services', or ['oam-ip', 'oam-services']
        con_ssh (SSHClient):

    Returns (dict): such as {'oam-services': {'desired-state': 'active', 'actual-state': 'active'},
                             'oam-ip': {...}
                            }

    """
    sm_dump_tab = get_sm_dump_table(controller=controller, con_ssh=con_ssh)
    if item_names:
        if isinstance(item_names, str):
            item_names = [item_names]

        sm_dump_tab = table_parser.filter_table(sm_dump_tab, name=item_names)

    sm_dump_items = table_parser.row_dict_table(sm_dump_tab, key_header='name', unique_key=True)
    return sm_dump_items


def get_sm_dump_item_states(controller, item_name, con_ssh=None):
    """
    get desired and actual states of given item

    Args:
        controller (str|SSHClient): hostname or host_ssh for a controller such as controller-0, controller-1
        item_name (str): such as 'oam-services'
        con_ssh (SSHClient):

    Returns (tuple): (<desired-state>, <actual-state>) such as ('active', 'active')

    """
    item_value_dict = get_sm_dump_items(controller=controller, item_names=item_name, con_ssh=con_ssh)[item_name]

    return item_value_dict['desired-state'], item_value_dict['actual-state']


def wait_for_sm_dump_desired_states(controller, item_names=None, timeout=60, strict=True, fail_ok=False, con_ssh=None):
    """
    Wait for sm_dump item(s) to reach desired state(s)

    Args:
        controller (str): controller name
        item_names (str|list|None): item(s) name(s) to wait for desired state(s). Wait for desired states for all items
            when set to None.
        timeout (int): max seconds to wait
        strict (bool): whether to find strict match for given item_names. e.g., item_names='drbd-', strict=False will
            check all items whose name contain 'drbd-'
        fail_ok (bool): whether or not to raise exception if any item did not reach desired state before timed out
        con_ssh (SSHClient):

    Returns (bool): True if all of given items reach desired state

    """

    LOG.info("Waiting for {} {} in sm-dump to reach desired state".format(controller, item_names))
    if item_names is None:
        item_names = get_sm_dump_items(controller=controller, item_names=item_names, con_ssh=con_ssh)

    elif not strict:
        table_ = get_sm_dump_table(controller=controller, con_ssh=con_ssh)
        item_names = table_parser.get_values(table_, 'name', strict=False, name=item_names)

    if isinstance(item_names, str):
        item_names = [item_names]

    items_to_check = {}
    for item in item_names:
        items_to_check[item] = {}
        items_to_check[item]['prev-state'] = items_to_check[item]['actual-state'] = \
            items_to_check[item]['desired-state'] = ''

    def __wait_for_desired_state(ssh_client):
        end_time = time.time() + timeout

        while time.time() < end_time:
            items_names_to_check = list(items_to_check.keys())
            items_states = get_sm_dump_items(ssh_client, item_names=items_names_to_check, con_ssh=con_ssh)

            for item_ in items_states:
                items_to_check[item_].update(**items_states[item_])

                prev_state = items_to_check[item_]['prev-state']
                desired_state = items_states[item_]['desired-state']
                actual_state = items_states[item_]['actual-state']

                if desired_state == actual_state:
                    LOG.info("{} in sm-dump has reached desired state: {}".format(item_, desired_state))
                    items_to_check.pop(item_)
                    continue

                elif prev_state and actual_state != prev_state:
                    LOG.info("{} actual state changed from {} to {} while desired state is: {}".
                             format(item_, prev_state, actual_state, desired_state))

                # items_to_check[item_].update(actual_state=actual_state)
                items_to_check[item_].update(prev_state=actual_state)
                # items_to_check[item_].update(desired_state=desired_state)

            if not items_to_check:
                return True

            time.sleep(3)

        err_msg = "Timed out waiting for sm-dump item(s) to reach desired state(s): {}".format(items_to_check)
        if fail_ok:
            LOG.warning(err_msg)
            return False
        else:
            raise exceptions.TimeoutException(err_msg)

    if isinstance(controller, str):
        with ssh_to_host(controller, con_ssh=con_ssh) as host_ssh:
            return __wait_for_desired_state(host_ssh)
    else:
        return __wait_for_desired_state(controller)


# This is a copy from installer_helper due to blocking issues in installer_helper on importing non-exist modules
@contextmanager
def ssh_to_build_server(bld_srv=None, user=SvcCgcsAuto.USER, password=SvcCgcsAuto.PASSWORD,
                        prompt=None):
    """
    ssh to given build server.
    Usage: Use with context_manager. i.e.,
        with ssh_to_build_server(bld_srv=cgts-yow3-lx) as bld_srv_ssh:
            # do something
        # ssh session will be closed automatically

    Args:
        bld_srv (str|dict): build server ip, name or dictionary (choose from consts.build_serve.BUILD_SERVERS)
        user (str): svc-cgcsauto if unspecified
        password (str): password for svc-cgcsauto user if unspecified
        prompt (str|None): expected prompt. such as: svc-cgcsauto@yow-cgts4-lx.wrs.com$

    Yields (SSHClient): ssh client for given build server and user

    """
    # Get build_server dict from bld_srv param.
    if bld_srv is None:
        bld_srv = DEFAULT_BUILD_SERVER

    if isinstance(bld_srv, str):
        for bs in BUILD_SERVERS:
            if bs['name'] in bld_srv or bs['ip'] == bld_srv:
                bld_srv = bs
                break
        else:
            raise exceptions.BuildServerError("Requested build server - {} is not found. Choose server ip or "
                                              "server name from: {}".format(bld_srv, BUILD_SERVERS))
    elif bld_srv not in BUILD_SERVERS:
        raise exceptions.BuildServerError("Unknown build server: {}. Choose from: {}".format(bld_srv, BUILD_SERVERS))

    prompt = prompt if prompt else Prompt.BUILD_SERVER_PROMPT_BASE.format(user, bld_srv['name'])
    bld_server_conn = SSHClient(bld_srv['ip'], user=user, password=password, initial_prompt=prompt)
    bld_server_conn.connect()

    try:
        yield bld_server_conn
    finally:
        bld_server_conn.close()


@contextmanager
def ssh_to_test_server(test_srv=SvcCgcsAuto.SERVER, user=SvcCgcsAuto.USER, password=SvcCgcsAuto.PASSWORD, prompt=None):
    """
    ssh to test server.
    Usage: Use with context_manager. i.e.,
        with ssh_to_build_server(bld_srv=cgts-yow3-lx) as bld_srv_ssh:
            # do something
        # ssh session will be closed automatically

    Args:
        test_srv (str): test server ip
        user (str): svc-cgcsauto if unspecified
        password (str): password for svc-cgcsauto user if unspecified
        prompt (str|None): expected prompt. such as: svc-cgcsauto@yow-cgts4-lx.wrs.com$

    Yields (SSHClient): ssh client for given build server and user

    """
    # Get build_server dict from bld_srv param.

    prompt = prompt if prompt else Prompt.TEST_SERVER_PROMPT_BASE.format(user)
    test_server_conn = SSHClient(test_srv, user=user, password=password, initial_prompt=prompt)
    test_server_conn.connect()

    try:
        yield test_server_conn
    finally:
        test_server_conn.close()


@contextmanager
def ssh_to_compliance_server(server=None, user=None, password=None, prompt=None):
    """
    ssh to given compliance server

    Args:
        server:
        user (str):
        password (str):
        prompt (str|None): expected prompt. such as: cumulus@tis-compliance-test-node:~$

    Yields (SSHClient): ssh client for given compliance server and user

    """
    if server is None:
        server = ComplianceCreds.get_host()
    if user is None:
        user = ComplianceCreds.get_user()
    if password is None:
        password = ComplianceCreds.get_password()

    set_ps1 = False
    if prompt is None:
        prompt = '.*{}@.*:.*\$ '.format(user)
        set_ps1 = True
    server_conn = SSHClient(server, user=user, password=password, initial_prompt=prompt)
    server_conn.connect()
    if set_ps1:
        server_conn.exec_cmd(r'export PS1="\u@\h:\w\$ "')

    try:
        yield server_conn
    finally:
        server_conn.close()


def get_host_co_processor_pci_list(hostname):

    host_pci_info = []
    with ssh_to_host(hostname) as host_ssh:
        LOG.info("Getting the Co-processor pci list for host {}".format(hostname))
        cmd = "lspci -nnm | grep Co-processor | grep --color=never -v -A 1 -E 'Device \[0000\]|Virtual'"
        rc, output = host_ssh.exec_cmd(cmd)
        if rc != 0:
            return host_pci_info

        # sample output:
        # wcp7-12:
        # 09:00.0 "Co-processor [0b40]" "Intel Corporation [8086]" "DH895XCC Series QAT [0435]" "Intel Corporation [8086]" "Device [35c5]"
        # 09:01.0 "Co-processor [0b40]" "Intel Corporation [8086]" "DH895XCC Series QAT Virtual Function [0443]" "Intel Corporation [8086]" "Device [0000]"

        # wolfpass-13_14:
        # 3f:00.0 "Co-processor [0b40]" "Intel Corporation [8086]" "Device [37c8]" -r04 "Intel Corporation [8086]" "Device [35cf]"
        # 3f:01.0 "Co-processor [0b40]" "Intel Corporation [8086]" "Device [37c9]" -r04 "Intel Corporation [8086]" "Device [0000]"
        # --
        # da:00.0 "Co-processor [0b40]" "Intel Corporation [8086]" "Device [37c8]" -r04 "Intel Corporation [8086]" "Device [35cf]"
        # da:01.0 "Co-processor [0b40]" "Intel Corporation [8086]" "Device [37c9]" -r04 "Intel Corporation [8086]" "Device [0000]"
        dev_sets = output.split('--\n')
        for dev_set in dev_sets:
            pdev_line, vdev_line = dev_set.strip().splitlines()
            class_id, vendor_id, device_id = re.findall('\[([0-9a-fA-F]{4})\]', pdev_line)[0:3]
            vf_class_id, vf_vendor_id, vf_device_id = re.findall('\[([0-9a-fA-F]{4})\]', vdev_line)[0:3]
            assert vf_class_id == class_id
            assert vf_vendor_id == vendor_id
            assert device_id != vf_device_id

            vendor_name = re.findall('\"([^\"]+) \[{}\]'.format(vendor_id), pdev_line)[0]
            pci_alias = re.findall('\"([^\"]+) \[{}\]'.format(device_id), pdev_line)[0]
            if pci_alias == 'Device':
                pci_alias = None
            else:
                pci_alias = 'qat-{}-vf'.format(pci_alias.lower())
            pci_address = ("0000:{}".format(pdev_line.split(sep=' "', maxsplit=1)[0]))
            pci_name = "pci_{}".format(pci_address.replace('.', '_').replace(':', '_').strip())
            # Ensure class id is at least 6 digits as displayed in nova device-list and system host-device-list
            class_id = (class_id + '000000')[0:6]

            LOG.info("pci_name={} device_id={}".format(pci_name, device_id))
            pci_info = {'pci_address': pci_address,
                        'pci_name': pci_name,
                        'vendor_name': vendor_name,
                        'vendor_id': vendor_id,
                        'device_id': device_id,
                        'class_id': class_id,
                        'pci-alias': pci_alias,
                        'vf_device_id': vf_device_id,
                        }

            host_pci_info.append(pci_info)

        LOG.info("The Co-processor pci list for host {}: {}".format(hostname, host_pci_info))

    return host_pci_info


def get_mellanox_ports(host):
    """
    Get Mellanox data ports for given host

    Args:
        host (str): hostname

    Returns (list):

    """
    data_ports = system_helper.get_host_ports_for_net_type(host, net_type='data', ports_only=True)
    mt_ports = system_helper.get_host_ports_values(host, 'uuid', if_name=data_ports, strict=False, regex=True,
                                                   **{'device type': MELLANOX_DEVICE})
    LOG.info("Mellanox ports: {}".format(mt_ports))
    return mt_ports


def is_host_locked(host,  con_ssh=None):
        admin_state = get_hostshow_value(host, 'administrative', con_ssh=con_ssh)
        return admin_state == 'locked'


def get_host_network_interface_dev_names(host, con_ssh=None):

    dev_names = []
    with ssh_to_host(host, con_ssh=con_ssh) as host_ssh:

        cmd = "ifconfig -a | sed 's/[ \t].*//;/^$/d;/^lo/d'"
        rc, output = host_ssh.exec_sudo_cmd(cmd)
        if rc == 0:
            output = output.splitlines()
            for dev in output:
                if dev.endswith(':'):
                    dev = dev[:-1]
                dev_names.append(dev)
            LOG.info("Host {} interface device names: {}".format(host, dev_names))
        else:
            LOG.warning("Failed to get interface device names for host {}".format(host))

    return dev_names


def scp_files_to_controller(host, file_path, dest_dir, controller=None, dest_user=None, sudo=False, con_ssh=None,
                            fail_ok=True):
    dest_server = controller if controller else ''
    dest_user = dest_user if dest_user else ''
    con_ssh.scp_files(source_file=file_path, source_server=host, source_password=HostLinuxCreds.get_password(),
                      source_user=HostLinuxCreds.get_user(),
                      dest_file=dest_dir, dest_user=dest_user, dest_password=HostLinuxCreds.get_password(),
                      dest_server=dest_server, sudo=sudo, fail_ok=fail_ok)


def get_host_interfaces_for_net_type(host, net_type='infra', if_type=None, exclude_iftype=False, con_ssh=None):
    """
    Get interface names for given net_type that is expected to be listed in ifconfig on host
    Args:
        host (str):
        net_type (str): 'infra', 'mgmt' or 'oam', (data is handled in AVS thus not shown in ifconfig on host)
        if_type (str|None): When None, interfaces with all eth types will return
        exclude_iftype(bool): whether or not to exclude the if type specified.
        con_ssh (SSHClient):

    Returns (dict): {
        'ethernet': [<dev1>, <dev2>, etc],
        'vlan': [<dev1.vlan1>, <dev2.vlan2>, etc],
        'ae': [(<if1_name>, [<dev1_names>]), (<if2_name>, [<dev2_names>]), ...]
        }

    """
    LOG.info("Getting expected eth names for {} network on {}".format(net_type, host))
    table_origin = system_helper.get_host_interfaces_table(host=host, con_ssh=con_ssh)

    if if_type:
        table_ = table_parser.filter_table(table_origin, exclude=exclude_iftype, **{'type': if_type})
    else:
        table_ = copy.deepcopy(table_origin)

    network = ''
    if_class = net_type
    if net_type in PLATFORM_NET_TYPES:
        if_class = 'platform'
        network = net_type

    table_ = table_parser.filter_table(table_, **{'class': if_class})
    # exclude unmatched platform interfaces from the table.
    if 'platform' == if_class:
        platform_ifs = table_parser.get_values(table_, target_header='name', **{'class': 'platform'})
        for pform_if in platform_ifs:
            if_nets = system_helper.get_host_if_show_values(host=host, interface=pform_if, fields='networks')[0]
            if_nets = [if_net.strip() for if_net in if_nets.split(sep=',')]
            if network not in if_nets:
                table_ = table_parser.filter_table(table_, strict=True, exclude=True, name=pform_if)

    interfaces = {}
    table_eth = table_parser.filter_table(table_, **{'type': 'ethernet'})
    eth_ifs = table_parser.get_values(table_eth, 'ports')
    interfaces['ethernet'] = eth_ifs
    # such as ["[u'enp134s0f1']", "[u'enp131s0f1']"]

    table_ae = table_parser.filter_table(table_, **{'type': 'ae'})
    ae_names = table_parser.get_values(table_ae, 'name')
    ae_ifs = table_parser.get_values(table_ae, 'uses i/f')

    ae_list = []
    for i in range(len(ae_names)):
        ae_list.append((ae_names[i], ae_ifs[i]))
    interfaces['ae'] = ae_list

    table_vlan = table_parser.filter_table(table_, **{'type': ['vlan', 'vxlan']})
    vlan_ifs_ = table_parser.get_values(table_vlan, 'uses i/f')
    vlan_ids = table_parser.get_values(table_vlan, 'vlan id')
    vlan_list = []
    for i in range(len(vlan_ifs_)):
        # assuming only 1 item in 'uses i/f' list
        vlan_useif = eval(vlan_ifs_[i])[0]
        vlan_useif_ports = eval(table_parser.get_values(table_origin, 'ports', name=vlan_useif)[0])
        if vlan_useif_ports:
            vlan_useif = vlan_useif_ports[0]
        vlan_list.append("{}.{}".format(vlan_useif, vlan_ids[i]))

    LOG.info("Expected eth names for {} network on {}: {}".format(net_type, host, interfaces))
    return interfaces


def get_ntpq_status(host, con_ssh=None):
    """
    Get ntp status via 'sudo ntpq -pn'

    Args:
        host (str): host to check
        con_ssh (SSHClient)

    Returns(tuple): (<code>, <msg>)
        - (0, "<host> NTPQ is in healthy state")
        - (1, "No NTP server selected")
        - (2, "Some NTP servers are discarded")

    """
    cmd = 'ntpq -pn'
    with ssh_to_host(host, con_ssh=con_ssh) as host_ssh:
        output = host_ssh.exec_sudo_cmd(cmd, fail_ok=False)[1]

    output_lines = output.splitlines()
    server_lines = list(output_lines)
    for line in output_lines:
        server_lines.remove(line)
        if '======' in line:
            break

    selected = None
    discarded = []
    for server_line in server_lines:
        if re.match("{}.*".format(Networks.MGMT_IP), server_line[1:]):
            continue

        if server_line.startswith('*'):
            selected = server_line
        elif server_line.startswith('-') or server_line.startswith('x') or server_line.startswith(' '):
            discarded.append(server_line)

    if not selected:
        return 1, "No NTP server selected"

    if discarded:
        return 2, "Some NTP servers are discarded"

    return 0, "{} NTPQ is in healthy state".format(host)


def wait_for_ntp_sync(host, timeout=MiscTimeout.NTPQ_UPDATE, fail_ok=False, con_ssh=None):

    LOG.info("Waiting for ntp alarm to clear or sudo ntpq -pn indicate unhealthy server for {}".format(host))
    end_time = time.time() + timeout
    msg = ntp_alarms = None
    while time.time() < end_time:
        ntp_alarms = system_helper.get_alarms(alarm_id=EventLogID.NTP_ALARM, entity_id=host, strict=False,
                                              con_ssh=con_ssh)
        status, msg = get_ntpq_status(host, con_ssh=con_ssh)
        if ntp_alarms and status != 0:
            LOG.info("Valid NTP alarm")
            return True
        elif not ntp_alarms and status == 0:
            LOG.info("NTP alarm cleared and sudo ntpq shows servers healthy")
            return True

        LOG.info("NTPQ status: {}; NTP alarms: {}".format(msg, ntp_alarms))
        time.sleep(30)

    err_msg = "Timed out waiting for NTP alarm to be in sync with ntpq output. NTPQ status: {}; NTP alarms: {}".\
        format(msg, ntp_alarms)
    if fail_ok:
        LOG.warning(err_msg)
        return False

    raise exceptions.HostTimeout(err_msg)


def get_host_cpu_model(host, con_ssh=None):
    """
    Get cpu model for a given host. e.g., Intel(R) Xeon(R) CPU E5-2680 v2 @ 2.80GHz
    Args:
        host (str): e.g., compute-0
        con_ssh (SSHClient):

    Returns (str):
    """
    table_ = table_parser.table(cli.system('host-cpu-list --nowrap', host, ssh_client=con_ssh))
    cpu_model = table_parser.get_column(table_, 'processor_model')[0]

    LOG.info("CPU Model for {}: {}".format(host, cpu_model))
    return cpu_model


def get_max_vms_supported(host, con_ssh=None):
    max_count = 10
    cpu_model = get_host_cpu_model(host=host, con_ssh=con_ssh)
    if ProjVar.get_var('IS_VBOX'):
        max_count = MaxVmsSupported.VBOX
    elif re.search('Xeon.* CPU D-[\d]+', cpu_model):
        max_count = MaxVmsSupported.XEON_D

    LOG.info("Max number vms supported on {}: {}".format(host, max_count))
    return max_count


def get_hypersvisors_with_config(hosts=None, up_only=True, hyperthreaded=None, storage_backing=None, con_ssh=None):
    """
    Get hypervisors with specified configurations
    Args:
        hosts (None|list):
        up_only (bool):
        hyperthreaded
        storage_backing (None|str):
        con_ssh (SSHClient):

    Returns (list): list of hosts meeting the requirements

    """
    if up_only:
        hypervisors = get_up_hypervisors(con_ssh=con_ssh)
    else:
        hypervisors = get_hypervisors(con_ssh=con_ssh)

    if hosts:
        candidate_hosts = list(set(hypervisors) & set(hosts))
    else:
        candidate_hosts = hypervisors

    if candidate_hosts and storage_backing:
        hosts_with_backing = get_hosts_in_storage_aggregate(storage_backing=storage_backing, con_ssh=con_ssh,
                                                            up_only=False)
        candidate_hosts = list(set(candidate_hosts) & set(hosts_with_backing))

    if hyperthreaded is not None and candidate_hosts:
        ht_hosts = []
        non_ht = []
        for host in candidate_hosts:
            if system_helper.is_hyperthreading_enabled(host, con_ssh=con_ssh):
                ht_hosts.append(host)
            else:
                non_ht.append(host)
        candidate_hosts = ht_hosts if hyperthreaded else non_ht

    return candidate_hosts


def lock_unlock_controllers(host_recover='function', alarm_ok=False, no_standby_ok=False):
    """
    lock/unlock both controller to get rid of the config out of date situations

    Args:
        host_recover (None|str): try to recover host if lock/unlock fails
        alarm_ok (bool)
        no_standby_ok (bool)

    Returns (tuple): return code and msg

    """
    active, standby = system_helper.get_active_standby_controllers()
    if standby:
        LOG.info("Locking unlocking controllers to complete action")
        from testfixtures.recover_hosts import HostsToRecover
        if host_recover:
            HostsToRecover.add(hostnames=standby, scope=host_recover)
        lock_host(standby)
        unlock_host(standby)
        if host_recover:
            HostsToRecover.remove(hostnames=standby, scope=host_recover)
        drbd_res = system_helper.wait_for_alarm_gone(alarm_id=EventLogID.CON_DRBD_SYNC, entity_id=standby,
                                                     strict=False, fail_ok=alarm_ok, timeout=300, check_interval=20)
        if not drbd_res:
            return 1, "400.001 alarm is not cleared within timeout after unlock standby"

        lock_host(active, swact=True)
        unlock_host(active)
        drbd_res = system_helper.wait_for_alarm_gone(alarm_id=EventLogID.CON_DRBD_SYNC, entity_id=active,
                                                     strict=False, fail_ok=alarm_ok, timeout=300)
        if not drbd_res:
            return 1, "400.001 alarm is not cleared within timeout after unlock standby"

    elif system_helper.is_simplex():
        LOG.info("Simplex system - lock/unlock only controller")
        lock_host('controller-0', swact=False)
        unlock_host('controller-0')

    else:
        LOG.warning("Standby controller unavailable. Unable to lock active controller.")
        if no_standby_ok:
            return 2, 'No standby available, thus unable to lock/unlock controllers'
        else:
            raise exceptions.HostError("Unable to lock/unlock controllers due to no standby controller")

    return 0, "Locking unlocking controller(s) completed"


def lock_unlock_hosts(hosts, force_lock=False, con_ssh=None, auth_info=Tenant.get('admin'), recover_scope='function'):
    """
    Lock/unlock hosts simultaneously when possible.
    Args:
        hosts (str|list):
        force_lock (bool): lock without migrating vms out
        con_ssh:
        auth_info
        recover_scope (None|str):

    Returns:

    """
    if isinstance(hosts, str):
        hosts = [hosts]

    last_compute = last_storage = None
    from keywords import nova_helper
    from testfixtures.recover_hosts import HostsToRecover

    controllers, computes, storages = system_helper.get_hosts_by_personality(con_ssh=con_ssh, auth_info=auth_info)
    controllers = list(set(controllers) & set(hosts))
    computes_to_lock = list(set(computes) & set(hosts))
    storages = list(set(storages) & set(hosts))

    hosts_to_lock = list(computes_to_lock)
    if computes and not force_lock and len(computes) == len(computes_to_lock) and \
            nova_helper.get_vms(auth_info=auth_info):
        # leave a compute if there are vms on system and force lock=False
        last_compute = hosts_to_lock.pop()

    active, standby = system_helper.get_active_standby_controllers(con_ssh=con_ssh, auth_info=auth_info)

    if standby and standby in controllers:
        hosts_to_lock.append(standby)

        if storages and 'storage-0' in storages:
            # storage-0 cannot be locked with any controller
            last_storage = 'storage-0'
            storages.remove(last_storage)
    if storages:
        hosts_to_lock += storages

    LOG.info("Lock/unlock: {}".format(hosts_to_lock))
    hosts_locked = []
    try:
        for host in hosts_to_lock:
            HostsToRecover.add(hostnames=host, scope=recover_scope)
            lock_host(host, con_ssh=con_ssh, force=force_lock, auth_info=auth_info)
            hosts_locked.append(host)

    finally:
        if hosts_locked:
            unlock_hosts(hosts=hosts_locked, con_ssh=con_ssh, auth_info=auth_info)
            wait_for_hosts_ready(hosts=hosts_locked, con_ssh=con_ssh, auth_info=auth_info)
            HostsToRecover.remove(hosts_locked, scope=recover_scope)

        LOG.info("Lock/unlock last compute {} and storage {} if any".format(last_compute, last_storage))
        hosts_locked_next = []
        try:
            for host in (last_compute, last_storage):
                if host:
                    HostsToRecover.add(host, scope=recover_scope)
                    lock_host(host=host, con_ssh=con_ssh, auth_info=auth_info)
                    hosts_locked_next.append(host)

        finally:
            if hosts_locked_next:
                unlock_hosts(hosts_locked_next, con_ssh=con_ssh, auth_info=auth_info)
                wait_for_hosts_ready(hosts_locked_next, con_ssh=con_ssh, auth_info=auth_info)
                HostsToRecover.remove(hosts_locked_next, scope=recover_scope)

            if active in controllers:
                if active and system_helper.is_two_node_cpe(con_ssh=con_ssh, auth_info=auth_info):
                    system_helper.wait_for_alarm_gone(alarm_id=EventLogID.CPU_USAGE_HIGH, check_interval=30,
                                                      timeout=300, con_ssh=con_ssh, entity_id=active,
                                                      auth_info=auth_info)
                LOG.info("Lock/unlock {}".format(active))
                HostsToRecover.add(active, scope=recover_scope)
                lock_host(active, swact=True, con_ssh=con_ssh, force=force_lock, auth_info=auth_info)
                unlock_hosts(active, con_ssh=con_ssh, auth_info=auth_info)
                wait_for_hosts_ready(active, con_ssh=con_ssh, auth_info=auth_info)
                HostsToRecover.remove(active, scope=recover_scope)

    LOG.info("Hosts lock/unlock completed: {}".format(hosts))


def get_traffic_control_rates(dev, con_ssh=None):
    """
    Check the traffic control profile on given device name

    Returns (dict): return traffic control rates in Mbit.
        e.g., {'root': [10000, 10000], 'drbd': [8000, 10000], ... }

    """
    if con_ssh is None:
        con_ssh = ControllerClient.get_active_controller()
    output = con_ssh.exec_cmd('tc class show dev {}'.format(dev), expect_timeout=10)[1]

    traffic_classes = {}
    for line in output.splitlines():
        match = re.findall(TrafficControl.RATE_PATTERN, line)
        if match:
            ratio, rate, rate_unit, ceil_rate, ceil_rate_unit = match[0]
            class_name = TrafficControl.CLASSES[ratio]
        else:
            root_match = re.findall(TrafficControl.RATE_PATTERN_ROOT, line)
            if not root_match:
                raise NotImplementedError('Unrecognized traffic class line: {}'.format(line))
            rate, rate_unit, ceil_rate, ceil_rate_unit = root_match[0]
            class_name = 'root'

        rate = int(rate)
        ceil_rate = int(ceil_rate)

        rates = []
        for rate_info in ((rate, rate_unit), (ceil_rate, ceil_rate_unit)):
            rate_, unit_ = rate_info
            rate_ = int(rate_)
            if unit_ == 'G':
                rate_ = int(rate_*1000)
            elif unit_ == 'K':
                rate_ = int(rate_/1000)

            rates.append(rate_)

        traffic_classes[class_name] = rates

    LOG.info("Traffic classes for {}: ".format(dev, traffic_classes))
    return traffic_classes


def get_nic_speed(interface, con_ssh=None):
    """
    Check the speed on given interface name
    Args:
        interface (str|list)
        con_ssh

    Returns (list): return speed

    """
    if con_ssh is None:
        con_ssh = ControllerClient.get_active_controller()

    if isinstance(interface, str):
        interface = [interface]

    speeds = []
    for if_ in interface:
        if_speed = con_ssh.exec_cmd('cat /sys/class/net/{}/speed' .format(if_), expect_timeout=10, fail_ok=False)[1]
        speeds.append(int(if_speed))

    return speeds


def get_host_telnet_session(host, login=True, lab=None):

    if lab is None:
        lab = ProjVar.get_var('LAB')

    host_node = lab[host]
    if host_node is None:
        raise ValueError("A node object for host {} is not defined in lab dict : {}".format(host, lab))

    log_dir = ProjVar.get_var('LOG_DIR')

    if host_node.telnet_conn:
        host_node.telnet_conn.close()

    host_node.telnet_conn = telnetlib.connect(host_node.telnet_ip,
                                              int(host_node.telnet_port),
                                              negotiate=host_node.telnet_negotiate,
                                              port_login=True if host_node.telnet_login_prompt else False,
                                              vt100query=host_node.telnet_vt100query,
                                              log_path=log_dir + "/" + host_node.name + ".telnet.log", debug=False)

    if host_node.telnet_conn and login:
        host_node.telnet_conn.login()
    lab[host] = host_node
    return host_node.telnet_conn


def power_on_host(host, fail_ok=False, timeout=HostTimeout.REBOOT, unlock=True, con_ssh=None):
    """
    Power on given host, unlock after power on if unlock=True
    Args:
        host (str):
        fail_ok (bool):
        timeout (int):
        unlock (bool):
        con_ssh (SSHClient):

    Returns (tuple):
        (0, <success_msg>)  # host is powered on (and unlocked) successfully
        (1, <stderr>)       # host-power-on cli is rejected

    """
    admin_state, avail_state = get_hostshow_values(host=host, fields=['administrative', 'availability'],
                                                   con_ssh=con_ssh)
    if HostAvailState.POWER_OFF != avail_state or HostAdminState.LOCKED != admin_state:
        LOG.warning("Attempt to power-on {} while it's in {} & {} states".format(host, admin_state, avail_state))

    code, output = cli.system('host-power-on', host, ssh_client=con_ssh, fail_ok=fail_ok)
    if code != 0:
        return 1, output

    wait_for_host_values(host=host, timeout=60, task=HostTask.POWERING_ON, con_ssh=con_ssh, fail_ok=True)
    wait_for_host_values(host=host, timeout=timeout, availability=HostAvailState.ONLINE, fail_ok=False)

    msg = '{} is successfully powered on'.format(host)
    LOG.info(msg)

    if unlock:
        unlock_host(host=host, con_ssh=con_ssh, fail_ok=False)
        msg += ' and unlocked'

    return 0, msg


def clear_local_storage_cache(host, con_ssh=None):
    with ssh_to_host(host, con_ssh=con_ssh) as host_ssh:
        with host_ssh.login_as_root() as root_ssh:
            root_ssh.exec_cmd('rm -rf /var/lib/nova/instances/_base/*', fail_ok=True)
            root_ssh.exec_cmd('sync;echo 3 > /proc/sys/vm/drop_caches', fail_ok=True)


def get_host_device_list_values(host, field='name', list_all=False, con_ssh=None, auth_info=Tenant.get('admin'),
                                strict=True, regex=False, **kwargs):
    """
    Get the parsed version of the output from system host-device-list <host>
    Args:
        host (str): host's name
        field (str): field name to return value for
        list_all (bool): whether to list all devices including the disabled ones
        con_ssh (SSHClient):
        auth_info (dict):
        strict (bool): whether to perform strict search on filter
        regex (bool): whether to use regular expression to search the value in kwargs
        kwargs: key-value pairs to filter the table

    Returns (list): output of system host-device-list <host> parsed by table_parser

    """
    param = '--nowrap'
    param += ' --all' if list_all else ''
    table_ = table_parser.table(cli.system('host-device-list {}'.format(param), host, ssh_client=con_ssh,
                                           auth_info=auth_info))

    values = table_parser.get_values(table_, target_header=field, strict=strict, regex=regex, **kwargs)

    if field in ('numa_node', 'enabled'):
        try:
            values = [eval(val) for val in values]
        except:
            pass

    return values


def get_host_device_values(host, device, fields, con_ssh=None, auth_info=Tenant.get('admin')):
    """
    Get host device values for given fields via system host-device-show
    Args:
        host:
        device:
        fields (str|list|tuple):
        con_ssh:
        auth_info:

    Returns (list):

    """
    args = "{} {}".format(host, device)
    table_ = table_parser.table(cli.system('host-device-show', args, ssh_client=con_ssh, auth_info=auth_info))

    if isinstance(fields, str):
        fields = [fields]

    vals = []
    for field in fields:
        value = table_parser.get_value_two_col_table(table_, field)
        if field in ('numa_node', 'sriov_numvfs', 'sriov_totalvfs', 'enabled'):
            try:
                value = eval(value)
            except:
                pass
        vals.append(value)

    return vals


def modify_host_device(host, device, new_name=None, new_state=None, check_first=True, lock_unlock=False, fail_ok=False,
                       con_ssh=None, auth_info=Tenant.get('admin')):
    """
    Modify host device to given name or state.
    Args:
        host: host to modify
        device: device name or pci address
        new_name (str): new name to modify to
        new_state (bool): new state to modify to
        lock_unlock (bool): whether to lock unlock host before and after modify
        con_ssh (SSHClient):
        fail_ok (bool):
        check_first (bool):
        auth_info (dict):

    Returns (tuple):

    """
    args = ''
    fields = []
    expt_vals = []
    if new_name:
        fields.append('name')
        expt_vals.append(new_name)
        args += ' --name {}'.format(new_name)
    if new_state is not None:
        fields.append('enabled')
        expt_vals.append(new_state)
        args += ' --enabled {}'.format(new_state)

    if check_first and fields:
        vals = get_host_device_values(host, device, fields=fields, con_ssh=con_ssh)
        if vals == expt_vals:
            return -1, "{} device {} already set to given name and/or state".format(host, device)

    try:
        if lock_unlock:
            LOG.info("Lock host before modify host device")
            lock_host(host=host)

        LOG.info("Modify {} device {} with args: {}".format(host, device, args))
        args = "{} {} {}".format(host, device, args.strip())
        res, out = cli.system('host-device-modify', args, ssh_client=con_ssh, fail_ok=fail_ok, rtn_list=True)

        if res == 1:
            return 1, out

        LOG.info("Verifying the host device new pci name")
        post_vals = get_host_device_values(host, device, fields=fields, con_ssh=con_ssh)
        assert expt_vals == post_vals, "{} device {} is not modified to given values. Expt: {}, actual: {}".\
            format(host, device, expt_vals, post_vals)

        msg = "{} device {} is successfully modified to given values".format(host, device)
        LOG.info(msg)
        return 0, msg
    finally:
        if lock_unlock:
            LOG.info("Unlock host after host device modify")
            unlock_host(host=host)


def enable_disable_hosts_devices(hosts, devices, enable=True):
    """
    Enable/Disable given devices on specified hosts. (lock/unlock required unless devices already in state)
    Args:
        hosts (str|list|tuple): hostname(s)
        devices (str|list|tuple): device(s) name or address via system host-device-list
        enable (bool): whether to enable or disable devices

    Returns:

    """
    if isinstance(hosts, str):
        hosts = [hosts]

    if isinstance(devices, str):
        devices = [devices]

    key = 'name' if 'pci_' in devices[0] else 'address'
    for host_ in hosts:
        states = get_host_device_list_values(host=host_, field='enabled', list_all=True, **{key: devices})
        if (not enable) in states:
            try:
                lock_host(host=host_, swact=True)
                for i in range(len(states)):
                    if states[i] is not enable:
                        device = devices[i]
                        modify_host_device(host=host_, device=device, new_state=enable, check_first=False)
            finally:
                unlock_host(host=host_)

        post_states = get_host_device_list_values(host=host_, field='enabled', list_all=True, **{key: devices})
        assert not ((not enable) in post_states), "Some devices enabled!={} after unlock".format(enable)

    LOG.info("enabled={} set successfully for following devices on hosts {}: {}".format(enable, hosts, devices))


def get_host_cmdline_options(host, con_ssh=None):
    with ssh_to_host(hostname=host, con_ssh=con_ssh) as host_ssh:
        output = host_ssh.exec_cmd('cat /proc/cmdline')[1]

    return output


@contextmanager
def ssh_to_remote_node(host, username=None, password=None, prompt=None, ssh_client=None, use_telnet=False,
                       telnet_session=None):
    """
    ssh to a external node from sshclient.

    Args:
        host (str|None): hostname or ip address of remote node to ssh to.
        username (str):
        password (str):
        prompt (str):
        ssh_client (SSHClient): client to ssh from
        use_telnet:
        telnet_session:

    Returns (SSHClient): ssh client of the host

    Examples: with ssh_to_remote_node('128.224.150.92) as remote_ssh:
                  remote_ssh.exec_cmd(cmd)
\    """

    if not host:
        raise exceptions.SSHException("Remote node hostname or ip address must be provided")

    if use_telnet and not telnet_session:
        raise exceptions.SSHException("Telnet session cannot be none if using telnet.")


    if not ssh_client and not use_telnet:
        ssh_client = ControllerClient.get_active_controller()

    if not use_telnet:
        default_user, default_password = LinuxUser.get_current_user_password()
    else:
        default_user = HostLinuxCreds.get_user()
        default_password = HostLinuxCreds.get_password()

    user = username if username else default_user
    password = password if password else default_password
    if use_telnet:
        original_host = telnet_session.exec_cmd('hostname')[1]
    else:
        original_host = ssh_client.host

    if not prompt:
        prompt = '.*' + host + '\:~\$'

    remote_ssh = SSHClient(host, user=user, password=password, initial_prompt=prompt)
    remote_ssh.connect()
    current_host = remote_ssh.host
    if not current_host == host:
        raise exceptions.SSHException("Current host is {} instead of {}".format(current_host, host))
    try:
        yield remote_ssh
    finally:
        if current_host != original_host:
            remote_ssh.close()<|MERGE_RESOLUTION|>--- conflicted
+++ resolved
@@ -5,13 +5,9 @@
 from contextlib import contextmanager
 from xml.etree import ElementTree
 
-<<<<<<< HEAD
-from consts import proj_vars
+from consts.proj_vars import ProjVar
 from consts.auth import Tenant, SvcCgcsAuto, HostLinuxCreds, ComplianceCreds
-=======
-from consts.proj_vars import ProjVar
-from consts.auth import Tenant, SvcCgcsAuto, HostLinuxCreds
->>>>>>> 71852594
+
 from consts.build_server import DEFAULT_BUILD_SERVER, BUILD_SERVERS
 from consts.timeout import HostTimeout, CMDTimeout, MiscTimeout
 from consts.filepaths import WRSROOT_HOME
@@ -328,28 +324,18 @@
     res_lock = res_unlock = True
     if expt_online_hosts:
         LOG.info("Wait for hosts to be online: {}".format(hosts))
-<<<<<<< HEAD
-        res_lock = wait_for_hosts_states(expt_online_hosts, availability=HostAvailState.ONLINE, fail_ok=fail_ok,
-                                         con_ssh=con_ssh)
-=======
+
         res_lock = wait_for_hosts_states(hosts, availability=HostAvailState.ONLINE, fail_ok=fail_ok,
                                          con_ssh=con_ssh, auth_info=auth_info)
->>>>>>> 71852594
 
     if expt_avail_hosts:
         hypervisors = list(set(get_hypervisors(con_ssh=con_ssh)) & set(hosts))
         controllers = list(set(system_helper.get_controllers(con_ssh=con_ssh)) & set(hosts))
 
         LOG.info("Wait for hosts to be available: {}".format(hosts))
-<<<<<<< HEAD
         timeout = HostTimeout.CONTROLLER_UNLOCK if "controller-0" in hosts or "controller-1" in hosts else HostTimeout.COMPUTE_UNLOCK
         res_unlock = wait_for_hosts_states(expt_avail_hosts, availability=HostAvailState.AVAILABLE, fail_ok=fail_ok,
                                            con_ssh=con_ssh, timeout=timeout)
-=======
-        res_unlock = wait_for_hosts_states(hosts, availability=HostAvailState.AVAILABLE, fail_ok=fail_ok,
-                                           con_ssh=con_ssh, auth_info=auth_info)
->>>>>>> 71852594
-
         if res_unlock:
             res_1 = wait_for_task_clear_and_subfunction_ready(hosts, fail_ok=fail_ok, con_ssh=con_ssh)
             res_unlock = res_unlock and res_1
@@ -367,11 +353,7 @@
 
             if check_task_affinity:
                 for host in hypervisors:
-<<<<<<< HEAD
-                    res_4 = wait_for_tasks_affined(host=host, fail_ok=fail_ok, con_ssh=con_ssh)
-=======
                     res_4 = wait_for_tasks_affined(host=host, fail_ok=fail_ok, auth_info=auth_info, con_ssh=con_ssh)
->>>>>>> 71852594
                     res_unlock = res_unlock and res_4
 
     return res_lock and res_unlock
@@ -698,13 +680,8 @@
         con_telnet.login()
         con_telnet.exec_cmd("xterm")
 
-<<<<<<< HEAD
-    # Give it sometime before openstack cmds enables on after host unlock
-    _wait_for_openstack_cli_enable(con_ssh=con_ssh, use_telnet=use_telnet, con_telnet=con_telnet,
-=======
     # Give it sometime before openstack cmds enables on after host
     _wait_for_openstack_cli_enable(con_ssh=con_ssh, use_telnet=use_telnet, con_telnet=con_telnet, auth_info=auth_info,
->>>>>>> 71852594
                                    fail_ok=False, timeout=timeout, check_interval=10, reconnect=True)
     time.sleep(10)
     LOG.info("Re-connected via ssh and openstack CLI enabled")
@@ -855,13 +832,8 @@
     return 0, "Host is unlocked and in available state."
 
 
-<<<<<<< HEAD
-def wait_for_tasks_affined(host, timeout=120, fail_ok=False, con_ssh=None):
-    if system_helper.is_simplex(con_ssh=con_ssh):
-=======
 def wait_for_tasks_affined(host, timeout=120, fail_ok=False, con_ssh=None, auth_info=Tenant.get('admin')):
     if system_helper.is_simplex(con_ssh=con_ssh, auth_info=auth_info):
->>>>>>> 71852594
         return True
 
     LOG.info("Check {} non-existent on {}".format(PLATFORM_AFFINE_INCOMPLETE, host))
@@ -943,14 +915,10 @@
     if len(hosts_to_unlock) != len(hosts):
         LOG.info("Some host(s) already unlocked. Unlocking the rest: {}".format(hosts_to_unlock))
 
-<<<<<<< HEAD
-    is_simplex = system_helper.is_simplex(con_ssh=con_ssh, use_telnet=use_telnet, con_telnet=con_telnet)
-=======
     if not con_ssh:
         con_ssh = ControllerClient.get_active_controller()
     is_simplex = system_helper.is_simplex(con_ssh=con_ssh, use_telnet=use_telnet, con_telnet=con_telnet,
                                           auth_info=auth_info)
->>>>>>> 71852594
     hosts_to_check = []
     for host in hosts_to_unlock:
         exitcode, output = cli.system('host-unlock', host, ssh_client=con_ssh, auth_info=auth_info, rtn_list=True,
@@ -1021,11 +989,7 @@
 
         hosts_affine_incomplete = []
         for host in list(set(computes) & set(hosts_avail)):
-<<<<<<< HEAD
-            if not wait_for_tasks_affined(host, fail_ok=True, con_ssh=con_ssh):
-=======
             if not wait_for_tasks_affined(host, fail_ok=True, auth_info=auth_info):
->>>>>>> 71852594
                 hosts_affine_incomplete.append(host)
                 res[host] = 7, "Host platform tasks affining incomplete"
         hosts_avail = list(set(hosts_avail) - set(hosts_affine_incomplete))
