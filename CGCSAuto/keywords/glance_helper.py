import json
import re
import time

from pytest import skip

from consts.auth import Tenant, SvcCgcsAuto, HostLinuxCreds
from consts.cgcs import GuestImages
from consts.proj_vars import ProjVar
from consts.timeout import ImageTimeout
<<<<<<< HEAD
from keywords import common, system_helper, host_helper, dc_helper
=======
from keywords import common, system_helper, host_helper
>>>>>>> c4544b4a
from testfixtures.fixture_resources import ResourceCleanup
from utils import table_parser, cli, exceptions
from utils.clients.ssh import ControllerClient, NATBoxClient, get_cli_client
from utils.tis_log import LOG


def get_images(images=None, rtn_val='id', auth_info=Tenant.get('admin'), con_ssh=None, strict=True, exclude=False, **kwargs):
    """
    Get a list of image id(s) that matches the criteria
    Args:
        images (str|list): ids of images to filter from
        rtn_val(str): id or name
        auth_info (dict):
        con_ssh (SSHClient):
        strict (bool): match full string or substring for the value(s) given in kwargs.
            This is only applicable if kwargs key-val pair(s) are provided.
        exclude (bool): whether to exclude item containing the string/pattern in kwargs.
            e.g., search for images that don't contain 'raw'
        **kwargs: header-value pair(s) to filter out images from given image list. e.g., Status='active', Name='centos'

    Returns (list): list of image ids

    """
    table_ = table_parser.table(cli.glance('image-list', ssh_client=con_ssh, auth_info=auth_info))
    if images:
        table_ = table_parser.filter_table(table_, ID=images)

    if not kwargs:
        return table_parser.get_column(table_, rtn_val)

    return table_parser.get_values(table_, rtn_val, strict=strict, exclude=exclude, **kwargs)


def get_image_id_from_name(name=None, strict=False, fail_ok=True, con_ssh=None, auth_info=None):
    """

    Args:
        name (list or str):
        strict:
        fail_ok (bool): whether to raise exception if no image found with provided name
        con_ssh:
        auth_info (dict:

    Returns:
        Return a random image_id that match the name. else return an empty string

    """
    table_ = table_parser.table(cli.glance('image-list', ssh_client=con_ssh, auth_info=auth_info))
    if name is None:
        name = GuestImages.DEFAULT_GUEST

    image_ids = table_parser.get_values(table_, 'ID', strict=strict, Name=name)
    image_id = '' if not image_ids else image_ids[0]

    if not image_id:
        msg = "No existing image found with name: {}".format(name)
        if fail_ok:
            LOG.warning(msg)
        else:
            raise exceptions.CommonError(msg)

    return image_id


def get_avail_image_space(con_ssh):
    """
    Get available disk space in GiB on /opt/cgcs which is where glance images are saved at
    Args:
        con_ssh:

    Returns (float): e.g., 9.2

    """
    size = con_ssh.exec_cmd("df | grep '/opt/cgcs' | awk '{{print $4}}'", fail_ok=False)[1]
    size = float(size.strip()) / (1024 * 1024)
    return size


def is_image_storage_sufficient(img_file_path=None, guest_os=None, min_diff=0.05, con_ssh=None, image_host_ssh=None):
    """
    Check if glance image storage disk is sufficient to create new glance image from specified image
    Args:
        img_file_path (str): e.g., /home/wrsroot/images/tis-centos-guest.img
        guest_os (str): used if img_file_path is not provided. e,g., ubuntu_14, ge_edge, cgcs-guest, etc
        min_diff: minimum difference required between available space and specifiec size. e.g., 0.1G
        con_ssh (SSHClient): tis active controller ssh client
        image_host_ssh (SSHClient): such as test server ssh where image file was stored

    Returns (bool):

    """

    if con_ssh is None:
<<<<<<< HEAD
        name = 'central_region' if ProjVar.get_var('IS_DC') else None
        con_ssh = ControllerClient.get_active_controller(name=name)
=======
        con_ssh = ControllerClient.get_active_controller()
>>>>>>> c4544b4a

    if 0 == con_ssh.exec_cmd('ceph df')[0]:
        # assume image storage for ceph is sufficient
        return True

    if image_host_ssh is None:
<<<<<<< HEAD
        image_host_ssh = get_cli_client(central_region=True)
=======
        image_host_ssh = get_cli_client()
>>>>>>> c4544b4a

    file_size = get_image_size(img_file_path=img_file_path, guest_os=guest_os, ssh_client=image_host_ssh)
    avail_size = get_avail_image_space(con_ssh=con_ssh)

    return avail_size - file_size >= min_diff


def get_image_file_info(img_file_path=None, guest_os=None, ssh_client=None):
    """
    Get image file info as dictionary
    Args:
        img_file_path (str): e.g., /home/wrsroot/images/tis-centos-guest.img
        guest_os (str): has to be specified if img_file_path is unspecified. e.g., 'tis-centos-guest'
        ssh_client (SSHClient): e.g.,  test server ssh

    Returns (dict): image info dict.
    Examples:
        {
            "virtual-size": 688914432,
            "filename": "images/cgcs-guest.img",
            "format": "raw",
            "actual-size": 688918528,
            "dirty-flag": false
        }

    """
    if not img_file_path:
        if guest_os is None:
            raise ValueError("Either img_file_path or guest_os has to be provided")
        else:
            img_file_info = GuestImages.IMAGE_FILES.get(guest_os, None)
            if not img_file_info:
                raise ValueError("Invalid guest_os provided. Choose from: {}".format(GuestImages.IMAGE_FILES.keys()))
            # Assume ssh_client is test server client and image path is test server path
            img_file_path = "{}/{}".format(GuestImages.IMAGE_DIR_REMOTE, img_file_info[0])

    def _get_img_dict(ssh_):
        img_info = ssh_.exec_cmd("qemu-img info --output json {}".format(img_file_path), fail_ok=False)[1]
        return json.loads(img_info)

    if ssh_client is None:
        with host_helper.ssh_to_test_server() as ssh_client:
            img_dict = _get_img_dict(ssh_=ssh_client)
    else:
        img_dict = _get_img_dict(ssh_=ssh_client)

    LOG.info("Image {} info: {}".format(img_file_path, img_dict))
    return img_dict


def get_image_size(img_file_path=None, guest_os=None, virtual_size=False, ssh_client=None):
    """
    Get image virtual or actual size in GB via qemu-img info
    Args:
        img_file_path (str): e.g., /home/wrsroot/images/tis-centos-guest.img
        guest_os (str): has to be specified if img_file_path is unspecified. e.g., 'tis-centos-guest'
        virtual_size:
        ssh_client:

    Returns (float): image size in GB
    """
    key = "virtual-size" if virtual_size else "actual-size"
    img_size = get_image_file_info(img_file_path=img_file_path, guest_os=guest_os, ssh_client=ssh_client)[key]
    img_size = float(img_size) / (1024 * 1024 * 1024)
    return img_size


def get_avail_image_conversion_space(con_ssh=None):
    """
    Get available disk space in GB on /opt/img-conversions
    Args:
        con_ssh:

    Returns (float): e.g., 19.2

    """
    size = con_ssh.exec_cmd("df | grep '/opt/img-conversions' | awk '{{print $4}}'")[1]
    size = float(size.strip()) / (1024 * 1024)
    return size


def is_image_conversion_sufficient(img_file_path=None, guest_os=None, min_diff=0.05, con_ssh=None, img_host_ssh=None):
    """
    Check if image conversion space is sufficient to convert given image to raw format
    Args:
        img_file_path (str): e.g., /home/wrsroot/images/tis-centos-guest.img
        guest_os (str): has to be specified if img_file_path is unspecified. e.g., 'tis-centos-guest'
        min_diff (int): in GB
        con_ssh:
        img_host_ssh

    Returns (bool):

    """
    if con_ssh is None:
        con_ssh = ControllerClient.get_active_controller()

    if not system_helper.get_storage_nodes(con_ssh=con_ssh):
        return True

    avail_size = get_avail_image_conversion_space(con_ssh=con_ssh)
    file_size = get_image_size(img_file_path=img_file_path, guest_os=guest_os, virtual_size=True,
                               ssh_client=img_host_ssh)

    return avail_size - file_size >= min_diff


def ensure_image_storage_sufficient(guest_os, con_ssh=None):
    """
    Before image file is copied to tis, check if image storage is sufficient
    Args:
        guest_os:
        con_ssh:

    Returns:

    """
    with host_helper.ssh_to_test_server() as img_ssh:
        if not is_image_storage_sufficient(guest_os=guest_os, con_ssh=con_ssh, image_host_ssh=img_ssh):
            images_to_del = get_images(exclude=True, Name=GuestImages.DEFAULT_GUEST, con_ssh=con_ssh)
            if images_to_del:
                LOG.info("Delete non-default images due to insufficient image storage media to create required image")
                delete_images(images_to_del, check_first=False, con_ssh=con_ssh)
                if not is_image_storage_sufficient(guest_os=guest_os, con_ssh=con_ssh, image_host_ssh=img_ssh):
                    LOG.info("Insufficient image storage media to create {} image even after deleting non-default "
                             "glance images".format(guest_os))
                    return False
            else:
                LOG.info("Insufficient image storage media to create {} image".format(guest_os))
                return False

        return True


def create_image(name=None, image_id=None, source_image_file=None,
                 disk_format=None, container_format=None, min_disk=None, min_ram=None, public=None,
                 protected=None, cache_raw=False, store=None, wait=None, timeout=ImageTimeout.CREATE, con_ssh=None,
<<<<<<< HEAD
                 auth_info=Tenant.get('admin'), fail_ok=False, ensure_sufficient_space=True, sys_con_for_dc=True,
                 wait_for_subcloud_sync=True, cleanup=None, **properties):
=======
                 auth_info=Tenant.ADMIN, fail_ok=False, ensure_sufficient_space=True, **properties):
>>>>>>> c4544b4a
    """
    Create an image with given criteria.

    Args:
        name (str): string to be included in image name
        image_id (str): id for the image to be created
        source_image_file (str): local image file to create image from. DefaultImage will be used if unset
        disk_format (str): One of these: ami, ari, aki, vhd, vmdk, raw, qcow2, vdi, iso
        container_format (str):  One of these: ami, ari, aki, bare, ovf
        min_disk (int): Minimum size of disk needed to boot image (in gigabytes)
        min_ram (int):  Minimum amount of ram needed to boot image (in megabytes)
        public (bool): Make image accessible to the public. True if unset.
        protected (bool): Prevent image from being deleted.
        cache_raw (bool): Convert the image to RAW in the background and store it for fast access
        store (str): Store to upload image to
        wait: Wait for the conversion of the image to RAW to finish before returning the image
        timeout (int): max seconds to wait for cli return
        con_ssh (SSHClient):
        auth_info (dict):
        fail_ok (bool):
        ensure_sufficient_space (bool): Ensure glance image storage is sufficient to create new image
<<<<<<< HEAD
        sys_con_for_dc (bool): create image on system controller if it's distributed cloud
        wait_for_subcloud_sync (bool):
        cleanup (str|None): add to teardown list. 'function', 'class', 'module', 'session', or None
=======
>>>>>>> c4544b4a
        **properties: key=value pair(s) of properties to associate with the image

    Returns (tuple): (rtn_code(int), message(str))      # 1, 2 only applicable if fail_ok=True
        - (0, <id>, "Image <id> is created successfully")
        - (1, <id or ''>, <stderr>)     # glance image-create cli rejected
        - (2, <id>, "Image status is not active.")
    """

    # Use source image url if url is provided. Else use local img file.

    default_guest_img = GuestImages.IMAGE_FILES[GuestImages.DEFAULT_GUEST][2]

    file_path = source_image_file
    if not file_path:
        img_dir = '{}/images'.format(ProjVar.get_var('USER_FILE_DIR'))
        file_path = "{}/{}".format(img_dir, default_guest_img)
    if 'win' in file_path and 'os_type' not in properties:
        properties['os_type'] = 'windows'
    elif 'ge_edge' in file_path and 'hw_firmware_type' not in properties:
        properties['hw_firmware_type'] = 'uefi'

<<<<<<< HEAD
    if sys_con_for_dc and ProjVar.get_var('IS_DC'):
        con_ssh = ControllerClient.get_active_controller('central_region')
        create_auth = Tenant.get(tenant_dictname=auth_info['tenant'], dc_region='SystemController').copy()
        image_host_ssh = get_cli_client(central_region=True)
    else:
        if not con_ssh:
            con_ssh = ControllerClient.get_active_controller()
        image_host_ssh = get_cli_client()
        create_auth = auth_info

    if ensure_sufficient_space:
        if not is_image_storage_sufficient(img_file_path=file_path, con_ssh=con_ssh, image_host_ssh=image_host_ssh):
=======
    if ensure_sufficient_space:
        if not is_image_storage_sufficient(img_file_path=file_path):
>>>>>>> c4544b4a
            skip('Insufficient image storage for creating glance image from {}'.format(file_path))

    source_str = file_path

    known_imgs = ['cgcs-guest', 'tis-centos-guest', 'ubuntu', 'cirros', 'opensuse', 'rhel', 'centos', 'win', 'ge_edge',
                  'vxworks', 'debian-8-m-agent']
    name = name if name else 'auto'
    for img_str in known_imgs:
        if img_str in name:
            break
        elif img_str in source_str:
            name = img_str + '_' + name
            break
    else:
        name_prefix = source_str.split(sep='/')[-1]
        name_prefix = name_prefix.split(sep='.')[0]
        name = name_prefix + '_' + name

    name = common.get_unique_name(name_str=name, existing_names=get_images(), resource_type='image')

    LOG.info("Creating glance image: {}".format(name))

    if not disk_format:
        if not source_image_file:
            # default tis-centos-guest image is raw
            disk_format = 'raw'
        else:
            disk_format = 'qcow2'

    optional_args = {
        '--id': image_id,
        '--name': name,
        '--visibility': 'private' if public is False else 'public',
        '--protected': protected,
        '--store': store,
        '--disk-format': disk_format,
        '--container-format': container_format if container_format else 'bare',
        '--min-disk': min_disk,
        '--min-ram': min_ram,
        '--file': file_path,
        '--wait': 0 if wait else 1
    }
    optional_args_str = ''
    if cache_raw:
        optional_args_str += ' --cache-raw'
    if properties:
        for key, value in properties.items():
            optional_args_str = "{} --property {}={}".format(optional_args_str, key, value)

    for key, value in optional_args.items():
        if value is not None:
            optional_args_str = ' '.join([optional_args_str, key, str(value)])

    try:
        LOG.info("Creating image {}...".format(name))
        LOG.info("glance image-create {}".format(optional_args_str))
        code, output = cli.glance('image-create', optional_args_str, ssh_client=con_ssh, fail_ok=fail_ok,
                                  auth_info=create_auth, timeout=timeout, rtn_list=True)
    except:
        # This is added to help debugging image-create failure in case of insufficient space
        con_ssh.exec_cmd('df -h', fail_ok=True, get_exit_code=False)
        raise

    table_ = table_parser.table(output)
    actual_id = table_parser.get_value_two_col_table(table_, 'id')
    if cleanup and actual_id:
        ResourceCleanup.add('image', actual_id, scope=cleanup)

    if code == 1:
        return 1, actual_id, output

    in_active = wait_for_image_states(actual_id, con_ssh=con_ssh, auth_info=create_auth, fail_ok=fail_ok)
    if not in_active:
        return 2, actual_id, "Image status is not active."

    if image_id and image_id != actual_id:
        msg = "Actual image id - {} is different than requested id - {}.".format(actual_id, image_id)
        if fail_ok:
            return 3, actual_id, msg
        raise exceptions.ImageError(msg)

    if wait_for_subcloud_sync:
        wait_for_image_sync_on_subcloud(image_id=actual_id)

    msg = "Image {} is created successfully".format(actual_id)
    LOG.info(msg)
    return 0, actual_id, msg


def wait_for_image_sync_on_subcloud(image_id, timeout=1000, delete=False):
    if ProjVar.get_var('IS_DC'):
        if dc_helper.get_subclouds(rtn_val='management', name=ProjVar.get_var('PRIMARY_SUBCLOUD'))[0] == 'managed':
            auth_info = Tenant.get_primary()
            if delete:
                _wait_for_images_deleted(images=image_id, auth_info=auth_info, fail_ok=False, timeout=timeout)
            else:
                wait_for_image_appear(image_id, auth_info=auth_info, timeout=timeout)


def wait_for_image_appear(image_id, auth_info=None, timeout=900, fail_ok=False):
    end_time = time.time() + timeout
    while time.time() < end_time:
        images = get_images(auth_info=auth_info)
        if image_id in images:
            return True

        time.sleep(20)

    if not fail_ok:
        raise exceptions.StorageError("Glance image {} did not appear within {} seconds.".format(image_id, timeout))

    return False


def wait_for_image_states(image_id, status='active', timeout=ImageTimeout.STATUS_CHANGE, check_interval=3,
                          fail_ok=True, con_ssh=None, auth_info=None):
    end_time = time.time() + timeout
    while time.time() < end_time:
        table_ = table_parser.table(cli.glance('image-show', image_id, ssh_client=con_ssh, auth_info=auth_info))
        actual_status = table_parser.get_value_two_col_table(table_, 'status')
        # table_ = table_parser.table(cli.glance('image-list', ssh_client=con_ssh, auth_info=auth_info))
        # actual_status = table_parser.get_values(table_, 'Status', ID=image_id)[0]

        if status.lower() == actual_status.lower():
            LOG.info("Image {} has reached status: {}".format(image_id, status))
            return True

        time.sleep(check_interval)

    else:
        msg = "Timed out waiting for image {} status to change to {}. Actual status: {}".format(image_id, status,
                                                                                                actual_status)
        if fail_ok:
            LOG.warning(msg)
            return False
        raise exceptions.TimeoutException(msg)


def _wait_for_images_deleted(images, timeout=ImageTimeout.STATUS_CHANGE, fail_ok=True,
                             check_interval=3, con_ssh=None, auth_info=Tenant.get('admin')):
    """
        check if a specific field still exist in a specified column of glance image-list

    Args:
        images (list|str):
        timeout (int):
        fail_ok (bool):
        check_interval (int):
        con_ssh:
        auth_info (dict):

    Returns (bool): Return True if the specific image_id is found within the timeout period. False otherwise

    """
    if isinstance(images, str):
        images = [images]

    imgs_to_check = list(images)
    imgs_deleted = []
    end_time = time.time() + timeout
    while time.time() < end_time:
        table_ = table_parser.table(cli.glance('image-list', ssh_client=con_ssh, auth_info=auth_info))
        existing_imgs = table_parser.get_column(table_, 'ID')

        for img in imgs_to_check:
            if img not in existing_imgs:
                imgs_to_check.remove(img)
                imgs_deleted.append(img)

        if not imgs_to_check:
            return True, tuple(imgs_deleted)

        time.sleep(check_interval)
    else:
        if fail_ok:
            return False, tuple(imgs_deleted)
        raise exceptions.TimeoutException("Timed out waiting for all given images to be removed from glance image-list"
                                          ". Given images: {}. Images still exist: {}.".format(images, imgs_to_check))


def image_exists(image_id, con_ssh=None, auth_info=Tenant.get('admin')):
    """
    Args:
        image_id:
        con_ssh:
        auth_info

    Returns:

    """
    exit_code, output = cli.glance('image-show', image_id, fail_ok=True, ssh_client=con_ssh, auth_info=auth_info)
    return exit_code == 0


def delete_images(images, timeout=ImageTimeout.DELETE, check_first=True, fail_ok=False, con_ssh=None,
                  auth_info=Tenant.get('admin'), sys_con_for_dc=True, wait_for_subcloud_sync=True,
                  del_subcloud_cache=True):
    """
    Delete given images

    Args:
        images (list|str): ids of images to delete
        timeout (int): max time wait for cli to return, and max time wait for images to remove from glance image-list
        check_first (bool): whether to check if images exist before attempt to delete
        fail_ok (bool):
        con_ssh (SSHClient):
        auth_info (dict):
        sys_con_for_dc (bool): For DC system, whether to delete image on SystemController.
        del_subcloud_cache (bool): Whether to delete glance cache on subclouds after glance image-deleted.
            glance image cache will expire on subcloud after 24 hours otherwise.
    Returns (tuple):
        (-1, "None of the given image(s) exist on system. Do nothing.")
        (0, "image(s) deleted successfully")
        (1, <stderr>)    # if delete image cli returns stderr
        (2, "Delete image cli ran successfully but some image(s) <ids> did not disappear within <timeout> seconds")
    """
    if not images:
        return

    LOG.info("Deleting image(s): {}".format(images))

    if isinstance(images, str):
        images = [images]
    images_to_check = list(images)

    if check_first:
        imgs_to_del = get_images(images_to_check, auth_info=auth_info, con_ssh=con_ssh)
        if not imgs_to_del:
            msg = "None of the given image(s) exist on system. Do nothing."
            LOG.info(msg)
            return -1, msg

        if not imgs_to_del == images:
            LOG.info("Some image(s) don't exist. Given images: {}. images to delete: {}.".
                     format(images, imgs_to_del))
    else:
        imgs_to_del = images

    imgs_to_del_str = ' '.join(imgs_to_del)

    if sys_con_for_dc and ProjVar.get_var('IS_DC'):
        con_ssh = ControllerClient.get_active_controller('central_region')
        auth_info = Tenant.get(tenant_dictname=auth_info['tenant'], dc_region='SystemController')

    LOG.debug("images to delete: {}".format(imgs_to_del))
    exit_code, cmd_output = cli.glance('image-delete', imgs_to_del_str, ssh_client=con_ssh, fail_ok=fail_ok,
                                       rtn_list=True, auth_info=auth_info, timeout=timeout)

    if exit_code == 1:
        return 1, cmd_output

    LOG.info("Waiting for images to be removed from glance image-list: {}".format(imgs_to_del))
    all_deleted, images_deleted = _wait_for_images_deleted(imgs_to_del, fail_ok=fail_ok, con_ssh=con_ssh,
                                                           auth_info=auth_info, timeout=timeout)

    if not all_deleted:
        images_undeleted = set(imgs_to_del) - set(images_deleted)
        msg = "Delete image cli ran successfully but some image(s) {} did not disappear within {} seconds".\
            format(images_undeleted, timeout)
        return 2, msg

    if ProjVar.get_var('IS_DC') and wait_for_subcloud_sync:
        wait_for_image_sync_on_subcloud(images_deleted, timeout=1000, delete=True)
        if del_subcloud_cache:
            LOG.info("Attempt to delete glance image cache on subclouds.")
            # glance image cache on subcloud expires only after 24 hours of glance image-delete. So it will fill up the
            # /opt/cgcs file system quickly in automated tests. Workaround added to manually delete the glance cache.
            subclouds = dc_helper.get_subclouds(rtn_val='name', avail='online', mgmt='managed')
            for subcloud in subclouds:
                subcoud_ssh = ControllerClient.get_active_controller(name=subcloud, fail_ok=True)
                if subcoud_ssh:
                    for img in images_deleted:
                        img_path = '/opt/cgcs/glance/image-cache/{}'.format(img)
                        if subcoud_ssh.file_exists(img_path):
                            subcoud_ssh.exec_sudo_cmd('rm -f {}'.format(img_path))

    LOG.info("image(s) are successfully deleted: {}".format(imgs_to_del))
    return 0, "image(s) deleted successfully"


def get_image_properties(image, property_keys, auth_info=Tenant.get('admin'), con_ssh=None):
    """

    Args:
        image (str): id of image
        property_keys (str|list): list of metadata key(s) to get value(s) for
        auth_info (dict): Admin by default
        con_ssh (SSHClient):

    Returns (dict): image metadata in a dictionary.
        Examples: {'hw_mem_page_size': small}
    """
    if isinstance(property_keys, str):
        property_keys = [property_keys]

    for property_key in property_keys:
        str(property_key).replace(':', '_')

    table_ = table_parser.table(cli.glance('image-show', image, ssh_client=con_ssh, auth_info=auth_info))
    results = {}
    for property_key in property_keys:
        property_key = property_key.strip()
        value = table_parser.get_value_two_col_table(table_, property_key, strict=True)
        if value:
            results[property_key] = value

    return results


def _scp_guest_image(img_os='ubuntu_14', dest_dir=None, timeout=3600, con_ssh=None):
    """

    Args:
        img_os (str): guest image os type. valid values: ubuntu, centos_7, centos_6
        dest_dir (str): where to save the downloaded image. Default is '~/images'
        con_ssh (SSHClient):

    Returns (str): full file name of downloaded image. e.g., '~/images/ubuntu_14.qcow2'

    """
    valid_img_os_types = list(GuestImages.IMAGE_FILES.keys())

    if img_os not in valid_img_os_types:
        raise ValueError("Invalid image OS type provided. Valid values: {}".format(valid_img_os_types))

    if not dest_dir:
        dest_dir = '{}/images'.format(ProjVar.get_var('USER_FILE_DIR'))

    LOG.info("Downloading guest image from test server...")
    dest_name = GuestImages.IMAGE_FILES[img_os][2]
<<<<<<< HEAD
    ts_source_name = GuestImages.IMAGE_FILES[img_os][0]
    if con_ssh is None:
        con_ssh = get_cli_client(central_region=True)

    if ts_source_name:
        # img saved on test server. scp from test server
        source_path = '{}/images/{}'.format(SvcCgcsAuto.SANDBOX, ts_source_name)
        dest_path = common.scp_from_test_server_to_user_file_dir(source_path=source_path, dest_dir=dest_dir,
                                                                 dest_name=dest_name, timeout=timeout, con_ssh=con_ssh)
    else:
        # scp from tis system if needed
        dest_path = '{}/{}'.format(dest_dir, dest_name)
        if ProjVar.get_var('REMOTE_CLI') and not con_ssh.file_exists(dest_path):
            tis_source_path = '{}/{}'.format(GuestImages.IMAGE_DIR, dest_name)
            common.scp_from_active_controller_to_localhost(source_path=tis_source_path, dest_path=dest_path,
                                                           timeout=timeout)

=======
    source_name = GuestImages.IMAGE_FILES[img_os][0]
    source_path = '{}/images/{}'.format(SvcCgcsAuto.SANDBOX, source_name)
    if con_ssh is None:
        con_ssh = get_cli_client()
    dest_path = common.scp_from_test_server_to_user_file_dir(source_path=source_path, dest_dir=dest_dir,
                                                             dest_name=dest_name, timeout=timeout, con_ssh=con_ssh)
>>>>>>> c4544b4a
    if not con_ssh.file_exists(dest_path):
        raise exceptions.CommonError("image {} does not exist after download".format(dest_path))

    LOG.info("{} image downloaded successfully and saved to {}".format(img_os, dest_path))
    return dest_path


def get_guest_image(guest_os, rm_image=True, check_disk=False, cleanup=None):
    """
    Get or create a glance image with given guest OS
    Args:
        guest_os (str): valid values: ubuntu_12, ubuntu_14, centos_6, centos_7, opensuse_11, tis-centos-guest,
                cgcs-guest, vxworks-guest, debian-8-m-agent
        rm_image (bool): whether or not to rm image from /home/wrsroot/images after creating glance image
        check_disk (bool): whether to check if image storage disk is sufficient to create new glance image
        cleanup (str|None)

    Returns (str): image_id

    """
    nat_name = ProjVar.get_var('NATBOX').get('name')
    if nat_name == 'localhost' or nat_name.startswith("128.224"):
        if re.search('win|rhel|opensuse', guest_os):
            skip("Skip tests with large images for vbox")

    LOG.info("Get or create a glance image with {} guest OS".format(guest_os))
    img_id = get_image_id_from_name(guest_os, strict=True)

    if not img_id:
        if check_disk:
            if not ensure_image_storage_sufficient(guest_os=guest_os):
                skip("Insufficient image storage space in /opt/cgcs/ to create {} image".format(guest_os))

        disk_format = 'qcow2'
        if guest_os == '{}-qcow2'.format(GuestImages.DEFAULT_GUEST):
            # convert default img to qcow2 format if needed
            qcow2_img_path = '{}/{}'.format(GuestImages.IMAGE_DIR, GuestImages.IMAGE_FILES[guest_os][2])
            con_ssh = ControllerClient.get_active_controller()
            if not con_ssh.file_exists(qcow2_img_path):
                raw_img_path = '{}/{}'.format(GuestImages.IMAGE_DIR,
                                              GuestImages.IMAGE_FILES[GuestImages.DEFAULT_GUEST][2])
                con_ssh.exec_cmd('qemu-img convert -f raw -O qcow2 {} {}'.format(raw_img_path, qcow2_img_path),
                                 fail_ok=False, expect_timeout=600)
        elif re.search('cgcs-guest|vxworks|tis-centos', guest_os):
            disk_format = 'raw'

        # copy non-default img from test server
        image_path = _scp_guest_image(img_os=guest_os)
<<<<<<< HEAD

=======
        disk_format = 'raw' if re.search('cgcs-guest|vxworks|tis-centos', guest_os) else 'qcow2'
>>>>>>> c4544b4a
        try:
            img_id = create_image(name=guest_os, source_image_file=image_path, disk_format=disk_format,
                                  container_format='bare', fail_ok=False, cleanup=cleanup)[1]
        except:
            raise
        finally:
            if rm_image and not re.search('cgcs-guest|tis-centos|ubuntu_14', guest_os):
                con_ssh = ControllerClient.get_active_controller()
                con_ssh.exec_cmd('rm -f {}'.format(image_path), fail_ok=True, get_exit_code=False)

    return img_id


def set_unset_image_vif_multiq(image, set_=True, fail_ok=False, con_ssh=None, auth_info=Tenant.get('admin')):
    """
    Set or unset a glance image with multiple vif-Queues
    Args:
        image (str): name or id of a glance image
        set_ (bool): whether or not to set the  hw_vif_multiqueue_enabled
        fail_ok:
        con_ssh:
        auth_info:

    Returns (str): code, msg

    """

    if image is None:
        return 1, "Error:image_name not provided"
    if set_:
        cmd = 'image set '
    else:
        cmd = 'image unset '

    cmd += image
    cmd += ' --property'

    if set_:
        cmd += ' hw_vif_multiqueue_enabled=True'
    else:
        cmd += ' hw_vif_multiqueue_enabled'

    res, out = cli.openstack(cmd, rtn_list=True, fail_ok=fail_ok, ssh_client=con_ssh, auth_info=auth_info)

    return res, out


def unset_image(image, properties=None, tags=None, con_ssh=None, auth_info=Tenant.get('admin')):
    """

    Args:
        image (str): image name or id
        properties (None|str|list|tuple): properties to unset
        tags (None|str|list|tuple): tags to unset
        con_ssh:
        auth_info:

    Returns:
    """
    args = []
    post_checks = {}
    if properties:
        if isinstance(properties, str):
            properties = [properties]
        for item in properties:
            args.append('--property {}'.format(item))
        post_checks['properties'] = properties

    if tags:
        if isinstance(tags, str):
            tags = [tags]
        for tag in tags:
            args.append('--tag {}'.format(tag))
        post_checks['tags'] = tags

    if not args:
        raise ValueError("Nothing to unset. Please specify property or tag to unset")

    args = ' '.join(args) + ' {}'.format(image)
    code, out = cli.openstack('image unset', args, ssh_client=con_ssh, auth_info=auth_info, fail_ok=True, rtn_list=True)
    if code > 0:
        return 1, out

    check_image_settings(image=image, check_dict=post_checks, unset=True, con_ssh=con_ssh, auth_info=auth_info)
    msg = "Image {} is successfully unset".format(image)
    return 0, msg


def set_image(image, new_name=None, properties=None, min_disk=None, min_ram=None, container_format=None,
              disk_format=None, architecture=None, instance_id=None, kernel_id=None, os_distro=None,
              os_version=None, ramdisk_id=None, activate=None, project=None, project_domain=None, tags=None,
              protected=None, visibility=None, membership=None, con_ssh=None, auth_info=Tenant.get('admin')):
    """
    Set image properties/metadata
    Args:
        image (str):
        new_name (str|None):
        properties (dict|None):
        min_disk (int|str|None):
        min_ram (int|str|None):
        container_format (str|None):
        disk_format (str|None):
        architecture (str|None):
        instance_id (str|None):
        kernel_id (str|None):
        os_distro (str|None):
        os_version (str|None):
        ramdisk_id (str|None):
        activate (bool|None):
        project (str|None):
        project_domain (str|None):
        tags (list|tuple|None):
        protected (bool|None):
        visibility (str): valid values: 'public', 'private', 'community', 'shared'
        membership (str): valid values: 'accept', 'reject', 'pending'
        con_ssh:
        auth_info:

    Returns (tupe):
        (0, Image <image> is successfully modified)
        (1, <stderr>)   - openstack image set is rejected

    """

    post_checks = {}
    args = []
    if protected is not None:
        if protected:
            args.append('--protected')
            post_check_val = True
        else:
            args.append('--unprocteced')
            post_check_val = False
        post_checks['protected'] = post_check_val

    if visibility is not None:
        valid_vals = ('public', 'private', 'community', 'shared')
        if visibility not in valid_vals:
            raise ValueError("Invalid visibility specified. Valid options: {}".format(valid_vals))
        args.append('--{}'.format(visibility))
        post_checks['visibility'] = visibility

    if activate is not None:
        if activate:
            args.append('--activate')
            post_check_val = 'active'
        else:
            args.append('--deactivate')
            post_check_val = 'deactivated'
        post_checks['status'] = post_check_val

    if membership is not None:
        valid_vals = ('accept', 'reject', 'pending')
        if membership not in valid_vals:
            raise ValueError("Invalid membership specified. Valid options: {}".format(valid_vals))
        args.append('--{}'.format(membership))
        # Unsure how to do post check

    if properties:
        for key, val in properties.items():

            args.append('--property {}="{}"'.format(key, val))
            post_checks['properties'] = properties

    if tags:
        if isinstance(tags, str):
            tags = [tags]
        for tag in tags:
            args.append('--tag {}'.format(tag))
        post_checks['tags'] = list(tags)

    other_args = {
        '--name': (new_name, 'name'),
        '--min-disk': (min_disk, 'min_disk'),
        '--min-ram': (min_ram, 'min_ram'),
        '--container-format': (container_format, 'container_format'),
        '--disk-format': (disk_format, 'disk_format'),
        '--project': (project, 'owner'),    # assume project id will be given
        '--project-domain': (project_domain, None),      # Post check unhandled atm
        '--architecture': (architecture, None),
        '--instance-id': (instance_id, None),
        '--kernel-id': (kernel_id, None),
        '--os-distro': (os_distro, None),
        '--os-version': (os_version, None),
        '--ramdisk-id': (ramdisk_id, None),
    }

    for key, val in other_args.items():
        if val[0] is not None:
            args[key] = val[0]
            if val[1]:
                post_checks[val[1]] = val[0]

    args = ' '.join(args)
    if not args:
        raise ValueError("Nothing to set")

    args += ' {}'.format(image)
    code, out = cli.openstack('image set', args, ssh_client=con_ssh, auth_info=auth_info, fail_ok=True, rtn_list=True)
    if code > 0:
        return 1, out

    check_image_settings(image=image, check_dict=post_checks, con_ssh=con_ssh, auth_info=auth_info)
    msg = "Image {} is successfully modified".format(image)
    return 0, msg


def check_image_settings(image, check_dict, unset=False, con_ssh=None, auth_info=Tenant.get('admin')):
    """
    Check image settings via openstack image show.
    Args:
        image (str):
        check_dict (dict): key should be the field;
            if unset, value should be a list or tuple, key should be properties and/or tags
            if set, value should be dict if key is properties or tags, otherwise value should normally be a str
        unset (bool): whether to check if given metadata are set or unset
        con_ssh (SSHClient):
        auth_info (dict):

    Returns (None):

    """
    LOG.info("Checking image setting is as specified: {}".format(check_dict))

    post_tab = table_parser.table(cli.openstack('image show', image, ssh_client=con_ssh, auth_info=auth_info),
                                  combine_multiline_entry=True)

    for field, expt_val in check_dict.items():
        actual_val = table_parser.get_value_two_col_table(post_tab, field=field, merge_lines=True)
        if field == 'properties':
            actual_vals = actual_val.split(', ')
            #actual_vals = re.compile("\,\s(?!\'|\")").split(actual_val)
            actual_vals = ((val.split('=')) for val in actual_vals)
            actual_dict = {k.strip(): v.strip() for k, v in actual_vals}
            if unset:
                for key in expt_val:
                    assert -1 == actual_dict.get(key, -1)
            else:
                for key, val in expt_val.items():
                    actual = actual_dict[key]
                    # if '{' in actual and '}' in actual and ( actual[0] == "'" or actual[0] == '"'):
                    #     if actual[0] == "'":
                    #         actual = re.sub(r'^\'|\'$', '', actual)
                    #     else:
                    #         actual = re.sub(r'^\"|\"$', '', actual)
                    try:
                        actual = eval(actual)
                    except NameError:
                        pass
                    assert str(val) == str(actual), "Property {} is not as set. Expected: {}, actual: {}".\
                        format(key, val, actual_dict[key])
        elif field == 'tags':
            actual_vals = [val.strip() for val in actual_val.split(',')]
            if unset:
                assert not (set(expt_val) & set(actual_val)), "Expected to be unset: {}, actual: {}".\
                    format(expt_val, actual_vals)
            else:
                assert set(expt_val) <= set(actual_vals), "Expected tags: {}, actual: {}".format(expt_val, actual_vals)
        else:
            if unset:
                LOG.warning("Unset flag ignored. Only property and tag is valid for unset")
            assert str(expt_val) == str(actual_val), "{} is not as set. Expected: {}, actual: {}".\
                format(field, expt_val, actual_val)<|MERGE_RESOLUTION|>--- conflicted
+++ resolved
@@ -1,22 +1,19 @@
-import json
-import re
+import json, re
+from pytest import skip
 import time
 
-from pytest import skip
-
-from consts.auth import Tenant, SvcCgcsAuto, HostLinuxCreds
-from consts.cgcs import GuestImages
-from consts.proj_vars import ProjVar
-from consts.timeout import ImageTimeout
-<<<<<<< HEAD
-from keywords import common, system_helper, host_helper, dc_helper
-=======
-from keywords import common, system_helper, host_helper
->>>>>>> c4544b4a
-from testfixtures.fixture_resources import ResourceCleanup
 from utils import table_parser, cli, exceptions
 from utils.clients.ssh import ControllerClient, NATBoxClient, get_cli_client
 from utils.tis_log import LOG
+
+from consts.cgcs import GuestImages
+from consts.auth import Tenant
+from consts.proj_vars import ProjVar
+from consts.auth import SvcCgcsAuto
+from consts.timeout import ImageTimeout
+from keywords import common, system_helper, host_helper, dc_helper
+from testfixtures.fixture_resources import ResourceCleanup
+
 
 
 def get_images(images=None, rtn_val='id', auth_info=Tenant.get('admin'), con_ssh=None, strict=True, exclude=False, **kwargs):
@@ -106,23 +103,15 @@
     """
 
     if con_ssh is None:
-<<<<<<< HEAD
         name = 'central_region' if ProjVar.get_var('IS_DC') else None
         con_ssh = ControllerClient.get_active_controller(name=name)
-=======
-        con_ssh = ControllerClient.get_active_controller()
->>>>>>> c4544b4a
 
     if 0 == con_ssh.exec_cmd('ceph df')[0]:
         # assume image storage for ceph is sufficient
         return True
 
     if image_host_ssh is None:
-<<<<<<< HEAD
         image_host_ssh = get_cli_client(central_region=True)
-=======
-        image_host_ssh = get_cli_client()
->>>>>>> c4544b4a
 
     file_size = get_image_size(img_file_path=img_file_path, guest_os=guest_os, ssh_client=image_host_ssh)
     avail_size = get_avail_image_space(con_ssh=con_ssh)
@@ -260,12 +249,8 @@
 def create_image(name=None, image_id=None, source_image_file=None,
                  disk_format=None, container_format=None, min_disk=None, min_ram=None, public=None,
                  protected=None, cache_raw=False, store=None, wait=None, timeout=ImageTimeout.CREATE, con_ssh=None,
-<<<<<<< HEAD
                  auth_info=Tenant.get('admin'), fail_ok=False, ensure_sufficient_space=True, sys_con_for_dc=True,
                  wait_for_subcloud_sync=True, cleanup=None, **properties):
-=======
-                 auth_info=Tenant.ADMIN, fail_ok=False, ensure_sufficient_space=True, **properties):
->>>>>>> c4544b4a
     """
     Create an image with given criteria.
 
@@ -286,13 +271,9 @@
         con_ssh (SSHClient):
         auth_info (dict):
         fail_ok (bool):
-        ensure_sufficient_space (bool): Ensure glance image storage is sufficient to create new image
-<<<<<<< HEAD
         sys_con_for_dc (bool): create image on system controller if it's distributed cloud
         wait_for_subcloud_sync (bool):
         cleanup (str|None): add to teardown list. 'function', 'class', 'module', 'session', or None
-=======
->>>>>>> c4544b4a
         **properties: key=value pair(s) of properties to associate with the image
 
     Returns (tuple): (rtn_code(int), message(str))      # 1, 2 only applicable if fail_ok=True
@@ -314,7 +295,6 @@
     elif 'ge_edge' in file_path and 'hw_firmware_type' not in properties:
         properties['hw_firmware_type'] = 'uefi'
 
-<<<<<<< HEAD
     if sys_con_for_dc and ProjVar.get_var('IS_DC'):
         con_ssh = ControllerClient.get_active_controller('central_region')
         create_auth = Tenant.get(tenant_dictname=auth_info['tenant'], dc_region='SystemController').copy()
@@ -327,10 +307,6 @@
 
     if ensure_sufficient_space:
         if not is_image_storage_sufficient(img_file_path=file_path, con_ssh=con_ssh, image_host_ssh=image_host_ssh):
-=======
-    if ensure_sufficient_space:
-        if not is_image_storage_sufficient(img_file_path=file_path):
->>>>>>> c4544b4a
             skip('Insufficient image storage for creating glance image from {}'.format(file_path))
 
     source_str = file_path
@@ -661,7 +637,6 @@
 
     LOG.info("Downloading guest image from test server...")
     dest_name = GuestImages.IMAGE_FILES[img_os][2]
-<<<<<<< HEAD
     ts_source_name = GuestImages.IMAGE_FILES[img_os][0]
     if con_ssh is None:
         con_ssh = get_cli_client(central_region=True)
@@ -679,14 +654,6 @@
             common.scp_from_active_controller_to_localhost(source_path=tis_source_path, dest_path=dest_path,
                                                            timeout=timeout)
 
-=======
-    source_name = GuestImages.IMAGE_FILES[img_os][0]
-    source_path = '{}/images/{}'.format(SvcCgcsAuto.SANDBOX, source_name)
-    if con_ssh is None:
-        con_ssh = get_cli_client()
-    dest_path = common.scp_from_test_server_to_user_file_dir(source_path=source_path, dest_dir=dest_dir,
-                                                             dest_name=dest_name, timeout=timeout, con_ssh=con_ssh)
->>>>>>> c4544b4a
     if not con_ssh.file_exists(dest_path):
         raise exceptions.CommonError("image {} does not exist after download".format(dest_path))
 
@@ -735,11 +702,7 @@
 
         # copy non-default img from test server
         image_path = _scp_guest_image(img_os=guest_os)
-<<<<<<< HEAD
-
-=======
-        disk_format = 'raw' if re.search('cgcs-guest|vxworks|tis-centos', guest_os) else 'qcow2'
->>>>>>> c4544b4a
+
         try:
             img_id = create_image(name=guest_os, source_image_file=image_path, disk_format=disk_format,
                                   container_format='bare', fail_ok=False, cleanup=cleanup)[1]
