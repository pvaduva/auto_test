--- conflicted
+++ resolved
@@ -665,117 +665,6 @@
     return res, out
 
 
-def set_image(image, new_name=None, properties=None, min_disk=None, min_ram=None, container_format=None,
-              disk_format=None, architecture=None, instance_id=None, kernel_id=None, os_distro=None,
-              os_version=None, ramdisk_id=None, activate=None, project=None, project_domain=None, tags=None,
-              protected=None, visibility=None, membership=None, con_ssh=None, auth_info=Tenant.ADMIN):
-
-    post_checks = {}
-    args = []
-    if protected is not None:
-        if protected:
-            args.append('--protected')
-            post_check_val = True
-        else:
-            args.append('--unprocteced')
-            post_check_val = False
-        post_checks['protected'] = post_check_val
-
-    if visibility is not None:
-        valid_vals = ('public', 'private', 'community', 'shared')
-        if visibility not in valid_vals:
-            raise ValueError("Invalid visibility specified. Valid options: {}".format(valid_vals))
-        args.append('--{}'.format(visibility))
-        post_checks['visibility'] = visibility
-
-    if activate is not None:
-        if activate:
-            args.append('--activate')
-            post_check_val = 'active'
-        else:
-            args.append('--deactivate')
-            post_check_val = 'deactivated'
-        post_checks['status'] = post_check_val
-
-    if membership is not None:
-        valid_vals = ('accept', 'reject', 'pending')
-        if membership not in valid_vals:
-            raise ValueError("Invalid membership specified. Valid options: {}".format(valid_vals))
-        args.append('--{}'.format(membership))
-        # Unsure how to do post check
-
-    if properties:
-        for key, val in properties.items():
-            args.append('--property {}="{}"'.format(key, val))
-            post_checks['properties'] = properties
-
-    if tags:
-        if isinstance(tags, str):
-            tags = [tags]
-        for tag in tags:
-            args.append('--tag {}'.format(tag))
-        post_checks['tags'] = list(tags)
-
-    other_args = {
-        '--name': (new_name, 'name'),
-        '--min-disk': (min_disk, 'min_disk'),
-        '--min-ram': (min_ram, 'min_ram'),
-        '--container-format': (container_format, 'container_format'),
-        '--disk-format': (disk_format, 'disk_format'),
-        '--project': (project, 'owner'),    # assume project id will be given
-        '--project-domain': (project_domain, None),      # Post check unhandled atm
-        '--architecture': (architecture, None),
-        '--instance-id': (instance_id, None),
-        '--kernel-id': (kernel_id, None),
-        '--os-distro': (os_distro, None),
-        '--os-version': (os_version, None),
-        '--ramdisk-id': (ramdisk_id, None),
-    }
-
-    for key, val in other_args.items():
-        if val[0] is not None:
-            args[key] = val[0]
-            if val[1]:
-                post_checks[val[1]] = val[0]
-
-    args = ' '.join(args)
-    if not args:
-        raise ValueError("Nothing to set")
-
-    args += ' {}'.format(image)
-    code, out = cli.openstack('image set', args, ssh_client=con_ssh, auth_info=auth_info, fail_ok=True, rtn_list=True)
-    if code > 0:
-        return 1, out
-
-    LOG.info("Checking image setting is as specified: {}".format(post_checks))
-
-    post_tab = table_parser.table(cli.openstack('image show', image, ssh_client=con_ssh, auth_info=auth_info),
-                                  combine_multiline_entry=True)
-    for field, expt_val in post_checks.items():
-        actual_val = table_parser.get_value_two_col_table(post_tab, field=field, merge_lines=True)
-        if field == 'properties':
-            actual_vals = actual_val.split(', ')
-            actual_vals = ((val.split('=')) for val in actual_vals)
-            actual_dict = {k.strip(): v.strip() for k, v in actual_vals}
-            for key, val in expt_val.items():
-                actual = actual_dict[key]
-                try:
-                    actual = eval(actual)
-                except NameError:
-                    pass
-                assert str(val) == str(actual), "Property {} is not as set. Expected: {}, actual: {}".\
-                    format(key, val, actual_dict[key])
-        elif field == 'tags':
-            actual_vals = [val.strip() for val in actual_val.split(',')]
-            assert set(expt_val) <= set(actual_vals), "Expected tags: {}, actual: {}".format(expt_val, actual_vals)
-        else:
-            assert expt_val == actual_val, "{} is not as set. Expected: {}, actual: {}".\
-                format(field, expt_val, actual_val)
-
-<<<<<<< HEAD
-    return res, out
-
-
 def unset_image(image, properties=None, tags=None, con_ssh=None, auth_info=Tenant.ADMIN):
     """
 
@@ -813,7 +702,7 @@
         return 1, out
 
     check_image_settings(image=image, check_dict=post_checks, unset=True, con_ssh=con_ssh, auth_info=auth_info)
-    msg = "Image {} is successfully modified".format(image)
+    msg = "Image {} is successfully unset".format(image)
     return 0, msg
 
 
@@ -984,8 +873,4 @@
             if unset:
                 LOG.warning("Unset flag ignored. Only property and tag is valid for unset")
             assert str(expt_val) == str(actual_val), "{} is not as set. Expected: {}, actual: {}".\
-                format(field, expt_val, actual_val)
-=======
-    msg = "Image {} is successfully modified".format(image)
-    return 0, msg
->>>>>>> 77f4615a
+                format(field, expt_val, actual_val)