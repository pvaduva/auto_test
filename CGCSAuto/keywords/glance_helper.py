<<<<<<< HEAD
import json, re
from pytest import skip
import os
=======
import os
import re
>>>>>>> daafc044
import time
import json

from utils import table_parser, cli, exceptions
from utils.clients.ssh import ControllerClient, NATBoxClient, get_cli_client
from utils.tis_log import LOG

from consts.auth import Tenant, SvcCgcsAuto
from consts.cgcs import GuestImages
from consts.auth import Tenant
from consts.proj_vars import ProjVar
from consts.filepaths import WRSROOT_HOME
from consts.timeout import ImageTimeout
from keywords import common, system_helper, host_helper, dc_helper
from testfixtures.fixture_resources import ResourceCleanup



def get_images(images=None, rtn_val='id', auth_info=Tenant.get('admin'), con_ssh=None, strict=True, exclude=False, **kwargs):
    """
    Get a list of image id(s) that matches the criteria
    Args:
        images (str|list): ids of images to filter from
        rtn_val(str): id or name
        auth_info (dict):
        con_ssh (SSHClient):
        strict (bool): match full string or substring for the value(s) given in kwargs.
            This is only applicable if kwargs key-val pair(s) are provided.
        exclude (bool): whether to exclude item containing the string/pattern in kwargs.
            e.g., search for images that don't contain 'raw'
        **kwargs: header-value pair(s) to filter out images from given image list. e.g., Status='active', Name='centos'

    Returns (list): list of image ids

    """
    table_ = table_parser.table(cli.glance('image-list', ssh_client=con_ssh, auth_info=auth_info))
    if images:
        table_ = table_parser.filter_table(table_, ID=images)

    if not kwargs:
        return table_parser.get_column(table_, rtn_val)

    return table_parser.get_values(table_, rtn_val, strict=strict, exclude=exclude, **kwargs)


def get_image_id_from_name(name=None, strict=False, fail_ok=True, con_ssh=None, auth_info=None):
    """

    Args:
        name (list or str):
        strict:
        fail_ok (bool): whether to raise exception if no image found with provided name
        con_ssh:
        auth_info (dict:

    Returns:
        Return a random image_id that match the name. else return an empty string

    """
    table_ = table_parser.table(cli.glance('image-list', ssh_client=con_ssh, auth_info=auth_info))
    if name is None:
        name = GuestImages.DEFAULT_GUEST

    image_ids = table_parser.get_values(table_, 'ID', strict=strict, Name=name)
    image_id = '' if not image_ids else image_ids[0]

    if not image_id:
        msg = "No existing image found with name: {}".format(name)
        if fail_ok:
            LOG.warning(msg)
        else:
            raise exceptions.CommonError(msg)

    return image_id


def get_avail_image_space(con_ssh, path='/opt/cgcs'):
    """
    Get available disk space in GiB on given path which is where glance images are saved at
    Args:
        con_ssh:
        path (str)

    Returns (float): e.g., 9.2

    """
    size = con_ssh.exec_cmd("df {} | awk '{{print $4}}'".format(path), fail_ok=False)[1]
    size = float(size.splitlines()[-1].strip()) / (1024 * 1024)
    return size


def is_image_storage_sufficient(img_file_path=None, guest_os=None, min_diff=0.05, con_ssh=None, image_host_ssh=None):
    """
    Check if glance image storage disk is sufficient to create new glance image from specified image
    Args:
        img_file_path (str): e.g., /home/wrsroot/images/tis-centos-guest.img
        guest_os (str): used if img_file_path is not provided. e,g., ubuntu_14, ge_edge, cgcs-guest, etc
        min_diff: minimum difference required between available space and specifiec size. e.g., 0.1G
        con_ssh (SSHClient): tis active controller ssh client
        image_host_ssh (SSHClient): such as test server ssh where image file was stored

    Returns (bool):

    """
    if image_host_ssh is None:
        image_host_ssh = get_cli_client(central_region=True)
    file_size = get_image_size(img_file_path=img_file_path, guest_os=guest_os, ssh_client=image_host_ssh)

    if con_ssh is None:
        name = 'central_region' if ProjVar.get_var('IS_DC') else None
        con_ssh = ControllerClient.get_active_controller(name=name)
    if 0 == con_ssh.exec_cmd('ceph df')[0]:
        # assume image storage for ceph is sufficient
        return True, file_size, None

    avail_size = get_avail_image_space(con_ssh=con_ssh)

    return avail_size - file_size >= min_diff, file_size, avail_size


def get_image_file_info(img_file_path=None, guest_os=None, ssh_client=None):
    """
    Get image file info as dictionary
    Args:
        img_file_path (str): e.g., /home/wrsroot/images/tis-centos-guest.img
        guest_os (str): has to be specified if img_file_path is unspecified. e.g., 'tis-centos-guest'
        ssh_client (SSHClient): e.g.,  test server ssh

    Returns (dict): image info dict.
    Examples:
        {
            "virtual-size": 688914432,
            "filename": "images/cgcs-guest.img",
            "format": "raw",
            "actual-size": 688918528,
            "dirty-flag": false
        }

    """
    if not img_file_path:
        if guest_os is None:
            raise ValueError("Either img_file_path or guest_os has to be provided")
        else:
            img_file_info = GuestImages.IMAGE_FILES.get(guest_os, None)
            if not img_file_info:
                raise ValueError("Invalid guest_os provided. Choose from: {}".format(GuestImages.IMAGE_FILES.keys()))
            # Assume ssh_client is test server client and image path is test server path
            img_file_path = "{}/{}".format(GuestImages.IMAGE_DIR_REMOTE, img_file_info[0])

    def _get_img_dict(ssh_):
        img_info = ssh_.exec_cmd("qemu-img info --output json {}".format(img_file_path), fail_ok=False)[1]
        return json.loads(img_info)

    if ssh_client is None:
        with host_helper.ssh_to_test_server() as ssh_client:
            img_dict = _get_img_dict(ssh_=ssh_client)
    else:
        img_dict = _get_img_dict(ssh_=ssh_client)

    LOG.info("Image {} info: {}".format(img_file_path, img_dict))
    return img_dict


def get_image_size(img_file_path=None, guest_os=None, virtual_size=False, ssh_client=None):
    """
    Get image virtual or actual size in GB via qemu-img info
    Args:
        img_file_path (str): e.g., /home/wrsroot/images/tis-centos-guest.img
        guest_os (str): has to be specified if img_file_path is unspecified. e.g., 'tis-centos-guest'
        virtual_size:
        ssh_client:

    Returns (float): image size in GB
    """
    key = "virtual-size" if virtual_size else "actual-size"
    img_size = get_image_file_info(img_file_path=img_file_path, guest_os=guest_os, ssh_client=ssh_client)[key]
    img_size = float(img_size) / (1024 * 1024 * 1024)
    return img_size


def get_avail_image_conversion_space(con_ssh=None):
    """
    Get available disk space in GB on /opt/img-conversions
    Args:
        con_ssh:

    Returns (float): e.g., 19.2

    """
    size = con_ssh.exec_cmd("df | grep '/opt/img-conversions' | awk '{{print $4}}'")[1]
    size = float(size.strip()) / (1024 * 1024)
    return size


def is_image_conversion_sufficient(img_file_path=None, guest_os=None, min_diff=0.05, con_ssh=None, img_host_ssh=None):
    """
    Check if image conversion space is sufficient to convert given image to raw format
    Args:
        img_file_path (str): e.g., /home/wrsroot/images/tis-centos-guest.img
        guest_os (str): has to be specified if img_file_path is unspecified. e.g., 'tis-centos-guest'
        min_diff (int): in GB
        con_ssh:
        img_host_ssh

    Returns (bool):

    """
    if con_ssh is None:
        con_ssh = ControllerClient.get_active_controller()

    if not system_helper.get_storage_nodes(con_ssh=con_ssh):
        return True

    avail_size = get_avail_image_conversion_space(con_ssh=con_ssh)
    file_size = get_image_size(img_file_path=img_file_path, guest_os=guest_os, virtual_size=True,
                               ssh_client=img_host_ssh)

    return avail_size - file_size >= min_diff


def ensure_image_storage_sufficient(guest_os, con_ssh=None):
    """
    Before image file is copied to tis, check if image storage is sufficient
    Args:
        guest_os:
        con_ssh:

    Returns:

    """
    with host_helper.ssh_to_test_server() as img_ssh:
        is_sufficient, image_file_size, avail_size = \
            is_image_storage_sufficient(guest_os=guest_os, con_ssh=con_ssh, image_host_ssh=img_ssh)
        if not is_sufficient:
            images_to_del = get_images(exclude=True, Name=GuestImages.DEFAULT_GUEST, con_ssh=con_ssh)
            if images_to_del:
                LOG.info("Delete non-default images due to insufficient image storage media to create required image")
                delete_images(images_to_del, check_first=False, con_ssh=con_ssh)
                if not is_image_storage_sufficient(guest_os=guest_os, con_ssh=con_ssh, image_host_ssh=img_ssh)[0]:
                    LOG.info("Insufficient image storage media to create {} image even after deleting non-default "
                             "glance images".format(guest_os))
                    return False, image_file_size
            else:
                LOG.info("Insufficient image storage media to create {} image".format(guest_os))
                return False, image_file_size

        return True, image_file_size


def create_image(name=None, image_id=None, source_image_file=None,
                 disk_format=None, container_format=None, min_disk=None, min_ram=None, public=None,
                 protected=None, cache_raw=False, store=None, wait=None, timeout=ImageTimeout.CREATE, con_ssh=None,
                 auth_info=Tenant.get('admin'), fail_ok=False, ensure_sufficient_space=True, sys_con_for_dc=True,
                 wait_for_subcloud_sync=True, cleanup=None, **properties):
    """
    Create an image with given criteria.

    Args:
        name (str): string to be included in image name
        image_id (str): id for the image to be created
        source_image_file (str): local image file to create image from. DefaultImage will be used if unset
        disk_format (str): One of these: ami, ari, aki, vhd, vmdk, raw, qcow2, vdi, iso
        container_format (str):  One of these: ami, ari, aki, bare, ovf
        min_disk (int): Minimum size of disk needed to boot image (in gigabytes)
        min_ram (int):  Minimum amount of ram needed to boot image (in megabytes)
        public (bool): Make image accessible to the public. True if unset.
        protected (bool): Prevent image from being deleted.
        cache_raw (bool): Convert the image to RAW in the background and store it for fast access
        store (str): Store to upload image to
        wait: Wait for the conversion of the image to RAW to finish before returning the image
        timeout (int): max seconds to wait for cli return
        con_ssh (SSHClient):
        auth_info (dict):
        fail_ok (bool):
        sys_con_for_dc (bool): create image on system controller if it's distributed cloud
        wait_for_subcloud_sync (bool):
        cleanup (str|None): add to teardown list. 'function', 'class', 'module', 'session', or None
        **properties: key=value pair(s) of properties to associate with the image

    Returns (tuple): (rtn_code(int), message(str))      # 1, 2 only applicable if fail_ok=True
        - (0, <id>, "Image <id> is created successfully")
        - (1, <id or ''>, <stderr>)     # glance image-create cli rejected
        - (2, <id>, "Image status is not active.")
    """

    # Use source image url if url is provided. Else use local img file.

    default_guest_img = GuestImages.IMAGE_FILES[GuestImages.DEFAULT_GUEST][2]

    file_path = source_image_file
    if not file_path:
        img_dir = '{}/images'.format(ProjVar.get_var('USER_FILE_DIR'))
        file_path = "{}/{}".format(img_dir, default_guest_img)
    if 'win' in file_path and 'os_type' not in properties:
        properties['os_type'] = 'windows'
    elif 'ge_edge' in file_path and 'hw_firmware_type' not in properties:
        properties['hw_firmware_type'] = 'uefi'

    if sys_con_for_dc and ProjVar.get_var('IS_DC'):
        con_ssh = ControllerClient.get_active_controller('central_region')
        create_auth = Tenant.get(tenant_dictname=auth_info['tenant'], dc_region='SystemController').copy()
        image_host_ssh = get_cli_client(central_region=True)
    else:
        if not con_ssh:
            con_ssh = ControllerClient.get_active_controller()
        image_host_ssh = get_cli_client()
        create_auth = auth_info

    if ensure_sufficient_space:
        if not is_image_storage_sufficient(img_file_path=file_path, con_ssh=con_ssh, image_host_ssh=image_host_ssh)[0]:
            skip('Insufficient image storage for creating glance image from {}'.format(file_path))

    source_str = file_path

    known_imgs = ['cgcs-guest', 'tis-centos-guest', 'ubuntu', 'cirros', 'opensuse', 'rhel', 'centos', 'win', 'ge_edge',
                  'vxworks', 'debian-8-m-agent']
    name = name if name else 'auto'
    for img_str in known_imgs:
        if img_str in name:
            break
        elif img_str in source_str:
            name = img_str + '_' + name
            break
    else:
        name_prefix = source_str.split(sep='/')[-1]
        name_prefix = name_prefix.split(sep='.')[0]
        name = name_prefix + '_' + name

    name = common.get_unique_name(name_str=name, existing_names=get_images(), resource_type='image')

    LOG.info("Creating glance image: {}".format(name))

    if not disk_format:
        if not source_image_file:
            # default tis-centos-guest image is raw
            disk_format = 'raw'
        else:
            disk_format = 'qcow2'

    optional_args = {
        '--id': image_id,
        '--name': name,
        '--visibility': 'private' if public is False else 'public',
        '--protected': protected,
        '--store': store,
        '--disk-format': disk_format,
        '--container-format': container_format if container_format else 'bare',
        '--min-disk': min_disk,
        '--min-ram': min_ram,
        '--file': file_path,
        '--wait': 0 if wait else 1
    }
    optional_args_str = ''
    if cache_raw:
        optional_args_str += ' --cache-raw'
    if properties:
        for key, value in properties.items():
            optional_args_str = "{} --property {}={}".format(optional_args_str, key, value)

    for key, value in optional_args.items():
        if value is not None:
            optional_args_str = ' '.join([optional_args_str, key, str(value)])

    try:
        LOG.info("Creating image {}...".format(name))
        LOG.info("glance image-create {}".format(optional_args_str))
        code, output = cli.glance('image-create', optional_args_str, ssh_client=con_ssh, fail_ok=fail_ok,
                                  auth_info=create_auth, timeout=timeout, rtn_list=True)
    except:
        # This is added to help debugging image-create failure in case of insufficient space
        con_ssh.exec_cmd('df -h', fail_ok=True, get_exit_code=False)
        raise

    table_ = table_parser.table(output)
    actual_id = table_parser.get_value_two_col_table(table_, 'id')
    if cleanup and actual_id:
        ResourceCleanup.add('image', actual_id, scope=cleanup)

    if code == 1:
        return 1, actual_id, output

    in_active = wait_for_image_states(actual_id, con_ssh=con_ssh, auth_info=create_auth, fail_ok=fail_ok)
    if not in_active:
        return 2, actual_id, "Image status is not active."

    if image_id and image_id != actual_id:
        msg = "Actual image id - {} is different than requested id - {}.".format(actual_id, image_id)
        if fail_ok:
            return 3, actual_id, msg
        raise exceptions.ImageError(msg)

    if wait_for_subcloud_sync:
        wait_for_image_sync_on_subcloud(image_id=actual_id)

    msg = "Image {} is created successfully".format(actual_id)
    LOG.info(msg)
    return 0, actual_id, msg


def wait_for_image_sync_on_subcloud(image_id, timeout=1000, delete=False):
    if ProjVar.get_var('IS_DC'):
        if dc_helper.get_subclouds(rtn_val='management', name=ProjVar.get_var('PRIMARY_SUBCLOUD'))[0] == 'managed':
            auth_info = Tenant.get_primary()
            if delete:
                _wait_for_images_deleted(images=image_id, auth_info=auth_info, fail_ok=False, timeout=timeout)
            else:
                wait_for_image_appear(image_id, auth_info=auth_info, timeout=timeout)


def wait_for_image_appear(image_id, auth_info=None, timeout=900, fail_ok=False):
    end_time = time.time() + timeout
    while time.time() < end_time:
        images = get_images(auth_info=auth_info)
        if image_id in images:
            return True

        time.sleep(20)

    if not fail_ok:
        raise exceptions.StorageError("Glance image {} did not appear within {} seconds.".format(image_id, timeout))

    return False


def wait_for_image_states(image_id, status='active', timeout=ImageTimeout.STATUS_CHANGE, check_interval=3,
                          fail_ok=True, con_ssh=None, auth_info=None):
    end_time = time.time() + timeout
    while time.time() < end_time:
        table_ = table_parser.table(cli.glance('image-show', image_id, ssh_client=con_ssh, auth_info=auth_info))
        actual_status = table_parser.get_value_two_col_table(table_, 'status')
        # table_ = table_parser.table(cli.glance('image-list', ssh_client=con_ssh, auth_info=auth_info))
        # actual_status = table_parser.get_values(table_, 'Status', ID=image_id)[0]

        if status.lower() == actual_status.lower():
            LOG.info("Image {} has reached status: {}".format(image_id, status))
            return True

        time.sleep(check_interval)

    else:
        msg = "Timed out waiting for image {} status to change to {}. Actual status: {}".format(image_id, status,
                                                                                                actual_status)
        if fail_ok:
            LOG.warning(msg)
            return False
        raise exceptions.TimeoutException(msg)


def _wait_for_images_deleted(images, timeout=ImageTimeout.STATUS_CHANGE, fail_ok=True,
                             check_interval=3, con_ssh=None, auth_info=Tenant.get('admin')):
    """
        check if a specific field still exist in a specified column of glance image-list

    Args:
        images (list|str):
        timeout (int):
        fail_ok (bool):
        check_interval (int):
        con_ssh:
        auth_info (dict):

    Returns (bool): Return True if the specific image_id is found within the timeout period. False otherwise

    """
    if isinstance(images, str):
        images = [images]

    imgs_to_check = list(images)
    imgs_deleted = []
    end_time = time.time() + timeout
    while time.time() < end_time:
        table_ = table_parser.table(cli.glance('image-list', ssh_client=con_ssh, auth_info=auth_info))
        existing_imgs = table_parser.get_column(table_, 'ID')

        for img in imgs_to_check:
            if img not in existing_imgs:
                imgs_to_check.remove(img)
                imgs_deleted.append(img)

        if not imgs_to_check:
            return True, tuple(imgs_deleted)

        time.sleep(check_interval)
    else:
        if fail_ok:
            return False, tuple(imgs_deleted)
        raise exceptions.TimeoutException("Timed out waiting for all given images to be removed from glance image-list"
                                          ". Given images: {}. Images still exist: {}.".format(images, imgs_to_check))


def image_exists(image_id, con_ssh=None, auth_info=Tenant.get('admin')):
    """
    Args:
        image_id:
        con_ssh:
        auth_info

    Returns:

    """
    exit_code, output = cli.glance('image-show', image_id, fail_ok=True, ssh_client=con_ssh, auth_info=auth_info)
    return exit_code == 0


def delete_images(images, timeout=ImageTimeout.DELETE, check_first=True, fail_ok=False, con_ssh=None,
                  auth_info=Tenant.get('admin'), sys_con_for_dc=True, wait_for_subcloud_sync=True,
                  del_subcloud_cache=True):
    """
    Delete given images

    Args:
        images (list|str): ids of images to delete
        timeout (int): max time wait for cli to return, and max time wait for images to remove from glance image-list
        check_first (bool): whether to check if images exist before attempt to delete
        fail_ok (bool):
        con_ssh (SSHClient):
        auth_info (dict):
        sys_con_for_dc (bool): For DC system, whether to delete image on SystemController.
        del_subcloud_cache (bool): Whether to delete glance cache on subclouds after glance image-deleted.
            glance image cache will expire on subcloud after 24 hours otherwise.
    Returns (tuple):
        (-1, "None of the given image(s) exist on system. Do nothing.")
        (0, "image(s) deleted successfully")
        (1, <stderr>)    # if delete image cli returns stderr
        (2, "Delete image cli ran successfully but some image(s) <ids> did not disappear within <timeout> seconds")
    """
    if not images:
        return

    LOG.info("Deleting image(s): {}".format(images))

    if isinstance(images, str):
        images = [images]
    images_to_check = list(images)

    if check_first:
        imgs_to_del = get_images(images_to_check, auth_info=auth_info, con_ssh=con_ssh)
        if not imgs_to_del:
            msg = "None of the given image(s) exist on system. Do nothing."
            LOG.info(msg)
            return -1, msg

        if not imgs_to_del == images:
            LOG.info("Some image(s) don't exist. Given images: {}. images to delete: {}.".
                     format(images, imgs_to_del))
    else:
        imgs_to_del = images

    imgs_to_del_str = ' '.join(imgs_to_del)

    if sys_con_for_dc and ProjVar.get_var('IS_DC'):
        con_ssh = ControllerClient.get_active_controller('central_region')
        auth_info = Tenant.get(tenant_dictname=auth_info['tenant'], dc_region='SystemController')

    LOG.debug("images to delete: {}".format(imgs_to_del))
    exit_code, cmd_output = cli.glance('image-delete', imgs_to_del_str, ssh_client=con_ssh, fail_ok=fail_ok,
                                       rtn_list=True, auth_info=auth_info, timeout=timeout)

    if exit_code == 1:
        return 1, cmd_output

    LOG.info("Waiting for images to be removed from glance image-list: {}".format(imgs_to_del))
    all_deleted, images_deleted = _wait_for_images_deleted(imgs_to_del, fail_ok=fail_ok, con_ssh=con_ssh,
                                                           auth_info=auth_info, timeout=timeout)

    if not all_deleted:
        images_undeleted = set(imgs_to_del) - set(images_deleted)
        msg = "Delete image cli ran successfully but some image(s) {} did not disappear within {} seconds".\
            format(images_undeleted, timeout)
        return 2, msg

    if ProjVar.get_var('IS_DC') and wait_for_subcloud_sync:
        wait_for_image_sync_on_subcloud(images_deleted, timeout=1000, delete=True)
        if del_subcloud_cache:
            LOG.info("Attempt to delete glance image cache on subclouds.")
            # glance image cache on subcloud expires only after 24 hours of glance image-delete. So it will fill up the
            # /opt/cgcs file system quickly in automated tests. Workaround added to manually delete the glance cache.
            subclouds = dc_helper.get_subclouds(rtn_val='name', avail='online', mgmt='managed')
            for subcloud in subclouds:
                subcoud_ssh = ControllerClient.get_active_controller(name=subcloud, fail_ok=True)
                if subcoud_ssh:
                    for img in images_deleted:
                        img_path = '/opt/cgcs/glance/image-cache/{}'.format(img)
                        if subcoud_ssh.file_exists(img_path):
                            subcoud_ssh.exec_sudo_cmd('rm -f {}'.format(img_path))

    LOG.info("image(s) are successfully deleted: {}".format(imgs_to_del))
    return 0, "image(s) deleted successfully"


def get_image_properties(image, property_keys, auth_info=Tenant.get('admin'), con_ssh=None):
    """

    Args:
        image (str): id of image
        property_keys (str|list): list of metadata key(s) to get value(s) for
        auth_info (dict): Admin by default
        con_ssh (SSHClient):

    Returns (dict): image metadata in a dictionary.
        Examples: {'hw_mem_page_size': small}
    """
    if isinstance(property_keys, str):
        property_keys = [property_keys]

    for property_key in property_keys:
        str(property_key).replace(':', '_')

    table_ = table_parser.table(cli.glance('image-show', image, ssh_client=con_ssh, auth_info=auth_info))
    results = {}
    for property_key in property_keys:
        property_key = property_key.strip()
        value = table_parser.get_value_two_col_table(table_, property_key, strict=True)
        if value:
            results[property_key] = value

    return results


def _scp_guest_image(img_os='ubuntu_14', dest_dir=None, timeout=3600, con_ssh=None):
    """

    Args:
        img_os (str): guest image os type. valid values: ubuntu, centos_7, centos_6
        dest_dir (str): where to save the downloaded image. Default is '~/images'
        con_ssh (SSHClient):

    Returns (str): full file name of downloaded image. e.g., '~/images/ubuntu_14.qcow2'

    """
    valid_img_os_types = list(GuestImages.IMAGE_FILES.keys())

    if img_os not in valid_img_os_types:
        raise ValueError("Invalid image OS type provided. Valid values: {}".format(valid_img_os_types))

    if not dest_dir:
        dest_dir = '{}/images'.format(ProjVar.get_var('USER_FILE_DIR'))

    LOG.info("Downloading guest image from test server...")
    dest_name = GuestImages.IMAGE_FILES[img_os][2]
    ts_source_name = GuestImages.IMAGE_FILES[img_os][0]
    if con_ssh is None:
        con_ssh = get_cli_client(central_region=True)

    if ts_source_name:
        # img saved on test server. scp from test server
        source_path = '{}/images/{}'.format(SvcCgcsAuto.SANDBOX, ts_source_name)
        dest_path = common.scp_from_test_server_to_user_file_dir(source_path=source_path, dest_dir=dest_dir,
                                                                 dest_name=dest_name, timeout=timeout, con_ssh=con_ssh)
    else:
        # scp from tis system if needed
        dest_path = '{}/{}'.format(dest_dir, dest_name)
        if ProjVar.get_var('REMOTE_CLI') and not con_ssh.file_exists(dest_path):
            tis_source_path = '{}/{}'.format(GuestImages.IMAGE_DIR, dest_name)
            common.scp_from_active_controller_to_localhost(source_path=tis_source_path, dest_path=dest_path,
                                                           timeout=timeout)

    if not con_ssh.file_exists(dest_path):
        raise exceptions.CommonError("image {} does not exist after download".format(dest_path))

    LOG.info("{} image downloaded successfully and saved to {}".format(img_os, dest_path))
    return dest_path


def get_guest_image(guest_os, rm_image=True, check_disk=False, cleanup=None):
    """
    Get or create a glance image with given guest OS
    Args:
        guest_os (str): valid values: ubuntu_12, ubuntu_14, centos_6, centos_7, opensuse_11, tis-centos-guest,
                cgcs-guest, vxworks-guest, debian-8-m-agent
        rm_image (bool): whether or not to rm image from /home/wrsroot/images after creating glance image
        check_disk (bool): whether to check if image storage disk is sufficient to create new glance image
        cleanup (str|None)

    Returns (str): image_id

    """
    nat_name = ProjVar.get_var('NATBOX').get('name')
    if nat_name == 'localhost' or nat_name.startswith("128.224"):
        if re.search('win|rhel|opensuse', guest_os):
            skip("Skip tests with large images for vbox")

    LOG.info("Get or create a glance image with {} guest OS".format(guest_os))
    img_id = get_image_id_from_name(guest_os, strict=True)

    if not img_id:
        con_ssh = None
        img_file_size = 0
        if check_disk:
            is_sufficient, img_file_size = ensure_image_storage_sufficient(guest_os=guest_os)
            if not is_sufficient:
                skip("Insufficient image storage space in /opt/cgcs/ to create {} image".format(guest_os))

        disk_format = 'qcow2'
        if guest_os == '{}-qcow2'.format(GuestImages.DEFAULT_GUEST):
            # convert default img to qcow2 format if needed
            qcow2_img_path = '{}/{}'.format(GuestImages.IMAGE_DIR, GuestImages.IMAGE_FILES[guest_os][2])
            con_ssh = ControllerClient.get_active_controller()
            if not con_ssh.file_exists(qcow2_img_path):
                raw_img_path = '{}/{}'.format(GuestImages.IMAGE_DIR,
                                              GuestImages.IMAGE_FILES[GuestImages.DEFAULT_GUEST][2])
                con_ssh.exec_cmd('qemu-img convert -f raw -O qcow2 {} {}'.format(raw_img_path, qcow2_img_path),
                                 fail_ok=False, expect_timeout=600)
        elif re.search('cgcs-guest|vxworks|tis-centos', guest_os):
            disk_format = 'raw'

        # copy non-default img from test server
        dest_dir = ProjVar.get_var('USER_FILE_DIR')

        if check_disk and os.path.abspath(dest_dir) == os.path.abspath(WRSROOT_HOME):
            # Assume image file should not be present on system since large image file should get removed
            if not con_ssh:
                con_ssh = ControllerClient.get_active_controller()
                avail_wrsroot_home = get_avail_image_space(con_ssh=con_ssh, path=WRSROOT_HOME)
                if avail_wrsroot_home < img_file_size:
                    skip("Insufficient space in {} for {} image to be copied to".format(WRSROOT_HOME, guest_os))

        image_path = _scp_guest_image(img_os=guest_os, dest_dir='{}/images'.format(dest_dir))

        try:
            img_id = create_image(name=guest_os, source_image_file=image_path, disk_format=disk_format,
                                  container_format='bare', fail_ok=False, cleanup=cleanup)[1]
        except:
            raise
        finally:
            if rm_image and not re.search('cgcs-guest|tis-centos|ubuntu_14', guest_os):
                con_ssh = ControllerClient.get_active_controller()
                con_ssh.exec_cmd('rm -f {}'.format(image_path), fail_ok=True, get_exit_code=False)

    return img_id


def set_unset_image_vif_multiq(image, set_=True, fail_ok=False, con_ssh=None, auth_info=Tenant.get('admin')):
    """
    Set or unset a glance image with multiple vif-Queues
    Args:
        image (str): name or id of a glance image
        set_ (bool): whether or not to set the  hw_vif_multiqueue_enabled
        fail_ok:
        con_ssh:
        auth_info:

    Returns (str): code, msg

    """

    if image is None:
        return 1, "Error:image_name not provided"
    if set_:
        cmd = 'image set '
    else:
        cmd = 'image unset '

    cmd += image
    cmd += ' --property'

    if set_:
        cmd += ' hw_vif_multiqueue_enabled=True'
    else:
        cmd += ' hw_vif_multiqueue_enabled'

    res, out = cli.openstack(cmd, rtn_list=True, fail_ok=fail_ok, ssh_client=con_ssh, auth_info=auth_info)

    return res, out


def unset_image(image, properties=None, tags=None, con_ssh=None, auth_info=Tenant.get('admin')):
    """

    Args:
        image (str): image name or id
        properties (None|str|list|tuple): properties to unset
        tags (None|str|list|tuple): tags to unset
        con_ssh:
        auth_info:

    Returns:
    """
    args = []
    post_checks = {}
    if properties:
        if isinstance(properties, str):
            properties = [properties]
        for item in properties:
            args.append('--property {}'.format(item))
        post_checks['properties'] = properties

    if tags:
        if isinstance(tags, str):
            tags = [tags]
        for tag in tags:
            args.append('--tag {}'.format(tag))
        post_checks['tags'] = tags

    if not args:
        raise ValueError("Nothing to unset. Please specify property or tag to unset")

    args = ' '.join(args) + ' {}'.format(image)
    code, out = cli.openstack('image unset', args, ssh_client=con_ssh, auth_info=auth_info, fail_ok=True, rtn_list=True)
    if code > 0:
        return 1, out

    check_image_settings(image=image, check_dict=post_checks, unset=True, con_ssh=con_ssh, auth_info=auth_info)
    msg = "Image {} is successfully unset".format(image)
    return 0, msg


def set_image(image, new_name=None, properties=None, min_disk=None, min_ram=None, container_format=None,
              disk_format=None, architecture=None, instance_id=None, kernel_id=None, os_distro=None,
              os_version=None, ramdisk_id=None, activate=None, project=None, project_domain=None, tags=None,
              protected=None, visibility=None, membership=None, con_ssh=None, auth_info=Tenant.get('admin')):
    """
    Set image properties/metadata
    Args:
        image (str):
        new_name (str|None):
        properties (dict|None):
        min_disk (int|str|None):
        min_ram (int|str|None):
        container_format (str|None):
        disk_format (str|None):
        architecture (str|None):
        instance_id (str|None):
        kernel_id (str|None):
        os_distro (str|None):
        os_version (str|None):
        ramdisk_id (str|None):
        activate (bool|None):
        project (str|None):
        project_domain (str|None):
        tags (list|tuple|None):
        protected (bool|None):
        visibility (str): valid values: 'public', 'private', 'community', 'shared'
        membership (str): valid values: 'accept', 'reject', 'pending'
        con_ssh:
        auth_info:

    Returns (tupe):
        (0, Image <image> is successfully modified)
        (1, <stderr>)   - openstack image set is rejected

    """

    post_checks = {}
    args = []
    if protected is not None:
        if protected:
            args.append('--protected')
            post_check_val = True
        else:
            args.append('--unprocteced')
            post_check_val = False
        post_checks['protected'] = post_check_val

    if visibility is not None:
        valid_vals = ('public', 'private', 'community', 'shared')
        if visibility not in valid_vals:
            raise ValueError("Invalid visibility specified. Valid options: {}".format(valid_vals))
        args.append('--{}'.format(visibility))
        post_checks['visibility'] = visibility

    if activate is not None:
        if activate:
            args.append('--activate')
            post_check_val = 'active'
        else:
            args.append('--deactivate')
            post_check_val = 'deactivated'
        post_checks['status'] = post_check_val

    if membership is not None:
        valid_vals = ('accept', 'reject', 'pending')
        if membership not in valid_vals:
            raise ValueError("Invalid membership specified. Valid options: {}".format(valid_vals))
        args.append('--{}'.format(membership))
        # Unsure how to do post check

    if properties:
        for key, val in properties.items():

            args.append('--property {}="{}"'.format(key, val))
            post_checks['properties'] = properties

    if tags:
        if isinstance(tags, str):
            tags = [tags]
        for tag in tags:
            args.append('--tag {}'.format(tag))
        post_checks['tags'] = list(tags)

    other_args = {
        '--name': (new_name, 'name'),
        '--min-disk': (min_disk, 'min_disk'),
        '--min-ram': (min_ram, 'min_ram'),
        '--container-format': (container_format, 'container_format'),
        '--disk-format': (disk_format, 'disk_format'),
        '--project': (project, 'owner'),    # assume project id will be given
        '--project-domain': (project_domain, None),      # Post check unhandled atm
        '--architecture': (architecture, None),
        '--instance-id': (instance_id, None),
        '--kernel-id': (kernel_id, None),
        '--os-distro': (os_distro, None),
        '--os-version': (os_version, None),
        '--ramdisk-id': (ramdisk_id, None),
    }

    for key, val in other_args.items():
        if val[0] is not None:
            args[key] = val[0]
            if val[1]:
                post_checks[val[1]] = val[0]

    args = ' '.join(args)
    if not args:
        raise ValueError("Nothing to set")

    args += ' {}'.format(image)
    code, out = cli.openstack('image set', args, ssh_client=con_ssh, auth_info=auth_info, fail_ok=True, rtn_list=True)
    if code > 0:
        return 1, out

    check_image_settings(image=image, check_dict=post_checks, con_ssh=con_ssh, auth_info=auth_info)
    msg = "Image {} is successfully modified".format(image)
    return 0, msg


def check_image_settings(image, check_dict, unset=False, con_ssh=None, auth_info=Tenant.get('admin')):
    """
    Check image settings via openstack image show.
    Args:
        image (str):
        check_dict (dict): key should be the field;
            if unset, value should be a list or tuple, key should be properties and/or tags
            if set, value should be dict if key is properties or tags, otherwise value should normally be a str
        unset (bool): whether to check if given metadata are set or unset
        con_ssh (SSHClient):
        auth_info (dict):

    Returns (None):

    """
    LOG.info("Checking image setting is as specified: {}".format(check_dict))

    post_tab = table_parser.table(cli.openstack('image show', image, ssh_client=con_ssh, auth_info=auth_info),
                                  combine_multiline_entry=True)

    for field, expt_val in check_dict.items():
        actual_val = table_parser.get_value_two_col_table(post_tab, field=field, merge_lines=True)
        if field == 'properties':
            actual_vals = actual_val.split(', ')
            #actual_vals = re.compile("\,\s(?!\'|\")").split(actual_val)
            actual_vals = ((val.split('=')) for val in actual_vals)
            actual_dict = {k.strip(): v.strip() for k, v in actual_vals}
            if unset:
                for key in expt_val:
                    assert -1 == actual_dict.get(key, -1)
            else:
                for key, val in expt_val.items():
                    actual = actual_dict[key]
                    # if '{' in actual and '}' in actual and ( actual[0] == "'" or actual[0] == '"'):
                    #     if actual[0] == "'":
                    #         actual = re.sub(r'^\'|\'$', '', actual)
                    #     else:
                    #         actual = re.sub(r'^\"|\"$', '', actual)
                    try:
                        actual = eval(actual)
                    except NameError:
                        pass
                    assert str(val) == str(actual), "Property {} is not as set. Expected: {}, actual: {}".\
                        format(key, val, actual_dict[key])
        elif field == 'tags':
            actual_vals = [val.strip() for val in actual_val.split(',')]
            if unset:
                assert not (set(expt_val) & set(actual_val)), "Expected to be unset: {}, actual: {}".\
                    format(expt_val, actual_vals)
            else:
                assert set(expt_val) <= set(actual_vals), "Expected tags: {}, actual: {}".format(expt_val, actual_vals)
        else:
            if unset:
                LOG.warning("Unset flag ignored. Only property and tag is valid for unset")
            assert str(expt_val) == str(actual_val), "{} is not as set. Expected: {}, actual: {}".\
                format(field, expt_val, actual_val)<|MERGE_RESOLUTION|>--- conflicted
+++ resolved
@@ -1,11 +1,6 @@
-<<<<<<< HEAD
-import json, re
 from pytest import skip
 import os
-=======
-import os
 import re
->>>>>>> daafc044
 import time
 import json
 
