--- conflicted
+++ resolved
@@ -17,11 +17,7 @@
 from utils import telnet as telnetlib, exceptions, local_host, cli, table_parser, lab_info, multi_thread
 from utils.ssh import SSHClient, ControllerClient
 from utils.tis_log import LOG
-<<<<<<< HEAD
-from utils.node import create_node_boot_dict, create_node_dict
-=======
 from utils.node import create_node_boot_dict, create_node_dict, Node
->>>>>>> d7739abd
 from consts.auth import Tenant, CliAuth
 import setups
 import configparser
