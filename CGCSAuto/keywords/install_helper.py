import os
import re
import threading
import time
from contextlib import contextmanager

from consts.auth import HostLinuxCreds, SvcCgcsAuto
from consts.build_server import DEFAULT_BUILD_SERVER, BUILD_SERVERS
from consts.timeout import HostTimeout
from consts.cgcs import HostAvailabilityState, Prompt, PREFIX_BACKUP_FILE, TITANIUM_BACKUP_FILE_PATTERN, \
    IMAGE_BACKUP_FILE_PATTERN, CINDER_VOLUME_BACKUP_FILE_PATTERN, BACKUP_FILE_DATE_STR, BackupRestore
from consts.filepaths import WRSROOT_HOME, TiSPath, BuildServerPath
from consts.proj_vars import InstallVars, ProjVar
from consts.vlm import VlmAction
<<<<<<< HEAD
from keywords import system_helper, host_helper, vm_helper, patching_helper, cinder_helper, common
from CGCSAuto.utils import telnet as telnetlib, exceptions,cli
=======
from keywords import system_helper, host_helper, vm_helper, patching_helper, cinder_helper, vlm_helper, common
# from CGCSAuto.utils import telnet as telnetlib, exceptions, local_host, cli
from utils import telnet as telnetlib, exceptions, local_host, cli
>>>>>>> c447ecc7
from utils.ssh import SSHClient, ControllerClient
from utils.tis_log import LOG
# from CGCSAuto.utils import local_host
from utils import local_host
from consts.auth import Tenant, CliAuth
import setups

UPGRADE_LOAD_ISO_FILE = "bootimage.iso"
BACKUP_USB_MOUNT_POINT = '/media/wrsroot'
TUXLAB_BARCODES_DIR = "/export/pxeboot/vlm-boards/"
CENTOS_INSTALL_REL_PATH = "export/dist/isolinux/"


def get_ssh_public_key():
    return local_host.get_ssh_key()


def get_current_system_version():
    return system_helper.get_system_software_version()


def check_system_health_for_upgrade():
    # system_helper.source_admin()
    return system_helper.get_system_health_query_upgrade()


def download_upgrade_license(lab, server, license_path):

    cmd = "test -h " + license_path
    assert server.ssh_conn.exec_cmd(cmd)[0] == 0,  'Upgrade license file not found in {}:{}'.format(
            server.name, license_path)

    pre_opts = 'sshpass -p "{0}"'.format(HostLinuxCreds.get_password())
    server.ssh_conn.rsync("-L " + license_path, lab['controller-0 ip'],
                          os.path.join(WRSROOT_HOME, "upgrade_license.lic"),
                          pre_opts=pre_opts)


def download_upgrade_load(lab, server, load_path):

    # Download licens efile
    cmd = "test -e " + load_path
    assert server.ssh_conn.exec_cmd(cmd, rm_date=False)[0] == 0,  'Upgrade build iso file not found in {}:{}'.format(
            server.name, load_path)
    iso_file_path = os.path.join(load_path, "export", UPGRADE_LOAD_ISO_FILE)
    pre_opts = 'sshpass -p "{0}"'.format(HostLinuxCreds.get_password())
    #server.ssh_conn.rsync(iso_file_path,
    #                      lab['controller-0 ip'],
    #                      WRSROOT_HOME, pre_opts=pre_opts)
    server.ssh_conn.rsync("-L " + iso_file_path,
                          lab['controller-0 ip'],
                          os.path.join(WRSROOT_HOME, "bootimage.iso"), pre_opts=pre_opts)


def get_mgmt_boot_device(node):
    boot_device = {}
    boot_interfaces = system_helper.get_host_port_pci_address_for_net_type(node.name)
    for boot_interface in boot_interfaces:
        a1, a2, a3 = boot_interface.split(":")
        boot_device[node.name] = a2 + "0" + a3.split(".")[1]
        if len(boot_device) is 1:
            break
    if len(boot_device) is 0:
        LOG.error("Unable to get the mgmt boot device for host {}".format(node.name))
    return boot_device


def open_vlm_console_thread(hostname, boot_interface=None, upgrade=False, vlm_power_on=False, close_telnet_conn=True):

    lab = InstallVars.get_install_var("LAB")
    node = lab[hostname]
    if node is None:
        err_msg = "Failed to get node object for hostname {} in the Install parameters".format(hostname)
        LOG.error(err_msg)
        raise exceptions.InvalidStructure(err_msg)

    output_dir = ProjVar.get_var('LOG_DIR')
    boot_device = boot_interface
    if boot_interface is None:
        boot_device = get_mgmt_boot_device(node)

    LOG.info("Mgmt boot device for {} is {}".format(node.name, boot_device))

    LOG.info("Opening a vlm console for {}.....".format(hostname))
    rc, output = local_host.reserve_vlm_console(node.barcode)
    if rc != 0:
        err_msg = "Failed to reserve vlm console for {}  barcode {}: {}"\
            .format(node.name, node.barcode, output)
        LOG.error(err_msg)
        raise exceptions.InvalidStructure(err_msg)

    node_thread = threading.Thread(target=bring_node_console_up,
                                   name=node.name,
                                   args=(node, boot_device, output_dir),
                                   kwargs={'upgrade': upgrade, 'vlm_power_on': vlm_power_on,
                                           'close_telnet_conn': close_telnet_conn})

    LOG.info("Starting thread for {}".format(node_thread.name))
    node_thread.start()


def bring_node_console_up(node, boot_device, install_output_dir, boot_usb=False, upgrade=False,  vlm_power_on=False,
                          close_telnet_conn=True, small_footprint=False):
    """
    Initiate the boot and installation operation.
    Args:
        node(Node object):
        boot_device:
        install_output_dir:
        close_telnet_conn:

    Returns:
    """
    LOG.info("Opening node vlm console for {}; vlm_power = {}, upgrade= {}".format(node.name, vlm_power_on, upgrade))
    if len(boot_device) == 0:
        LOG.error("Cannot bring vlm console for {} without valid mgmt boot device: {}".format(node.name, boot_device))
        return 1

    if node.telnet_conn is None:
        node.telnet_conn = telnetlib.connect(node.telnet_ip,
                                             int(node.telnet_port),
                                             negotiate=node.telnet_negotiate,
                                             port_login=True if node.telnet_login_prompt else False,
                                             vt100query=node.telnet_vt100query,
                                             log_path=install_output_dir + "/" + node.name + ".telnet.log")

    if vlm_power_on:
        LOG.info("Powering on {}".format(node.name))
        power_on_host(node.name, wait_for_hosts_state_=False)

    node.telnet_conn.install(node, boot_device, usb=boot_usb, upgrade=upgrade, small_footprint=small_footprint)
    if close_telnet_conn:
        node.telnet_conn.close()


def get_non_controller_system_hosts():

    hosts = system_helper.get_hostnames()
    controllers = sorted([h for h in hosts if "controller" in h])
    storages = sorted([h for h in hosts if "storage" in h])
    computes = sorted([h for h in hosts if h not in storages and h not in controllers])
    return storages + computes


def open_telnet_session(node_obj, install_output_dir):

    _telnet_conn = telnetlib.connect(node_obj.telnet_ip,
                                      int(node_obj.telnet_port),
                                      negotiate=node_obj.telnet_negotiate,
                                      port_login=True if node_obj.telnet_login_prompt else False,
                                      vt100query=node_obj.telnet_vt100query,\
                                      log_path=install_output_dir + "/" + node_obj.name +\
                                      ".telnet.log", debug=False)

    return _telnet_conn


def wipe_disk_hosts(hosts):


    lab = InstallVars.get_install_var("LAB")
    output_dir = ProjVar.get_var('LOG_DIR')
    LOG.info("LAB info:  {}".format(lab))
    if len(hosts) < 1:
        err_msg = "The hosts list referred is empty: {}".format(hosts)
        LOG.info(err_msg)
        return
    threads = []
    nodes = []
    for hostname in hosts:
        node = lab[hostname]
        if node is None:
            err_msg = "Failed to get node object for hostname {} in the Install parameters".format(hostname)
            LOG.error(err_msg)
            raise exceptions.InvalidStructure(err_msg)
        nodes.append(node)

        LOG.info("Opening a vlm console for {}.....".format(hostname))
        rc, output = local_host.reserve_vlm_console(node.barcode)
        if rc != 0:
            err_msg = "Failed to reserve vlm console for {}  barcode {}: {}"\
                .format(node.name, node.barcode, output)
            LOG.error(err_msg)
            raise exceptions.InvalidStructure(err_msg)

        node_thread = threading.Thread(target=wipe_disk,
                                       name=node.name,
                                       args=(node, output_dir))
        threads.append(node_thread)
        LOG.info("Starting thread for {}".format(node_thread.name))
        node_thread.start()

    for thread in threads:
        thread.join()


def wipe_disk(node, install_output_dir, close_telnet_conn=True):
    """
    Perform a wipedisk_via_helper operation on the lab before booting a new load into
        it.
    Args:
        node:
        install_output_dir:
        close_telnet_conn:

    Returns:

    """

    if node.telnet_conn is None:
        node.telnet_conn = telnetlib.connect(node.telnet_ip,
                                             int(node.telnet_port),
                                             negotiate=node.telnet_negotiate,
                                             vt100query=node.telnet_vt100query,
                                             log_path=install_output_dir + "/"
                                             + node.name + ".telnet.log",
                                             debug=False)

    # Check that the node is accessible for wipedisk_via_helper to run.
    # If we cannot successfully ping the interface of the node, then it is
    # expected that the login will fail. This may be due to the node not
    # being left in an installed state.
    node.telnet_conn.login()
    # cmd = "ping -w {} -c 4 {}".format(HostTimeout.PING_TIMEOUT, node.host_ip)
    # if (node.telnet_conn.exec_cmd(cmd, timeout=HostTimeout.PING_TIMEOUT +
    #                               HostTimeout.TIMEOUT_BUFFER)[0] != 0):
    #     err_msg = "Node {} not responding. Skipping wipedisk_via_helper process".format(node.name)
    #     LOG.info(err_msg)
    #     return 1
    # else:
    #     node.telnet_conn.login()

    node.telnet_conn.write_line("sudo -k wipedisk_via_helper")
    node.telnet_conn.get_read_until(Prompt.PASSWORD_PROMPT)
    node.telnet_conn.write_line(HostLinuxCreds.get_password())
    node.telnet_conn.get_read_until("[y/n]")
    node.telnet_conn.write_line("y")
    node.telnet_conn.get_read_until("confirm")
    node.telnet_conn.write_line("wipediskscompletely")
    node.telnet_conn.get_read_until("The disk(s) have been wiped.", HostTimeout.WIPE_DISK_TIMEOUT)

    LOG.info("Disk(s) have been wiped on: " + node.name)
    if close_telnet_conn:
        node.telnet_conn.close()


# TODO: To be replaced by function in vlm_helper
def power_off_host(hosts):

    if isinstance(hosts, str):
        hosts = [hosts]
    lab = InstallVars.get_install_var("LAB")
    for host in hosts:
        node = lab[host]
        if node is None:
            err_msg = "Failed to get node object for hostname {} in the Install parameters".format(host)
            LOG.error(err_msg)
            raise exceptions.InvalidStructure(err_msg)

        rc, output = local_host.reserve_vlm_console(node.barcode)
        if rc != 0:
            err_msg = "Failed to reserve vlm console for {}  barcode {}: {}"\
                .format(node.name, node.barcode, output)
            LOG.error(err_msg)
            raise exceptions.InvalidStructure(err_msg)

        LOG.info("node.barcode:{}".format(node.barcode))
        LOG.info("node:{}".format(node))

        rc, output = local_host.vlm_exec_cmd(VlmAction.VLM_TURNOFF, node.barcode)

        if rc != 0:
            err_msg = "Failed to power off nod {}  barcode {}: {}"\
                .format(node.name, node.barcode, output)
            LOG.error(err_msg)
            raise exceptions.InvalidStructure(err_msg)
        LOG.info("Node {} is turned off".format(node.name))

# TODO: To be replaced by function in vlm_helper
def power_on_host(hosts, wait_for_hosts_state_=True):

    if isinstance(hosts, str):
        hosts = [hosts]
    lab = InstallVars.get_install_var("LAB")
    for host in hosts:
        node = lab[host]
        if node is None:
            err_msg = "Failed to get node object for hostname {} in the Install parameters".format(host)
            LOG.error(err_msg)
            raise exceptions.InvalidStructure(err_msg)

        rc, output = local_host.reserve_vlm_console(node.barcode)
        if rc != 0:
            err_msg = "Failed to reserve vlm console for {}  barcode {}: {}"\
                .format(node.name, node.barcode, output)
            LOG.error(err_msg)
            raise exceptions.InvalidStructure(err_msg)

        rc, output = local_host.vlm_exec_cmd(VlmAction.VLM_TURNON, node.barcode)
        if rc != 0:
            err_msg = "Failed to power on node {}  barcode {}: {}"\
                .format(node.name, node.barcode, output)
            LOG.error(err_msg)
            raise exceptions.InvalidStructure(err_msg)
        LOG.info("Node {} is turned on".format(node.name))

    if wait_for_hosts_state_:
        wait_for_hosts_state(hosts)


# TODO: To be replaced by function in vlm_helper
def wait_for_hosts_state(hosts, state=HostAvailabilityState.ONLINE):

    if len(hosts) > 0:
        locked_hosts_in_states = host_helper.wait_for_hosts_states(hosts, availability=[state])
        LOG.info("Host(s) {} are online".format(locked_hosts_in_states))


def lock_hosts(hosts):
    if isinstance(hosts, str):
        hosts = [hosts]
    for host in hosts:
        host_helper.lock_host(host)


@contextmanager
def ssh_to_build_server(bld_srv=DEFAULT_BUILD_SERVER, user=SvcCgcsAuto.USER, password=SvcCgcsAuto.PASSWORD,
                        prompt=None):
    """
    ssh to given build server.
    Usage: Use with context_manager. i.e.,
        with ssh_to_build_server(bld_srv=cgts-yow3-lx) as bld_srv_ssh:
            # do something
        # ssh session will be closed automatically

    Args:
        bld_srv (str|dict): build server ip, name or dictionary (choose from consts.build_serve.BUILD_SERVERS)
        user (str): svc-cgcsauto if unspecified
        password (str): password for svc-cgcsauto user if unspecified
        prompt (str|None): expected prompt. such as: svc-cgcsauto@yow-cgts4-lx.wrs.com$

    Yields (SSHClient): ssh client for given build server and user

    """
    # Get build_server dict from bld_srv param.
    if isinstance(bld_srv, str):
        for bs in BUILD_SERVERS:
            if bs['name'] in bld_srv or bs['ip'] == bld_srv:
                bld_srv = bs
                break
        else:
            raise exceptions.BuildServerError("Requested build server - {} is not found. Choose server ip or "
                                              "server name from: {}".format(bld_srv, BUILD_SERVERS))
    elif bld_srv not in BUILD_SERVERS:
        raise exceptions.BuildServerError("Unknown build server: {}. Choose from: {}".format(bld_srv, BUILD_SERVERS))

    prompt = prompt if prompt else Prompt.BUILD_SERVER_PROMPT_BASE.format(user, bld_srv['name'])
    bld_server_conn = SSHClient(bld_srv['ip'], user=user, password=password, initial_prompt=prompt)
    bld_server_conn.connect()

    try:
        yield bld_server_conn
    finally:
        bld_server_conn.close()


def download_image(lab, server, guest_path):

    cmd = "test -e " + guest_path
    assert server.ssh_conn.exec_cmd(cmd, rm_date=False)[0] == 0,  'Image file not found in {}:{}'.format(
            server.name, guest_path)
    pre_opts = 'sshpass -p "{0}"'.format(HostLinuxCreds.get_password())
    server.ssh_conn.rsync(guest_path,
                          lab['controller-0 ip'],
                          TiSPath.IMAGES, pre_opts=pre_opts)


def download_heat_templates(lab, server, load_path):

    heat_path = load_path  + BuildServerPath.HEAT_TEMPLATES

    cmd = "test -e " + heat_path
    assert server.ssh_conn.exec_cmd(cmd, rm_date=False)[0] == 0,  'Heat template path not found in {}:{}'.format(
            server.name, load_path)

    pre_opts = 'sshpass -p "{0}"'.format(HostLinuxCreds.get_password())
    server.ssh_conn.rsync(heat_path + "/*",
                          lab['controller-0 ip'],
                          TiSPath.HEAT, pre_opts=pre_opts)


def download_lab_config_files(lab, server, load_path):

    lab_name = lab['name']
    if "yow" in lab_name:
        lab_name = lab_name[4:]
    config_path = load_path + BuildServerPath.CONFIG_LAB_REL_PATH + "/yow/" + lab_name
    script_path = load_path + BuildServerPath.CONFIG_LAB_REL_PATH + "/scripts"

    cmd = "test -e " + config_path
    assert server.ssh_conn.exec_cmd(cmd, rm_date=False)[0] == 0, ' lab config path not found in {}:{}'.format(
            server.name, config_path)

    cmd = "test -e " + script_path
    assert server.ssh_conn.exec_cmd(cmd, rm_date=False)[0] == 0, ' lab scripts path not found in {}:{}'.format(
            server.name, script_path)

    pre_opts = 'sshpass -p "{0}"'.format(HostLinuxCreds.get_password())
    server.ssh_conn.rsync(config_path + "/*",
                          lab['controller-0 ip'],
                          WRSROOT_HOME, pre_opts=pre_opts)

    server.ssh_conn.rsync(script_path + "/*",
                          lab['controller-0 ip'],
                          WRSROOT_HOME, pre_opts=pre_opts)


def download_lab_config_file(lab, server, load_path, config_file='lab_setup.conf'):

    lab_name = lab['name']
    if "yow" in lab_name:
        lab_name = lab_name[4:]

    config_path = "{}{}/yow/{}/{}".format(load_path, BuildServerPath.CONFIG_LAB_REL_PATH , lab_name, config_file)

    cmd = "test -e " + config_path
    assert server.ssh_conn.exec_cmd(cmd, rm_date=False)[0] == 0, ' lab config path not found in {}:{}'.format(
            server.name, config_path)

    pre_opts = 'sshpass -p "{0}"'.format(HostLinuxCreds.get_password())
    server.ssh_conn.rsync(config_path,
                          lab['floating ip'],
                          WRSROOT_HOME, pre_opts=pre_opts)

def bulk_add_hosts(lab, hosts_xml_file):
    controller_ssh = ControllerClient.get_active_controller(lab["short_name"])
    cmd = "test -f {}/{}".format(WRSROOT_HOME, hosts_xml_file)
    if controller_ssh.exec_cmd(cmd)[0] == 0:
        rc, output = cli.system("host-bulk-add", hosts_xml_file, fail_ok=True)
        if rc != 0 or  "Configuration failed" in output:
            msg = "system host-bulk-add failed"
            return rc, None, msg
        hosts = system_helper.get_hosts_by_personality()
        return 0, hosts, ''


def add_storages(lab, server, load_path, ):
    lab_name = lab['name']
    if "yow" in lab_name:
        lab_name = lab_name[4:]

    if 'storage_nodes' not in lab:
        return 1, "Lab {} does not have storage nodes.".format(lab_name)

    storage_nodes = lab['storage_nodes']

    download_lab_config_files(lab, server, load_path)

    controller_ssh = ControllerClient.get_active_controller(lab['short_name'])
    cmd = "test -e {}/hosts_bulk_add.xml".format(WRSROOT_HOME )
    rc = controller_ssh.exec_cmd(cmd)[0]

    if rc != 0:
        msg = "The hosts_bulk_add.xml file missing from active controller"
        return rc, msg

    # check if the hosts_bulk_add.xml contains storages in mujltiple of 2
    cmd = "grep storage {}/hosts_bulk_add.xml".format(WRSROOT_HOME)
    rc, output = controller_ssh.exec_cmd(cmd)
    if rc == 0:
        output = output.split('\n')
        count = 0
        for line in output:
            if "personality" in line:
                count += 1
        if count < 2 or  count % 2 != 0:
            # invalid host_bulk_add.xml file
            msg = "Invalid hosts_bulk_add.xml file. Contains {} storages".format(count)
            return 1, msg
           # system host-bulk-add to add the storages. ignore the error case
        rc, hosts, msg = bulk_add_hosts(lab, "hosts_bulk_add.xml")
        if rc != 0 or hosts is None:
            return rc, msg
        if len(hosts[2]) != count:
            msg = "Unexpected  number of storage nodes: {}; exepcted are {}".format(len(hosts[2]), count)
            return 1, msg
    else:
        msg = "No storages in the hosts_bulk_add.xml or file not found"
        return rc, msg

    # boot storage nodes
    boot_interface_dict = lab['boot_device_dict']

    storage_hosts = system_helper.get_storage_nodes()
    storage_pairs = [storage_hosts[x:x+2] for x in range(0, len(storage_hosts), 2)]

    for pairs in storage_pairs:
        LOG.tc_step("Powering on storage hosts: {} ...".format(pairs))
        power_on_host(pairs, wait_for_hosts_state_=False)
        for host in pairs:
            open_vlm_console_thread(host, boot_interface=boot_interface_dict)
        wait_for_hosts_state(pairs)

    LOG.info("Storage hosts installed successfully......")

    # configure storages
    rc, msg = run_lab_setup(con_ssh=controller_ssh)
    if rc != 0:
        return rc, msg

    LOG.info("Unlocking Storage hosts {}.....".format(storage_hosts))
    host_helper.unlock_hosts(storage_hosts)
    LOG.info("Storage hosts unlocked ......")

    return 0, "Storage hosts {} installed successfully".format(storage_hosts)


def run_lab_setup(con_ssh=None, timeout=3600):
    return run_setup_script(script="lab_setup", config=True)


def run_infra_post_install_setup():
    return run_setup_script(script="lab_infra_post_install_setup", config=True)


def run_setup_script(script="lab_setup", config=False, con_ssh=None, timeout=3600):
    if con_ssh is None:
        con_ssh = ControllerClient.get_active_controller()
    if config:
        cmd = "test -e {}/{}.conf".format( WRSROOT_HOME, script)
        rc = con_ssh.exec_cmd(cmd)[0]

        if rc != 0:
            msg = "The {}.conf file missing from active controller".format(script)
            return rc, msg

    cmd = "test -e {}/{}.sh".format(WRSROOT_HOME, script)
    rc = con_ssh.exec_cmd(cmd, )[0]

    if rc != 0:
        msg = "The {}.sh file missing from active controller".format(script)
        return rc, msg

    cmd = "cd; source /etc/nova/openrc; ./{}.sh".format(script)
    con_ssh.set_prompt(Prompt.ADMIN_PROMPT)
    rc, msg = con_ssh.exec_cmd(cmd, expect_timeout=timeout)
    if rc != 0:
        msg = " {} run failed: {}".format(script, msg)
        LOG.warning(msg)
        return rc, msg
    con_ssh.set_prompt()
    return 0, "{} run successfully".format(script)


def launch_vms_post_install():
    """
    Launchs VMs using the launch scripts generated after running lab_setup.sh post install. Verifies the created
    VMs are pingable.
    Returns(list): list of VM ids that are generated

    """
    vms = vm_helper.get_any_vms(all_tenants=True)
    existing_vms_count = len(vms)

    if existing_vms_count > 0:
        LOG.info("VMs exist; may be already launched as part of install: {} ".format(vms))
    else:
        # check if vm launch scripts exist in the lab
        active_controller = ControllerClient.get_active_controller()
        cmd = "test -e {}/instances_group0/launch_instances.sh".format(WRSROOT_HOME)
        rc = active_controller.exec_cmd(cmd)[0]
        if rc != 0:
            LOG.info("VM Launching scripts do not exist in lab..... ")
        else:

            LOG.info("Launching VMs using the launch script .... ")

            tenants = ['tenant1', 'tenant2']
            for tenant in tenants:
                LOG.info("Launching {} VMs".format(tenant))
                cmd = "~/instances_group0/./launch_{}_instances.sh".format(tenant)
                rc, output = active_controller.exec_cmd(cmd)
                time.sleep(10)

    vms = vm_helper.get_any_vms(all_tenants=True)

    if len(vms) > 0:
        LOG.info("Verifying VMs are pingable : {} ".format(vms))
        vm_helper.ping_vms_from_natbox(vm_ids=vms)
        LOG.info("VMs launched successfully post install")
    return vms


def get_usb_device_name(con_ssh=None):
    """
    Gets the USB disk device name from the system. Not the partition devices
    Args:
        con_ssh:

    Returns:

    """

    if con_ssh is None:
        con_ssh = ControllerClient.get_active_controller()

    usb_device = None
    # check if a USB is plugged in
    cmd = "\ls -lrtd /dev/disk/by-id/usb*"
    rc, output = con_ssh.exec_cmd(cmd)
    if rc != 0:
        msg = "No USB found in lab node. Please plug in usb ."
        LOG.info(msg)
    else:
        usb_ls = output.strip().splitlines()[0].split("->").pop()

        LOG.info("USB found: {}".format(usb_ls))
        usb_device = usb_ls.strip().split("/").pop()
        LOG.info("USB found: {}".format(usb_device))
        usb_device = usb_device[0:3]
        LOG.info("USB device is: {}".format(usb_device))

    LOG.info("USB device is: {}".format(usb_device))
    if 'sd' not in usb_device or len(usb_device) != 3:
        return None
    return usb_device


def get_usb_device_partition_info(usb_device=None, con_ssh=None):
    """
    Gets the partition of usb as dict with values device name, size, type and mountpoint.
    {<device_name> : [<device_name, <size>, <type>, <mountpoint>]}
    where:
        device_name is the device name like sdc, sdd
        size is the size of partition/disk
        type - whether it is partition or disk
        mountpoint - the mounting point of the partition if there is any
    Args:
        con_ssh:

    Returns: dict

    """

    if con_ssh is None:
        con_ssh = ControllerClient.get_active_controller()
    usb_partition_info = {}

    if usb_device is None:
        usb_device = get_usb_device_name(con_ssh=con_ssh)

    if usb_device is None:
        msg = "No USB found in lab node. Please plug in usb ."
        LOG.info(msg)

    else:
        # check if a USB is plugged in
        cmd = "\lsblk -l | \grep {} | awk ' {{ print $1 \" \" $4\" \" $6\" \"$7}}'".format(usb_device)
        rc, output = con_ssh.exec_cmd(cmd)
        if rc != 0:
            msg = "command failed to get USB partition info: {}".format(output)
            LOG.info(msg)
            return None
        else:
            usb_part_ls = output.splitlines()
            for line in usb_part_ls:
                info = line.strip().split()
                usb_partition_info[info[0]] = info

        LOG.info("USB device partition info is: {}".format(usb_partition_info))

    return usb_partition_info


def get_usb_disk_size(usb_device, con_ssh=None):
    """
    Gets the total USB disk size
    Args:
        usb_device:
        con_ssh:

    Returns:

    """

    if con_ssh is None:
        con_ssh = ControllerClient.get_active_controller()

    if usb_device is None:
        raise ValueError("USB  device name must be supplied")

    parts_info = get_usb_device_partition_info(usb_device=usb_device, con_ssh=con_ssh)

    for k, v in parts_info.items():
       if k == usb_device and v[2] == 'disk':
           return int(v[1][:-1])
    else:
       LOG.info("USB device {} has no partition: {}".format(usb_device, parts_info))
       return -1


def get_usb_partition_size(usb_device, con_ssh=None):
    """
    Gets the usb partition size
    Args:
        usb_device:
        con_ssh:

    Returns:

    """

    if con_ssh is None:
        con_ssh = ControllerClient.get_active_controller()

    if usb_device is None:
        raise ValueError("USB partition device name must be supplied")

    parts_info = get_usb_device_partition_info(con_ssh=con_ssh)

    for k, v in parts_info.items():

       if k == usb_device and v[2] == 'part':
           LOG.info("device = {}; size {}".format(k, float(v[1][:-1])))
           return float(v[1][:-1])
    else:
       LOG.info("USB device {} has no partition: {}".format(usb_device, parts_info))
       return -1


def get_usb_mount_point(usb_device=None, con_ssh=None):
    """
    Gets the mounting point of usb
    Args:
        usb_device:
        con_ssh:

    Returns:

    """

    if con_ssh is None:
        con_ssh = ControllerClient.get_active_controller()

    if usb_device is None:
        usb_device = get_usb_device_name(con_ssh=con_ssh)

    if usb_device is None:
        msg = "No USB found in lab node. Please plug in usb ."
        LOG.info(msg)
        return None

    usb_partition_info = get_usb_device_partition_info(con_ssh=con_ssh)

    for k, v in usb_partition_info.items():
        if usb_device == k and len(v) == 4:
            return v[3]
    return None


def partition_usb(con_ssh=None, **kwargs):

    """
    Creates partition on the uSB. The number of partions must be specified through kwargs dictionary
    as part1=<size1>, part2=<size2>, ... part<n>=default.  e.g for creating two partion with first size  2G and  the
    second with the rest:  part1=2, part2='default'
    Args:
        con_ssh:
        **kwargs: partition sizes as  art1=<size1>, part2=<size2>, ... part<n>='default'

    Returns:

    """

    if con_ssh is None:
        con_ssh = ControllerClient.get_active_controller()

    #TODO: work for generic function


def usb_create_partition_for_backup(usb_device=None, con_ssh=None):
    """
    Creates two partitions on USB for backup. The first is bootable with  2G in size for iso file.
    The second partition is non-bootable for backup files. Both are formatted with ext4 fs.

    Args:
        con_ssh:

    Returns:

    """


    if con_ssh is None:
        con_ssh = ControllerClient.get_active_controller()

    usb_partition_info = {}
    if usb_device is None:
        usb_device = get_usb_device_name(con_ssh=con_ssh)

    if usb_device is None:
        msg = "No USB found in lab node. Please plug in usb ."
        LOG.info(msg)
        return None
    # check if usb is mount. If yes unmount the usb device

    current_parts = get_usb_device_partition_info(usb_device=usb_device, con_ssh=con_ssh)

    for k, v in current_parts.items():
        if len(v) == 4:
            con_ssh.exec_sudo_cmd("umount {}".format(k))

    FDISK_COMMAND_PROMPT = "Command \(m for help\)\: "
    FDISK_PART_SELECT_PROMPT = "Select \(default p\)\: "
    FDISK_PART_NUM_PROMPT = "Partition number(.*)\: "
    FDISK_FIRST_SECTOR_PROMPT = "First sector(.*)\: "
    FDISK_LAST_SECTOR_PROMPT = "Last sector(.*)\: "

    fdisk_prompts = [FDISK_COMMAND_PROMPT, FDISK_PART_SELECT_PROMPT, FDISK_PART_NUM_PROMPT,
                     FDISK_FIRST_SECTOR_PROMPT, FDISK_LAST_SECTOR_PROMPT ]

    prompts = [con_ssh.prompt]
    prompts.extend(fdisk_prompts)
    prompts.append(Prompt.SUDO_PASSWORD_PROMPT)

    con_ssh.send("sudo fdisk /dev/{}".format(usb_device), flush=True)
    index = con_ssh.expect(prompts)

    if index == prompts.index(Prompt.SUDO_PASSWORD_PROMPT):
        con_ssh.send(HostLinuxCreds.get_password())
        prompts.remove(Prompt.SUDO_PASSWORD_PROMPT)
        index = con_ssh.expect(prompts)

    if index != prompts.index(FDISK_COMMAND_PROMPT):
        msg = "Unexpeced out from fdisk command; expecting: {}".format(FDISK_COMMAND_PROMPT)
        LOG.info(msg)
        return False, msg


    con_ssh.send("o", flush=True)
    index = con_ssh.expect(prompts)
    if index != prompts.index(FDISK_COMMAND_PROMPT):
        msg = "Unexpeced output from fdisk command; expecting: {}".format(FDISK_COMMAND_PROMPT)
        LOG.info(msg)
        return False, msg

    con_ssh.send("n", flush=True)
    #prompts.remove(FDISK_COMMAND_PROMPT)
    #prompts.append(FDISK_PART_SELECT_PROMPT)
    index = con_ssh.expect(prompts)
    if index != prompts.index(FDISK_PART_SELECT_PROMPT):
        msg = "Unexpeced output from fdisk command; expecting: {}".format(FDISK_PART_SELECT_PROMPT)
        LOG.info(msg)
        return False, msg

    con_ssh.send("p", flush=True)
    #prompts.remove(FDISK_PART_SELECT_PROMPT)
    #prompts.append(FDISK_PART_NUM_PROMPT)
    index = con_ssh.expect(prompts)
    if index != prompts.index(FDISK_PART_NUM_PROMPT):
        msg = "Unexpeced output from fdisk command; expecting: {}".format(FDISK_PART_NUM_PROMPT)
        LOG.info(msg)
        return False, msg


    con_ssh.send("1", flush=True)
    index = con_ssh.expect(prompts)
    if index != prompts.index(FDISK_FIRST_SECTOR_PROMPT):
        msg = "Unexpeced output from fdisk command; expecting: {}".format(FDISK_FIRST_SECTOR_PROMPT)
        LOG.info(msg)
        return False, msg

    con_ssh.send("\n", flush=True)
    index = con_ssh.expect(prompts)
    if index != prompts.index(FDISK_LAST_SECTOR_PROMPT):
        msg = "Unexpeced output from fdisk command; expecting: {}".format(FDISK_LAST_SECTOR_PROMPT)
        LOG.info(msg)
        return False, msg

    con_ssh.flush()
    con_ssh.send(str(b'2097152'), flush=True)
    index = con_ssh.expect(prompts)
    if index != prompts.index(FDISK_COMMAND_PROMPT):
        msg = "Unexpeced output from fdisk command; expecting: {}".format(FDISK_LAST_SECTOR_PROMPT)
        LOG.info(msg)
        return False, msg

    code, output = con_ssh.proecess_cmd_result(r'+' + '2G', get_exit_code=False)
    expected = "Partition 1 of type Linux and size 2 GiB is set"
    if not bool(re.search(expected, output)):
        msg = "Unexpeced out from fdisk last sector command : {}".format(output)
        LOG.info(msg)
        return False, msg


    con_ssh.send("n")
    index = con_ssh.expect(prompts)
    if index != prompts.index(FDISK_PART_SELECT_PROMPT):
        msg = "Unexpeced output from fdisk command; expecting: {}".format(FDISK_PART_SELECT_PROMPT)
        LOG.info(msg)
        return False, msg

    con_ssh.send("p")
    index = con_ssh.expect(prompts)
    if index != prompts.index(FDISK_PART_NUM_PROMPT):
        msg = "Unexpeced output from fdisk command; expecting: {}".format(FDISK_PART_NUM_PROMPT)
        LOG.info(msg)
        return False, msg


    con_ssh.send("2")
    index = con_ssh.expect(prompts)
    if index != prompts.index(FDISK_FIRST_SECTOR_PROMPT):
        msg = "Unexpeced output from fdisk command; expecting: {}".format(FDISK_FIRST_SECTOR_PROMPT)
        LOG.info(msg)
        return False, msg


    con_ssh.send("\n")
    index = con_ssh.expect(prompts)
    if index != prompts.index(FDISK_LAST_SECTOR_PROMPT):
        msg = "Unexpeced output from fdisk command; expecting: {}".format(FDISK_LAST_SECTOR_PROMPT)
        LOG.info(msg)
        return False, msg


    con_ssh.send("\n")
    if index != prompts.index(FDISK_COMMAND_PROMPT):
        msg = "Unexpeced output from fdisk command; expecting: {}".format(FDISK_LAST_SECTOR_PROMPT)
        LOG.info(msg)
        return False, msg

    code, output = con_ssh.proecess_cmd_result("+2000M", get_exit_code=False)
    expected = "Partition 2 of type Linux and size \d(.*)GiB is set"
    if not bool(re.search(expected, output)):
        msg = "Unexpeced out from fdisk last sector command : {}".format(output)
        LOG.info(msg)
        return False, msg

    con_ssh.send("a")
    index = con_ssh.expect(prompts)
    if index != prompts.index(FDISK_PART_NUM_PROMPT):
        msg = "Unexpeced output from fdisk command; expecting: {}".format(FDISK_PART_NUM_PROMPT)
        LOG.info(msg)
        return False, msg


    con_ssh.send("1")
    if index != prompts.index(FDISK_COMMAND_PROMPT):
        msg = "Unexpeced output from fdisk command; expecting: {}".format(FDISK_LAST_SECTOR_PROMPT)
        LOG.info(msg)
        return False, msg

    con_ssh.send("w")
    if index != prompts.index(con_ssh.prompt):
        msg = "Unexpeced output from fdisk command; expecting: {}".format(FDISK_LAST_SECTOR_PROMPT)
        LOG.info(msg)
        return False, msg

    # cmd2 = 'echo -e "o\nn\np\n1\n\n+2000M\nn\np\n2\n\n\na\n1\nw" | sudo fdisk /dev/{}'.format(usb_device)
    # # cmd = """\
    # # fdisk /dev/{} <<EOF
    # # n
    # # p
    # # 1
    # #
    # # +2000M
    # # n
    # # p
    # # 2
    # #
    # #
    # # a
    # # 1
    # # w
    # # EOF""".format(usb_device)
    #
    # rc, output = con_ssh.exec_sudo_cmd(cmd2)
    # if rc != 0:
    #     msg = "command failed to get USB partition info: {}".format(output)
    #     LOG.info(msg)
    #     return False, None

    part_info = get_usb_device_partition_info(con_ssh=con_ssh)

    if len(part_info) != 3:
        error_msg = "Unexpected partition in usb: {}".format(part_info)
        return False, error_msg
    for k, v in part_info.items():
        if usb_device not in k:
            error_msg = "Unexpected device names in partition/disk: {}".format(part_info)
            return False, error_msg

    # create fs on partitions
    cmd1 = "mkfs -t ext4 /dev/{}"
    for k, v in part_info.items():
        if "part" in v[2]:
            cmd = cmd1.format(k)
            rc, output = con_ssh.exec_sudo_cmd(cmd)
            if rc != 0:
                return False, "Fail to format {}: {}".format(k, output)

    return True, part_info


def is_usb_mounted(usb_device, con_ssh=None):
    """
    Checkes if a USB is mounted or not. If yes, returns the mount point
    Args:
        usb_device:

    Returns:

    """

    if usb_device is None:
        LOG.info("No usb device name is specified")
        return False, None
    if con_ssh is None:
        con_ssh = ControllerClient.get_active_controller()

    mount_pt = get_usb_mount_point(usb_device, con_ssh=con_ssh)
    if mount_pt:
        return True, mount_pt
    else:
        return False, None

# def get_usb_info(con_ssh=None):
#     """
#     Gets the USB info if present. Mounts USB if not already mounted.
#     Returns:
#
#     """
#
#     usb_info = {}
#     usb_device = get_usb_device_name(con_ssh=con_ssh)
#     if not usb_device:
#         msg = "No USB device found in active controller"
#         LOG.info(msg)
#         return None
#     LOG.info("USB device name is {}".format(usb_device))
#     usb_info['device'] = usb_device
#     result, mount_dir = is_usb_mounted(usb_device, con_ssh=con_ssh)
#     if not result:
#         # usb not mounted,  mount the usb to /media/wrsroot
#         mount_dir=BACKUP_USB_MOUNT_POINT
#         if not mount_usb(usb_device, mount=mount_dir, con_ssh=con_ssh):
#            LOG.info("Fail to mount the usb /dev/{} to {}".format(usb_device, BACKUP_USB_MOUNT_POINT))
#            return None
#
#     usb_info['mount'] = mount_dir
#
#     return usb_info


def delete_backup_files_from_usb(usb_device, con_ssh=None):
    """
    Deletes backup files from the usb to make it ready for next backup.
    Args:
        usb_info:
        con_ssh:

    Returns (bool):

    """

    if not con_ssh:
        con_ssh = ControllerClient.get_active_controller()

    if not usb_device:
        raise ValueError("usb device name must be provided")

    rc, mout_pt = is_usb_mounted(usb_device, con_ssh=con_ssh)
    if not rc:
        LOG.warning("USB partition is not mount")
        return False

    mount_pt = get_usb_mount_point(usb_device=usb_device, con_ssh=con_ssh)

    if con_ssh.exec_sudo_cmd("test -e {}/backups".format(mount_pt))[0] == 0:
        con_ssh.exec_sudo_cmd("rm -f {}/backups/*".format(mount_pt))
        LOG.info("Verifying all backup files are deleted from {}/backups".format(mount_pt))
        rc, output = con_ssh.exec_cmd("ls {}/backups | wc -l".format(mount_pt))
        if int(output) > 0:
            LOG.warning("Fail to delete all  backup files from {}/backups. There are {} files still in USB"
                    .format(mount_pt, output))
            return False
        else:
            LOG.info(" USB is cleaned successfully. Ready for new backup files")

    return True


def mount_usb (usb_device, mount=None, unmount=True, format_=False, con_ssh=None):
    """
    Mounts USB to a mounting point specified by mount or the default /media/wrsroot
    Args:
        usb_device(str): the USB device name
        mount(str): is the path to the mount point
        unmount(bool): if enabled,  the USB is unmounted before mount. Default is enabled

    Returns (bool):
        True - successfully mounted
        False - Fail to mount

    """

    if mount is None:
        mount = BACKUP_USB_MOUNT_POINT

    if con_ssh is None:
        con_ssh = ControllerClient.get_active_controller()

    if is_usb_mounted(usb_device, con_ssh=con_ssh)[0]:
        if not unmount:
            LOG.info("USB is already mounted")
            return True
        else:
            # unmount the usb first
            cmd = "umount -l /dev/{}".format(usb_device)
            con_ssh.exec_sudo_cmd(cmd)
    if con_ssh.exec_cmd("test -e {}".format(mount)) [0] != 0:
        con_ssh.exec_sudo_cmd("mkdir {}".format(mount),strict_passwd_prompt=True)

    cmd = "mount /dev/{} {}".format(usb_device, mount)
    rc, output = con_ssh.exec_sudo_cmd(cmd)
    if rc != 0:
        LOG.info("Fail to mount usb {} to mount point {}: {}".format(usb_device, mount, output))
        return False
    return True


def restore_controller_system_config(system_backup, tel_net_session=None, con_ssh=None, fail_ok=False):
    """
    Restores the controller system config for system restore.
    Args:
        system_backup(str): The system config backup file
        tel_net_session:
        fail_ok:

    Returns (tuple): rc, text message
        0 - Success
        1 - Execution of restore command failed
        2 - Patches not applied after system reboot
        3 - Unexpected result after system resotre

    """

    if system_backup is None or not os.path.abspath(system_backup):
        msg = "Full path of the system backup file must be provided: {}".format(system_backup)
        LOG.info(msg)
        raise ValueError(msg)

    lab = InstallVars.get_install_var("LAB")
    output_dir = ProjVar.get_var('LOG_DIR')
    controller0_node = lab['controller-0']

    if controller0_node.telnet_conn is None:
        controller0_node.telnet_conn = open_telnet_session(controller0_node, output_dir)
        controller0_node.telnet_conn.login()

    cmd = 'echo "{}" | sudo -S config_controller --restore-system {}'.format(HostLinuxCreds.get_password(),
                                                                             system_backup)
    os.environ["TERM"] = "xterm"

    rc, output = controller0_node.telnet_conn.exec_cmd(cmd,
                                                       extra_expects=["Enter 'reboot' to reboot controller: "],
                                                       timeout=HostTimeout.SYSTEM_RESTORE)
    if rc == 0 and 'reboot controller' in output:
        msg = 'System WAS patched, and now is restored to the previous patch-level, but still needs a reboot'
        LOG.info(msg)

        reboot_cmd = 'echo "{}" | sudo -S reboot'.format(HostLinuxCreds.get_password())

        rc, output = controller0_node.telnet_conn.exec_cmd(reboot_cmd,
                                                           alt_prompt=' login: ', timeout=HostTimeout.REBOOT)
        if rc != 0:
            msg = '{} failed, rc:{}\noutput:\n{}'.format(reboot_cmd, rc, output)
            LOG.error(msg)
            raise exceptions.RestoreSystem
        LOG.info('OK, system reboot after been patched to previous level')

        LOG.info('re-login')
        controller0_node.telnet_conn.login()
        os.environ["TERM"] = "xterm"

        LOG.info('re-run cli:{}'.format(cmd))
        rc, output = controller0_node.telnet_conn.exec_cmd(cmd, timeout=HostTimeout.SYSTEM_RESTORE)

    if rc != 0:
        err_msg = "{} execution failed: {} {}".format(cmd, rc, output)
        LOG.error(err_msg)
        if fail_ok:
            return 1, err_msg
        else:
            raise exceptions.CLIRejected(err_msg)

    if "System restore complete" in output:
        msg = "System restore completed successfully"
        LOG.info(msg)
        return 0, msg
    else:
        LOG.warn('No "restore complete" in output, rc={}\noutput:\n{}\n'.format(rc, output))
        conn = controller0_node.telnet_conn
        cmd = 'cd; source /etc/nova/openrc'
        rc, output = conn.exec_cmd(cmd)
        assert rc == 0, \
            'Failed to source the openrc after restore system configuration, rc:{}, output:\n{}'.format(rc, output)
        LOG.info('OK to source openrc')

        cmd = 'system host-list'
        rc, output = conn.exec_cmd(cmd)
        assert rc == 0, \
            'Failed to run {}, rc:{}, output:\n{}'.format(cmd, rc, output)

        cmd = 'openstack endpoint list'
        rc, output = conn.exec_cmd(cmd)
        assert rc == 0, \
            'Failed to run {}, rc:{}, output:\n{}'.format(cmd, rc, output)

        LOG.info('OK to get hosts list\n{}\n'.format(output))

        # err_msg = "Unexpected result from system restore: {}".format(output)
        #
        # if fail_ok:
        #     return 3, err_msg
        # else:
        #     raise exceptions.RestoreSystem(err_msg)


def restore_controller_system_images(images_backup, tel_net_session=None, fail_ok=False):
    """
    Restores the controller system images for system restore.
    Args:
        images_backup(str): The system image backup file
        tel_net_session:
        fail_ok:

    Returns (tuple): rc, text message
        0 - Success
        1 - Execution of restore command failed
        2 - System image restore did not complete

    """

    if images_backup is None or not os.path.abspath(images_backup):
        msg = "Full path of the system backup file must be provided: {}".format(images_backup)
        LOG.info(msg)
        raise ValueError(msg)

    lab = InstallVars.get_install_var("LAB")
    output_dir = ProjVar.get_var('LOG_DIR')
    controller0_node = lab['controller-0']
    if tel_net_session is None:

        if controller0_node.telnet_conn is None:
            controller0_node.telnet_conn = open_telnet_session(controller0_node, output_dir)
            controller0_node.telnet_conn.login()

        tel_net_session = controller0_node.telnet_conn

    cmd = "echo " + HostLinuxCreds.get_password() + " | sudo -S config_controller --restore-images {}".format(images_backup)
    os.environ["TERM"] = "xterm"

    rc, output = tel_net_session.exec_cmd(cmd, timeout=HostTimeout.SYSTEM_RESTORE)
    if rc != 0:
        err_msg = "{} failed: {} {}".format(cmd, rc, output)
        LOG.error(err_msg)
        if fail_ok:
            return 1, err_msg
        else:
            raise exceptions.CLIRejected(err_msg)

    # Checking  if images restore succeeds
    if "Images restore complete" in output:
        # images restored
        msg = "Images restore completed successfully"
        LOG.info(msg)
        return 0, msg
    else:
        err_msg = "Unexpected result from images restore: {}".format(output)

        if fail_ok:
            return 2, err_msg
        else:
            raise exceptions.RestoreSystem(err_msg)


def get_backup_files_from_usb(pattern, usb_device=None, con_ssh=None):
    """
    Gets the backup files that match the specified pattern
    Args:
        pattern:
        usb_device:
        con_ssh:

    Returns(list): list of backup files

    """

    LOG.info("Getting backup files with pattern {} from usb".format(pattern))

    if con_ssh is None:
        con_ssh = ControllerClient.get_active_controller()
    if usb_device is None:
        usb_device = get_usb_device_name(con_ssh=con_ssh)

    found_backup_files = []

    if not usb_device:
        LOG.info("No USB found in active controller")
    else:
        usb_part_info = get_usb_device_partition_info(usb_device=usb_device, con_ssh=con_ssh)
        mount_dir = ''
        for k, v in usb_part_info.items():
            if len(v) == 4 and get_usb_partition_size(usb_device=k, con_ssh=con_ssh) > 8:
                mount_dir = v[3]

        backup_path = "{}/backups".format(mount_dir)

        cmd = 'test -e {}'.format(backup_path)

        if con_ssh.exec_cmd(cmd)[0] == 0 and pattern:

            rc, backup_files = con_ssh.exec_cmd("\ls {}/*.tgz".format(backup_path))
            if rc == 0:
                files_list = backup_files.split()
                for file in files_list:
                    file = os.path.basename(file.strip())
                    if re.match(pattern, file):
                        LOG.info("Found matching backup file: {}".format(file))
                        found_backup_files.append(file)
        else:
            LOG.warn("The path {} does not exist in controller-0".format(backup_path))

    return found_backup_files


def get_backup_files(pattern, backup_src_path, src_conn_ssh):
    """
    Args:
        pattern:
        backup_src_path:
<<<<<<< HEAD
        src_con_ssh:
=======
        src_conn_ssh:

>>>>>>> c447ecc7
    Returns:

    """
    if pattern is None or backup_src_path is None or src_conn_ssh is None:
        raise ValueError("pattern, backup_src_path and src_conn_ssh must be specified; cannot be None.")

    src_host = src_conn_ssh.exec_cmd("hostname")[1]
    LOG.info("Getting backup files with pattern {} from src {}: {}".format(pattern, src_host, backup_src_path))

    found_backup_files = []
    cmd = 'test -e {}'.format(backup_src_path)
    if src_conn_ssh.exec_cmd(cmd)[0] == 0:
        rc, backup_files = src_conn_ssh.exec_cmd("\ls {}/*.tgz".format(backup_src_path))
        if rc == 0:
            files_list = backup_files.split()
            for file in files_list:
                file = os.path.basename(file.strip())
                if re.match(pattern, file):
                    LOG.info("Found matching backup file: {}".format(file))
                    found_backup_files.append(file)
    else:
        LOG.warn("The path {} does not exist in source {}".format(backup_src_path, src_host))

    return found_backup_files


def get_titanium_backup_filenames_usb(pattern=None, usb_device=None, con_ssh=None):
    """
    Gets the titanium system backup files from USB
    Args:
        pattern:
        con_ssh:

    Returns:

    """

    if pattern is None:
        pattern = TITANIUM_BACKUP_FILE_PATTERN
    found_backup_files = []

    backup_files = get_backup_files_from_usb(pattern=pattern, usb_device=usb_device, con_ssh=con_ssh)

    lab = InstallVars.get_install_var("LAB")
    system_name = lab['name']
    for file in backup_files:
        if system_name.strip() in file:
            LOG.info("Found matching backup file: {}".format(file))
            found_backup_files.append(file)

    LOG.info(" Lab {} backup files: {}".format(system_name, found_backup_files))

    return found_backup_files


def get_image_backup_filenames_usb(pattern=None, usb_device=None, con_ssh=None):
    """
    Gets the image backup files from USB
    Args:
        pattern:
        con_ssh:

    Returns:

    """

    if pattern is None:
        pattern = IMAGE_BACKUP_FILE_PATTERN

    return get_backup_files_from_usb(pattern=pattern, usb_device=usb_device, con_ssh=con_ssh)


def import_image_from_backup(image_backup_files, con_ssh=None, fail_ok=False):
    """
    Imports images from backup files for system restore
    Args:
        image_backup_files:
        con_ssh:
        fail_ok:

    Returns:

    """

    if con_ssh is None:
        con_ssh = ControllerClient.get_active_controller()
    if isinstance(image_backup_files, str):
        image_backup_files = [image_backup_files]

    images_imported = []
    images_failed = []
    cmd = 'image-backup import '
    for file in image_backup_files:
        if not os.path.abspath(file):
            # msg = "Full path of the image backup file must be provided: {}".format(file)
            # LOG.info(msg)
            # if fail_ok:
            #     return 1, msg
            # else:
            #     raise ValueError(msg)
            file = TiSPath.BACKUPS + '/' + file
        rc, output = con_ssh.exec_sudo_cmd(cmd + file, expect_timeout=300)
        if rc != 0:
            msg = "Image import not successfull for image file: {}".format(file)
            LOG.info(msg)
            images_failed.append(file)
        else:
            if 'Importing image: 100% complete...done' in output:
                msg = "Image import  successfull for image file: {}".format(file)
                LOG.info(msg)
                images_imported.append(file)
            else:
                msg = "Incomplete image import;  command returned success code for image file: {}".format(file)
                LOG.info(msg)
                images_failed.append(file)

    return images_imported


def get_cinder_volume_backup_filenames_usb(pattern=None, con_ssh=None):

    if pattern is None:
        pattern = CINDER_VOLUME_BACKUP_FILE_PATTERN

    return get_backup_files_from_usb(pattern=pattern, con_ssh=con_ssh)


def restore_cinder_volumes_from_backup( con_ssh=None, fail_ok=False):
    """
    Restores cinder volumes from backup files for system restore. If volume snaphot exist for a volume, it will be
    deleted before restoring the volume
    Args:
        con_ssh:
        fail_ok:

    Returns (tuble): rc, error message/
        0 - success

    """

    # get the cinder volume backup files from source drive; assuming all backup files are available from usb drive
    if con_ssh is None:
        con_ssh = ControllerClient.get_active_controller()

    cinder_volume_backups = get_backup_files(CINDER_VOLUME_BACKUP_FILE_PATTERN, TiSPath.BACKUPS, con_ssh)

    if len(cinder_volume_backups) == 0:
        msg = "No cinder volume backup files found from the {} drive".format(TiSPath.BACKUPS)
        LOG.info(msg)
        return 1, None
    else:

        # Checking for any snaphsots of the cinder volumes to be restored.
        # As per the Software management guide, the cinder volume restore fails if a snapshot of that volume exist.
        LOG.info("Checking if cinder volumes have snapshots ... ")
        vol_snap_ids = cinder_helper.get_volume_snapshot_list(con_ssh=con_ssh)
        if len(vol_snap_ids):
            for id in vol_snap_ids:
                LOG.info(" snapshot id {} found; deleting ... ".format(id))
                if cinder_helper.delete_volume_snapshot(id, con_ssh=con_ssh, force=True)[0] == 0:
                    LOG.info(" Deleted snapshot id {} ... ".format(id))

        restored_cinder_volumes = import_volumes_from_backup(cinder_volume_backups, con_ssh=con_ssh)

        LOG.info("Restored volumes: {}".format(restored_cinder_volumes))
        restored = len(restored_cinder_volumes)

        if restored > 0:
            if restored == len(cinder_volume_backups):
                LOG.info("All volumes restored successfully")
                return 0, restored_cinder_volumes
            else:
                LOG.info("NOT all volumes were restored")
                return -1, restored_cinder_volumes
        else:
            LOG.info("Fail to restore any of the volumes")
            return 2, None


def import_volumes_from_backup(cinder_volume_backups, con_ssh=None):
    """
    Imports cinder volumes from backup files in /opt/backups for system restore.
    Args:
        cinder_volume_backups(list): List of cinder volume backup files to restore
        con_ssh:

    Returns(list): list of successfully imported volumes.

    """

    if con_ssh is None:
        con_ssh = ControllerClient.get_active_controller()

    imported_volumes = []

    volumes = cinder_helper.get_volumes(con_ssh=con_ssh)

    if len(cinder_volume_backups) == 0:
        msg = "The cinder volume backup file list specified is empty".format(cinder_volume_backups)
        LOG.info(msg)
    else:
        for volume_backup_path in cinder_volume_backups:
            volume_backup = os.path.basename(volume_backup_path)
            vol_id = volume_backup[7:-20]
            if vol_id not in volumes:
                LOG.warning("The volume {} does not exist; cannot be imported".format(vol_id))
                continue

            LOG.info("Importing Volume id={} ...".format(vol_id))
            rc, output = cinder_helper.import_volume(volume_backup, vol_id=vol_id, con_ssh=con_ssh, fail_ok=True)
            if rc == 2:
                # attempt to import volume one more time
                rc, output = cinder_helper.import_volume(volume_backup, vol_id=vol_id, con_ssh=con_ssh, fail_ok=True)
            if rc != 0:
                err_msg = "Fail to import volume {} from backup file {}".format(vol_id, volume_backup)
                LOG.error(err_msg)
                raise exceptions.CinderError(err_msg)

            imported_volumes.append(vol_id)
            LOG.info("Volume id={} imported successfully\n".format(vol_id))

    return imported_volumes


def export_cinder_volumes(backup_dest='usb', backup_dest_path=BackupRestore.USB_BACKUP_PATH, dest_server=None, copy_to_usb=None,
                          delete_backup_file=True, con_ssh=None, fail_ok=False):
    """
    Exports all available and in-use cinder volumes for system backup.
    Args:
        backup_file_prefix(str): The prefix to the generated system backup files. The default is "titanium_backup_"
        backup_dest(str): usb or local - the destination of backup files; choices are usb or local (test server)
        backup_dest_path(str): is the path at destination where the backup files are saved. The defaults are:
            /media/wrsroot/backups for backup_dest=usb and /sandbox/backups for backup_dest=local.
        copy_to_usb(str): usb_device name where the volume backup files are transferred. Default is None
        delete_backup_file(bool): if enabled, deletes the volume backup files after transfer to USB. Default is enabled
        con_ssh:

    Returns(list): list of exported volume ids

    """
    if backup_dest == 'usb' and backup_dest_path != BackupRestore.USB_BACKUP_PATH:
        raise ValueError("If backup file destination is usb then the path must be {}".
                         format(BackupRestore.USB_BACKUP_PATH))
    if backup_dest != 'usb' and backup_dest != "local":
        raise ValueError("Invalid destination {} specified; Valid options are 'usb' and 'local'".format(backup_dest))

    if con_ssh is None:
        con_ssh = ControllerClient.get_active_controller()

    volumes_exported = []
    current_volumes = cinder_helper.get_volumes()

    if len(current_volumes) > 0:
        LOG.info("Exporting Cinder volumes {}".format(current_volumes))
        volumes_exported.extend(cinder_helper.export_volumes()[1])

        if len(volumes_exported) > 0:
            LOG.info("Cinder volumes exported: {}".format(volumes_exported))
            if len(current_volumes) > len(volumes_exported):
                LOG.warn("Not all current cinder volumes are  exported; Unexported volumes: {}"
                         .format(set(current_volumes) - set(volumes_exported)))

            src_files = "/opt/backups/volume-*.tgz"

            if backup_dest == 'local':
                if dest_server:
                    if dest_server.ssh_conn.exec_cmd("test -e  {}".format(backup_dest_path))[0] != 0:
                        dest_server.ssh_conn.exec_cmd("mkdir -p {}".format(backup_dest_path))
                else:
                    if local_host.exec_cmd(["test", '-e',  "{}".format(backup_dest_path)])[0] != 0:
                        local_host.exec_cmd(["mkdir -p {}".format(backup_dest_path)])

                common.scp_from_active_controller_to_test_server(src_files, backup_dest_path, is_dir=False, multi_files=True)

                LOG.info("Verifying if backup files are copied to destination")
                if dest_server:
                    rc, output = dest_server.ssh_conn.exec_cmd("ls {}".format(backup_dest_path))
                else:
                    rc, output = local_host.exec_cmd(["ls {}".format(backup_dest_path)])

                if rc != 0:
                    err_msg = "Failed to scp cinder backup files {} to local destination: {}".format(backup_dest_path, output)
                    LOG.info(err_msg)
                    if fail_ok:
                        return 2, err_msg
                    else:
                        raise exceptions.BackupSystem(err_msg)

                LOG.info("Cinder volume backup files {} are copied to local destination successfully".format(output))

            else:
                # copy backup files to USB
                if copy_to_usb is None:
                    raise ValueError("USB device name must be provided, if destination is USB")

                LOG.tc_step("Transfer volume tgz file to usb flash drive" )
                results = mount_usb(usb_device=copy_to_usb)
                mount_pt = get_usb_mount_point(copy_to_usb)

                if mount_pt:

                    LOG.info("USB is plugged and is mounted to {}".format(mount_pt))
                    if con_ssh.exec_cmd("test -e {}/backups".format(mount_pt))[0] != 0:
                        con_ssh.exec_sudo_cmd("mkdir -p {}/backups".format(mount_pt))

                    cp_cmd = "cp /opt/backups/volume-*.tgz {}/backups/".format(mount_pt)
                    con_ssh.exec_sudo_cmd(cp_cmd, expect_timeout=HostTimeout.SYSTEM_RESTORE)
                    LOG.info("Verifying if cinder volume backup files are copied to USB")
                    rc, output = con_ssh.exec_cmd("ls  {}/backups/volume-*.tgz".format(mount_pt ))
                    copied_list = output.split()
                    not_list = []
                    for v_id in volumes_exported:
                        if not any(v_id in f for f in copied_list):
                           not_list.append(v_id)
                    if len(not_list) > 0:
                        LOG.warn("Following list not copied to usb: {}".format(not_list))

                else:
                    err_msg = "USB {} does not have mount point; cannot copy  backup files {} to USB"\
                        .format(copy_to_usb, src_files)
                    LOG.info(err_msg)
                    if fail_ok:
                        return 2, err_msg
                    else:
                        raise exceptions.BackupSystem(err_msg)

            if delete_backup_file:
                LOG.info("delete volume tgz file from tis server /opt/backups folder ")
                con_ssh.exec_sudo_cmd("rm -f /opt/backups/volume-*.tgz")

            LOG.info("Volumes exported successfully")

    return volumes_exported


def backup_system(backup_file_prefix=PREFIX_BACKUP_FILE, backup_dest='usb',
                  backup_dest_path=BackupRestore.USB_BACKUP_PATH, dest_server=None, lab_system_name=None,
                  timeout=HostTimeout.SYSTEM_BACKUP, copy_to_usb=None, delete_backup_file=True,
                  con_ssh=None, fail_ok=False):
    """
    Performs system backup  with option to transfer the backup files to USB.
    Args:
        backup_file_prefix(str): The prefix to the generated system backup files. The default is "titanium_backup_"
        backup_dest(str): usb or local - the destination of backup files; choices are usb or local (test server)
        backup_dest_path(str): is the path at destination where the backup files are saved. The defaults are:
            /media/wrsroot/backups for backup_dest=usb and /sandbox/backups for backup_dest=local.
        lab_system_name(str): is the lab system name
        timeout(inst): is the timeout value the system backup is expected to finish.
        copy_to_usb(str): usb device name, if specified,the backup files are copied to. Applicable when backup_dest=usb
        delete_backup_file(bool): if USB is available, the backup files are deleted from system to save disk space.
         Default is enabled
        con_ssh:
        fail_ok:

    Returns(tuple): rc, error message
        0 - Success
        1 - Fail to create system backup files
        2 - system backup files generated, but fail to transfer to USB


    """

    if backup_dest == 'usb' and backup_dest_path != BackupRestore.USB_BACKUP_PATH:
        raise ValueError("If backup file destination is usb then the path must be {}".
                         format(BackupRestore.USB_BACKUP_PATH))
    if backup_dest != 'usb' and backup_dest != "local":
        raise ValueError("Invalid destination {} specified; Valid options are 'usb' and 'local'".format(backup_dest))

    if con_ssh is None:
        con_ssh = ControllerClient.get_active_controller()
    lab = InstallVars.get_install_var("LAB")
    if lab_system_name is None:
        lab_system_name = lab['name']

    # execute backup command
    LOG.info("Create backup system and image tgz files under /opt/backups")
    if copy_to_usb:
        LOG.info("The backup system and image tgz file will be copied to {}:{}"
                 .format(copy_to_usb, get_usb_mount_point(usb_device=copy_to_usb)))
    date = time.strftime(BACKUP_FILE_DATE_STR)
    build_id = ProjVar.get_var('BUILD_ID')
    backup_file_name = "{}{}_{}_{}".format(PREFIX_BACKUP_FILE, date, build_id, lab_system_name)
    cmd = 'config_controller --backup {}'.format(backup_file_name)

    # max wait 1800 seconds for config controller backup to finish
    con_ssh.exec_sudo_cmd(cmd, expect_timeout=timeout)
    # verify the actual backup file are created
    rc, output = con_ssh.exec_cmd("\ls /opt/backups/{}*.tgz".format(backup_file_name))
    if rc != 0:
        err_msg = "Failed to create system backup files: {}".format(output)
        LOG.info(err_msg)
        if fail_ok:
            return 1, err_msg
        else:
            raise exceptions.BackupSystem(err_msg)
    backup_files = output.split()
    LOG.info("System backup files are created in /opt/backups folder: {} ".format(backup_files))
    if backup_dest == 'local':
        if os.path.basename(backup_dest_path) != lab['short_name']:
            backup_dest_path = backup_dest_path + "/{}".format(lab['short_name'])

        if dest_server:
            if dest_server.ssh_conn.exec_cmd("test -e {}".format(backup_dest_path))[0] != 0:
                dest_server.ssh_conn.exec_cmd("mkdir -p {}".format(backup_dest_path))
        else:
            if local_host.exec_cmd(["test", '-e',  "{}".format(backup_dest_path)])[0] != 0:
                local_host.exec_cmd(["mkdir -p {}".format(backup_dest_path)])

        src_files = "{} {}".format(backup_files[0].strip(), backup_files[1].strip())
        common.scp_from_active_controller_to_test_server(src_files, backup_dest_path, is_dir=False, multi_files=True)

        LOG.info("Verifying if backup files are copied to destination")
        if dest_server:
            rc, output = dest_server.ssh_conn.exec_cmd("ls {}/{}*.tgz".format(backup_dest_path, backup_file_name ))
        else:
            rc, output = local_host.exec_cmd(["ls {}/{}*.tgz".format(backup_dest_path, backup_file_name)])

        if rc != 0:
            err_msg = "Failed to scp system backup files {} to local destination: {}".format(backup_files, output)
            LOG.info(err_msg)
            if fail_ok:
                return 2, err_msg
            else:
                raise exceptions.BackupSystem(err_msg)

        LOG.info("The system backup files {} are copied to local destination successfully".format(output))

    else:
        # copy backup file to usb
        if copy_to_usb is None:
            raise ValueError("USB device name must be provided, if destination is USB")

        LOG.tc_step("Transfer system and image tgz file to usb flash drive" )
        result = mount_usb(copy_to_usb)
        mount_pt = get_usb_mount_point(usb_device=copy_to_usb)
        if mount_pt:
            if mount_pt not in backup_dest_path:
                raise ValueError("If USB is specified as destination, the destination path must be {}"
                                 .format(BackupRestore.USB_BACKUP_PATH))

            LOG.info("USB is plugged and is mounted to {}".format(mount_pt))
            if con_ssh.exec_cmd("test -e {}/backups".format(mount_pt))[0] != 0:
                con_ssh.exec_sudo_cmd("mkdir -p {}/backups".format(mount_pt))

            cp_cmd = "cp {} {} {}/backups/".format(backup_files[0].strip(), backup_files[1].strip(), mount_pt)
            con_ssh.exec_sudo_cmd(cp_cmd,expect_timeout=HostTimeout.BACKUP_COPY_USB)

            LOG.info("Verifying if backup files are copied to destination")
            rc, output = con_ssh.exec_cmd("ls {}/backups/{}*.tgz".format(mount_pt, backup_file_name ))
            if rc != 0:
                err_msg = "Failed to copy system backup files {} to USB: {}".format(backup_files, output)
                LOG.info(err_msg)
                if fail_ok:
                    return 2, err_msg
                else:
                    raise exceptions.BackupSystem(err_msg)
            LOG.info("The system backup files {} are copied to USB successfully".format(output))
        else:
            err_msg = "USB {} does not have mount point; cannot copy  backup files {} to USB"\
                .format(copy_to_usb, backup_files)
            LOG.info(err_msg)
            if fail_ok:
                return 2, err_msg
            else:
                raise exceptions.BackupSystem(err_msg)

    if delete_backup_file:
        LOG.info("Deleting system and image tgz file from tis server /opt/backups folder ")
        con_ssh.exec_sudo_cmd("rm -f /opt/backups/{}*.tgz".format(backup_file_name))

    LOG.info("Backup completed successfully")
    return 0, None


def export_image(image_id, backup_dest='usb', backup_dest_path=BackupRestore.USB_BACKUP_PATH, dest_server=None,
                 copy_to_usb=None,  delete_backup_file=True, con_ssh=None, fail_ok=False):
    """
    Exports image for backup/restore and copies the image backup file  to USB flash drive if present. T
    he generated image file is deleted from /opt/backups to save disk space after transferring the file to USB.
    Args:
        image_id (str): the image id to be backuped up.
        backup_dest(str): usb or local - the destination of backup files; choices are usb or local (test server)
        backup_dest_path(str): is the path at destination where the backup files are saved. The defaults are:
            /media/wrsroot/backups for backup_dest=usb and /sandbox/backups for backup_dest=local.
        copy_to_usb(str): usb device to copy the backups. if specified, the backup_dest_path is compared with the usb
        mount point. This is applicable when usb is specified for backup_dest.   Default is None
        delete_backup_file(bool): if set, deletes the image backup file from /opt/backups after transferring the file
        to USB.
        con_ssh:
        fail_ok:

    Returns(tuple):
        0 - Success
        2 - Image backup file generated, but fail to transfer to USB


    """
    if backup_dest == 'usb' and backup_dest_path != BackupRestore.USB_BACKUP_PATH:
        raise ValueError("If backup file destination is usb then the path must be {}".
                         format(BackupRestore.USB_BACKUP_PATH))
    if backup_dest != 'usb' and backup_dest != "local":
        raise ValueError("Invalid destination {} specified; Valid options are 'usb' and 'local'".format(backup_dest))

    if con_ssh is None:
        con_ssh = ControllerClient.get_active_controller()

    lab = InstallVars.get_install_var("LAB")

    if not image_id:
        raise ValueError("Image Id must be provided")

    img_backup_cmd = 'image-backup export ' + image_id
    # temp sleep wait for image-backup to complete
    con_ssh.exec_sudo_cmd(img_backup_cmd, expect_timeout=300)
    src_files = "/opt/backups/image_{}*.tgz".format(image_id)
    if backup_dest == 'local':
        if dest_server:
            if dest_server.ssh_conn.exec_cmd(["test -e {}".format(backup_dest_path)])[0] != 0:
                dest_server.ssh_conn.exec_cmd("mkdir -p {}".format(backup_dest_path))
        else:
            if local_host.exec_cmd(["test", '-e',  "{}".format(backup_dest_path)])[0] != 0:
                local_host.exec_cmd("mkdir -p {}".format(backup_dest_path))

        common.scp_from_active_controller_to_test_server(src_files, backup_dest_path, is_dir=False, multi_files=True)

        LOG.info("Verifying if image backup files are copied to destination")
        if dest_server:
            rc, output = dest_server.ssh_conn.exec_cmd("ls {}/{}*.tgz".format(backup_dest_path, src_files ))
        else:
            rc, output = local_host.exec_cmd(["ls {}/{}*.tgz".format(backup_dest_path, src_files)])

        if rc != 0:
            err_msg = "Failed to scp image backup files {} to local destination: {}".format(src_files, output)
            LOG.info(err_msg)
            if fail_ok:
                return 2, err_msg
            else:
                raise exceptions.BackupSystem(err_msg)

        LOG.info("The image backup files {} are copied to local destination successfully".format(output))
    else:
        # copy to usb
        if copy_to_usb is None:
            raise ValueError("USB device name must be provided, if destination is USB")

        LOG.tc_step("Transfer image tgz file to usb flash drive" )
        result = mount_usb(copy_to_usb)
        mount_pt = get_usb_mount_point(usb_device=copy_to_usb)
        if mount_pt:
            if mount_pt not in backup_dest_path:
                raise ValueError("If USB is specified as destination, the destination path must be {}"
                                 .format(BackupRestore.USB_BACKUP_PATH))

            LOG.info("USB is plugged and is mounted to {}".format(mount_pt))
            if con_ssh.exec_cmd("test -e {}/backups".format(mount_pt))[0] != 0:
                con_ssh.exec_sudo_cmd("mkdir -p {}/backups".format(mount_pt))

            cp_cmd = "cp /opt/backups/image_{}*.tgz {}/backups/".format(image_id, mount_pt)
            con_ssh.exec_sudo_cmd(cp_cmd)
            LOG.info("Verifying if image files are copied to USB")
            if con_ssh.exec_cmd("test -e {}/backups/image_{}*.tgz".format(mount_pt, image_id ))[0] != 0:
                err_msg = "Failed to copy image file image_{}.tgz to USB".format(image_id)
                LOG.info(err_msg)
                if fail_ok:
                    return 2, err_msg
                else:
                    raise exceptions.CommonError(err_msg)
        else:
            err_msg = "USB {} does not have mount point; cannot copy  backup files {} to USB"\
                .format(copy_to_usb, src_files)
            LOG.info(err_msg)
            if fail_ok:
                return 2, err_msg
            else:
                raise exceptions.BackupSystem(err_msg)

    if delete_backup_file:
        LOG.info("delete image tgz file from tis server /opt/backups folder ")
        con_ssh.exec_sudo_cmd("rm -f /opt/backups/image_{}*.tgz".format(image_id))

    LOG.info("Image export completed successfully")
    return 0, None


def set_network_boot_feed(bld_server_conn, load_path):
    """
    Sets the network feed for controller-0 in default taxlab
    Args:
        bld_server_conn:
        load_path:

    Returns:

    """


    if load_path is None:
        load_path = BuildServerPath.DEFAULT_HOST_BUILD_PATH

    if bld_server_conn is None:
        raise ValueError("Build server connection must be provided")

    if load_path[-1:] == '/':
        load_path = load_path[:-1]

    tis_bld_dir = os.path.basename(load_path)
    if tis_bld_dir == 'latest_build':
        cmd = "readlink " + load_path
        load_path = bld_server_conn.exec_cmd(cmd)[1]

    LOG.info("Load path is {}".format(load_path))
    cmd = "test -d " + load_path
    if bld_server_conn.exec_cmd(cmd)[0] != 0:
        msg = "Load path {} not found".format(load_path)
        LOG.error(msg)
        return False

    lab = InstallVars.get_install_var("LAB")

    tuxlab_server = InstallVars.get_install_var("BOOT_SERVER")
    controller0 = lab["controller-0"]
    LOG.info("Set feed for {} network boot".format(controller0.barcode))
    tuxlab_sub_dir = SvcCgcsAuto.USER + '/' + os.path.basename(load_path)
    tuxlab_prompt = '{}@{}\:(.*)\$ '.format(SvcCgcsAuto.USER, tuxlab_server)

    tuxlab_conn = establish_ssh_connection(tuxlab_server, user=SvcCgcsAuto.USER, password=SvcCgcsAuto.PASSWORD,
                                           initial_prompt=tuxlab_prompt)
    tuxlab_conn.deploy_ssh_key()

    tuxlab_barcode_dir = TUXLAB_BARCODES_DIR + str(controller0.barcode)

    if tuxlab_conn.exec_cmd("cd " + tuxlab_barcode_dir)[0] != 0:
        msg = "Failed to cd to: " + tuxlab_barcode_dir
        LOG.error(msg)
        return False

    LOG.info("Copy load into feed directory")
    feed_path = tuxlab_barcode_dir + "/" + tuxlab_sub_dir
    tuxlab_conn.exec_cmd("mkdir -p " + tuxlab_sub_dir)
    tuxlab_conn.exec_cmd("chmod 755 " + tuxlab_sub_dir)

    LOG.info("Installing Centos load to feed path: {}".format(feed_path))
    bld_server_conn.exec_cmd("cd " + load_path)
    pre_opts = 'sshpass -p "{0}"'.format(SvcCgcsAuto.PASSWORD)
    bld_server_conn.rsync(CENTOS_INSTALL_REL_PATH + "/", tuxlab_server, feed_path, dest_user=SvcCgcsAuto.USER,
                          dest_password=SvcCgcsAuto.PASSWORD, extra_opts=["--delete", "--force"], pre_opts=pre_opts)
    bld_server_conn.rsync("export/extra_cfgs/yow*", tuxlab_server, feed_path, dest_user=SvcCgcsAuto.USER,
                          dest_password=SvcCgcsAuto.PASSWORD, pre_opts=pre_opts )
    #extra_opts=["--delete", "--force"]
    LOG.info("Create new symlink to feed directory")
    if tuxlab_conn.exec_cmd("rm -f feed")[0] != 0:
        msg = "Failed to remove feed"
        LOG.error(msg)
        return False

    if tuxlab_conn.exec_cmd("ln -s " + tuxlab_sub_dir + "/" + " feed")[0] != 0:
        msg = "Failed to set VLM target {} feed symlink to: " + tuxlab_sub_dir
        LOG.error(msg)
        return False

    tuxlab_conn.close()

    return True


def boot_controller( bld_server_conn, load_path, patch_dir_paths=None, boot_usb=False, cpe=False, lowlat=False,small_footprint=False):
    """
    Boots controller-0 either from tuxlab or USB.
    Args:
        bld_server_conn:
        load_path:
        patch_dir_paths:
        boot_usb:
        cpe:
        lowlat:

    Returns:

    """

    lab = InstallVars.get_install_var("LAB")

    controller0 = lab["controller-0"]
    install_output_dir = ProjVar.get_var("LOG_DIR")

    if controller0.telnet_conn is None:
        controller0.telnet_conn = open_telnet_session(controller0, install_output_dir)

    boot_interfaces = lab['boot_device_dict']

    LOG.info("Opening a vlm console for {}.....".format(controller0.name))
    rc, output = local_host.reserve_vlm_console(controller0.barcode)
    if rc != 0:
        err_msg = "Failed to reserve vlm console for {}  barcode {}: {}"\
            .format(controller0.name, controller0.barcode, output)
        LOG.error(err_msg)
        raise exceptions.InvalidStructure(err_msg)

    bring_node_console_up(controller0, boot_interfaces, install_output_dir, boot_usb=boot_usb, vlm_power_on=True,
                           close_telnet_conn=False, small_footprint=small_footprint)

    LOG.info("Initial login and password set for " + controller0.name)
    controller0.telnet_conn.login(reset=True)

    time.sleep(60)

    if patch_dir_paths:
        apply_patches(lab, bld_server_conn, patch_dir_paths)
<<<<<<< HEAD
=======

>>>>>>> c447ecc7
        controller0.telnet_conn.write_line("echo " + HostLinuxCreds.get_password() + " | sudo -S reboot")
        LOG.info("Patch application requires a reboot.")
        LOG.info("Controller0 reboot has started")

        controller0.telnet_conn.get_read_until(Prompt.LOGIN_PROMPT, HostTimeout.REBOOT)
        # Reconnect telnet session
        LOG.info("Found login prompt. Controller0 reboot has completed")
        controller0.telnet_conn.login()


        # controller0.ssh_conn.disconnect()
        # controller0.ssh_conn = establish_ssh_connection(controller0, install_output_dir)


def apply_patches(lab, build_server, patch_dir):
    """

    Args:
        lab:
        build_server:
        patch_dir:

    Returns:

    """

    patch_names = []
    rc = build_server.ssh_conn.exec_cmd("test -d " + patch_dir)[0]
    assert rc == 0, "Patch directory path {} not found".format(patch_dir)

    rc, output = build_server.ssh_conn.exec_cmd("ls -1 --color=none {}/*.patch".format(patch_dir))
    assert rc == 0, "Failed to list patch files in directory path {}.".format(patch_dir)

    # LOG.info("No path found in {} ".format(patch_dir))

    if output is not None:
        for item in output.splitlines():
            # Remove ".patch" extension
            patch_name = os.path.splitext(item)[0]
            LOG.info("Found patch named: " + patch_name)
            patch_names.append(patch_name)

        patch_dest_dir = WRSROOT_HOME + "upgrade_patches/"

        pre_opts = 'sshpass -p "{0}"'.format(HostLinuxCreds.get_password())
        build_server.ssh_conn.rsync(patch_dir + "/*.patch", lab['controller-0 ip'], patch_dest_dir, pre_opts=pre_opts)

        avail_patches = " ".join(patch_names)
        LOG.info("List of patches:\n {}".format(avail_patches))

        LOG.info("Uploading  patches ... ")
        assert patching_helper.run_patch_cmd("upload-dir", args=patch_dest_dir)[0] == 0, \
            "Failed to upload  patches : {}".format(avail_patches)

        LOG.info("Querying patches ... ")
        assert patching_helper.run_patch_cmd("query")[0] == 0, "Failed to query patches"

        LOG.info("Applying patches ... ")
        rc = patching_helper.run_patch_cmd("apply", args='--all')[0]
        assert rc == 0, "Failed to apply patches"

        LOG.info("Querying patches ... ")
        assert patching_helper.run_patch_cmd("query")[0] == 0, "Failed to query patches"


def establish_ssh_connection(host, user=HostLinuxCreds.get_user(), password=HostLinuxCreds.get_password(),
                             initial_prompt=Prompt.CONTROLLER_PROMPT, retry=False, fail_ok=False):

    try:
        _ssh_conn = SSHClient(host, user=user, password=password, initial_prompt=initial_prompt)
        _ssh_conn.connect(retry=retry)
        return _ssh_conn

    except Exception as e:
        LOG.error("Fail to establish ssh connection with {}: {}".format(host, str(e) ))
        if fail_ok:
            return None
        else:
            raise


def wipedisk_via_helper(ssh_con):
    """
    A light-weight tool to wipe disks in order to AVOID booting from hard disks

    Args:
        ssh_con:

    Returns:

    """
    cmd = "test -f wipedisk_helper && test -f wipedisk_automater"
    if ssh_con.exec_cmd(cmd)[0] == 0:
        cmd = "chmod 755 wipedisk_helper"
        ssh_con.exec_cmd(cmd)

        cmd = "chmod 755 wipedisk_automater"
        ssh_con.exec_cmd(cmd)

        cmd = "./wipedisk_automater"
        ssh_con.exec_cmd(cmd)

    else:
        LOG.info("wipedisk_via_helper files are not on the load, will not do wipedisk_via_helper")


def update_auth_url(ssh_con, region=None, fail_ok=True):
    """

    Args:
        ssh_con:
        region:

    Returns:

    CGTS-8190
    """

    LOG.info('Attempt to update OS_AUTH_URL from openrc')

    CliAuth.set_vars(**setups.get_auth_via_openrc(ssh_con))
    Tenant._set_url(CliAuth.get_var('OS_AUTH_URL'))
    Tenant._set_region(CliAuth.get_var('OS_REGION_NAME'))<|MERGE_RESOLUTION|>--- conflicted
+++ resolved
@@ -12,14 +12,9 @@
 from consts.filepaths import WRSROOT_HOME, TiSPath, BuildServerPath
 from consts.proj_vars import InstallVars, ProjVar
 from consts.vlm import VlmAction
-<<<<<<< HEAD
-from keywords import system_helper, host_helper, vm_helper, patching_helper, cinder_helper, common
-from CGCSAuto.utils import telnet as telnetlib, exceptions,cli
-=======
 from keywords import system_helper, host_helper, vm_helper, patching_helper, cinder_helper, vlm_helper, common
 # from CGCSAuto.utils import telnet as telnetlib, exceptions, local_host, cli
 from utils import telnet as telnetlib, exceptions, local_host, cli
->>>>>>> c447ecc7
 from utils.ssh import SSHClient, ControllerClient
 from utils.tis_log import LOG
 # from CGCSAuto.utils import local_host
@@ -31,7 +26,6 @@
 BACKUP_USB_MOUNT_POINT = '/media/wrsroot'
 TUXLAB_BARCODES_DIR = "/export/pxeboot/vlm-boards/"
 CENTOS_INSTALL_REL_PATH = "export/dist/isolinux/"
-
 
 def get_ssh_public_key():
     return local_host.get_ssh_key()
@@ -150,7 +144,7 @@
         LOG.info("Powering on {}".format(node.name))
         power_on_host(node.name, wait_for_hosts_state_=False)
 
-    node.telnet_conn.install(node, boot_device, usb=boot_usb, upgrade=upgrade, small_footprint=small_footprint)
+    node.telnet_conn.install(node, boot_device, usb=boot_usb, upgrade=upgrade)
     if close_telnet_conn:
         node.telnet_conn.close()
 
@@ -1360,18 +1354,16 @@
 
 def get_backup_files(pattern, backup_src_path, src_conn_ssh):
     """
+
     Args:
         pattern:
         backup_src_path:
-<<<<<<< HEAD
-        src_con_ssh:
-=======
         src_conn_ssh:
 
->>>>>>> c447ecc7
     Returns:
 
     """
+
     if pattern is None or backup_src_path is None or src_conn_ssh is None:
         raise ValueError("pattern, backup_src_path and src_conn_ssh must be specified; cannot be None.")
 
@@ -2077,10 +2069,6 @@
 
     if patch_dir_paths:
         apply_patches(lab, bld_server_conn, patch_dir_paths)
-<<<<<<< HEAD
-=======
-
->>>>>>> c447ecc7
         controller0.telnet_conn.write_line("echo " + HostLinuxCreds.get_password() + " | sudo -S reboot")
         LOG.info("Patch application requires a reboot.")
         LOG.info("Controller0 reboot has started")
@@ -2100,13 +2088,12 @@
 
     Args:
         lab:
-        build_server:
+        server:
         patch_dir:
 
     Returns:
 
     """
-
     patch_names = []
     rc = build_server.ssh_conn.exec_cmd("test -d " + patch_dir)[0]
     assert rc == 0, "Patch directory path {} not found".format(patch_dir)
