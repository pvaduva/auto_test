import time
import copy

from utils import cli, exceptions, table_parser
from utils.tis_log import LOG
from utils.clients.ssh import ControllerClient
from consts.auth import Tenant
from consts.proj_vars import ProjVar
from consts.timeout import DCTimeout
from consts.filepaths import SysLogPath
<<<<<<< HEAD
from keywords import system_helper
=======
from keywords import system_helper, nova_helper
>>>>>>> 862c32f7


def get_subclouds(rtn_val='name', name=None, avail=None, sync=None, mgmt=None,
                  auth_info=Tenant.get('admin', 'RegionOne'), con_ssh=None):
    """

    Args:
        rtn_val:
        name:
        avail:
        sync:
        mgmt:
        auth_info:
        con_ssh:
        source_openrc:

    Returns:

    """
    # auth_info = Tenant.get('admin', 'SystemController')
    LOG.info("Auth_info: {}".format(auth_info))
    table_ = table_parser.table(cli.dcmanager('subcloud list', auth_info=auth_info, ssh_client=con_ssh))
    arg_dict = {'name': name, 'availability': avail, 'sync': sync, 'management': mgmt}
    kwargs = {key: val for key, val in arg_dict.items() if val is not None}
    subclouds = table_parser.get_values(table_, target_header=rtn_val, **kwargs)
    return subclouds


def _manage_unmanage_subcloud(subcloud=None, manage=False, check_first=True, fail_ok=False):
    """
    Manage/Unmanage given subcloud(s)
    Args:
        subcloud:
        manage:
        check_first:
        fail_ok:

    Returns:

    """
    operation = 'manage' if manage else 'unmanage'
    expt_state = '{}d'.format(operation)
    if not subcloud:
        subcloud = [ProjVar.get_var('PRIMARY_SUBCLOUD')]
    elif isinstance(subcloud, str):
        subcloud = [subcloud]

    subclouds_to_update = list(subcloud)
    if check_first:
        subclouds_in_state = get_subclouds(mgmt=expt_state)
        subclouds_to_update = list(set(subclouds_to_update) - set(subclouds_in_state))
        if not subclouds_to_update:
            LOG.info("{} already {}. Do nothing.".format(subcloud, expt_state))
            return -1, []

    LOG.info("Attempt to {}: {}".format(operation, subclouds_to_update))
    failed_subclouds = []
    for subcloud_ in subclouds_to_update:
        code, out = cli.dcmanager('subcloud ' + operation, subcloud_, fail_ok=True, rtn_list=True)
        if code > 0:
            failed_subclouds.append(subcloud_)

    if failed_subclouds:
        err = "Failed to {} {}".format(operation, failed_subclouds)
        if fail_ok:
            LOG.info(err)
            return 1, failed_subclouds
        raise exceptions.DCError(err)

    LOG.info("Check management status for {} after dcmanager subcloud {}".format(subclouds_to_update, operation))
    mgmt_states = get_subclouds(rtn_val='management', name=subclouds_to_update)
    failed_subclouds = [subclouds_to_update[i] for i in range(len(mgmt_states)) if mgmt_states[i] != expt_state]
    if failed_subclouds:
        raise exceptions.DCError("{} not {} after dcmanger subcloud {}".format(failed_subclouds, expt_state, operation))

    return 0, subclouds_to_update


def manage_subcloud(subcloud=None, check_first=True, fail_ok=False):
    """
    Manage subcloud(s)
    Args:
        subcloud (str|tuple|list):
        check_first (bool):
        fail_ok (bool):
        conn_ssh(SSClient):

    Returns (tuple):
        (-1, [])                            All give subcloud(s) already managed. Do nothing.
        (0, [<updated subclouds>])          Successfully managed the give subcloud(s)
        (1, [<cli_rejected_subclouds>])     dcmanager manage cli failed on these subcloud(s)

    """
    return _manage_unmanage_subcloud(subcloud=subcloud, manage=True, check_first=check_first, fail_ok=fail_ok)


def unmanage_subcloud(subcloud=None, check_first=True, fail_ok=False):
    """
    Unmanage subcloud(s)
    Args:
        subcloud (str|tuple|list):
        check_first (bool):
        fail_ok (bool):
        conn_ssh(SSHClient):

    Returns (tuple):
        (-1, [])                        All give subcloud(s) already unmanaged. Do nothing.
        (0, [<updated subclouds>])      Successfully unmanaged the give subcloud(s)
        (1, [<cli_rejected_subclouds>])     dcmanager unmanage cli failed on these subcloud(s)

    """
    return _manage_unmanage_subcloud(subcloud=subcloud, manage=False, check_first=check_first, fail_ok=fail_ok)


def wait_for_subcloud_config(func, *func_args, subcloud=None, config_name=None, expected_value=None, auth_name='admin',
                             fail_ok=False, timeout=DCTimeout.SYNC, check_interval=30, strict_order=True,
                             **func_kwargs):
    """
    Wait for subcloud configuration to reach expected value
    Args:
        subcloud (str|None):
        func: function defined to get current value, which has to has parameter con_ssh and auth_info
        *func_args: positional args for above func. Should NOT include auth_info or con_ssh.
        config_name (str): such as dns, keypair, etc
        expected_value (None|str|list):
        auth_name (str): auth dict name. e.g., admin, tenant1, TENANT2, etc
        fail_ok (bool):
        timeout (int):
        check_interval (int):
        strict_order (bool)
        **func_kwargs: kwargs for defined func. auth_info and con_ssh has to be provided here

    Returns (tuple):
        (0, <subcloud_config>)     # same as expected
        (1, <subcloud_config>)     # did not update within timeout
        (2, <subcloud_config>)     # updated to unexpected value

    """
    if not subcloud:
        subcloud = ProjVar.get_var('PRIMARY_SUBCLOUD')

    config_name = ' ' + config_name if config_name else ''

    if expected_value is None:
        central_ssh = ControllerClient.get_active_controller(name='RegionOne')
        expected_value = func(con_ssh=central_ssh, auth_info=Tenant.get(auth_name, dc_region='RegionOne'))
    elif isinstance(expected_value, str):
        expected_value = expected_value.split(sep=',')

    if not strict_order:
        expected_value = sorted(list(expected_value))

    LOG.info("Wait for {}{} to be {}".format(subcloud, config_name, expected_value))
    if not func_kwargs.get('con_ssh', None):
        func_kwargs['con_ssh'] = ControllerClient.get_active_controller(name=subcloud)
    if not func_kwargs.get('auth_info', None):
        func_kwargs['auth_info'] = Tenant.get(auth_name, dc_region=subcloud)

    origin_subcloud_val = func(*func_args, **func_kwargs)
    subcloud_val = copy.copy(origin_subcloud_val)
    if isinstance(subcloud_val, str):
        subcloud_val = subcloud_val.split(sep=',')

    if not strict_order:
        subcloud_val = sorted(list(subcloud_val))

    end_time = time.time() + timeout + check_interval
    while time.time() < end_time:
        if subcloud_val == expected_value:
            LOG.info("{}{} setting is same as central region".format(subcloud, config_name))
            return 0, subcloud_val

        elif subcloud_val != origin_subcloud_val:
            msg = '{}{} config changed to unexpected value. Expected: {}; Actual: {}'.\
                format(subcloud, config_name, expected_value, subcloud_val)

            if fail_ok:
                LOG.info(msg)
                return 2, subcloud_val
            else:
                raise exceptions.DCError(msg)

        time.sleep(check_interval)
        subcloud_val = func(*func_args, **func_kwargs)

    msg = '{}{} config did not reach: {} within {} seconds; actual: {}'.format(subcloud, config_name, expected_value,
                                                                               timeout, subcloud_val)
    if fail_ok:
        LOG.info(msg)
        return 1, subcloud_val
    else:
        raise exceptions.DCError(msg)


def wait_for_sync_audit(subclouds, con_ssh=None, fail_ok=False, filters_regex=None, timeout=DCTimeout.SYNC):
    """
    Wait for Updating subcloud log msg in dcmanager.log for given subcloud(s)
    Args:
        subclouds (list|tuple|str):
        con_ssh:
        fail_ok:
        filters_regex: e.g., ['audit_action.*keypair', 'Clean audit.*ntp'], '\/compute'
        timeout:

    Returns (tuple):
        (True, <res_dict>)
        (False, <res_dict>)

    """
    if not con_ssh:
        con_ssh = ControllerClient.get_active_controller('RegionOne')

    if isinstance(subclouds, str):
        subclouds = [subclouds]

    LOG.info("Waiting for sync audit in dcmanager.log for: {}".format(subclouds))
    if not filters_regex:
        filters_regex = ['platform', 'volume', 'compute', 'network', 'patching', 'identity']
    elif isinstance(filters_regex, str):
        filters_regex = [filters_regex]

    subclouds_dict = {subcloud: list(filters_regex) for subcloud in subclouds}
    res = {subcloud: False for subcloud in subclouds}
    subclouds_to_wait = list(subclouds)
    end_time = time.time() + timeout

    expt_list = []
    for subcloud in subclouds_dict:
        expt_list += ['{}.*{}'.format(subcloud, service) for service in subclouds_dict[subcloud]]

    con_ssh.send('tail -n 0 -f {}'.format(SysLogPath.DC_ORCH))

    try:
        while time.time() < end_time:
            index = con_ssh.expect(expt_list, timeout=timeout, fail_ok=True)
            if index >= 0:
                subcloud_, service_ = expt_list[index].split('.*', maxsplit=1)
                subclouds_dict[subcloud_].remove(service_)
                expt_list.pop(index)
                if not subclouds_dict[subcloud_]:
                    subclouds_to_wait.remove(subcloud_)
                    subclouds_dict.pop(subcloud_)
                    res[subcloud_] = True
                if not subclouds_to_wait:
                    LOG.info("sync request logged for: {}".format(subclouds))
                    return True, res
            else:
                msg = 'sync audit for {} not shown in {} in {}s: {}'.format(subclouds_to_wait, SysLogPath.DC_ORCH,
                                                                            timeout, subclouds_dict)
                if fail_ok:
                    LOG.info(msg)
                    for subcloud in subclouds_to_wait:
                        res[subcloud] = False
                    return False, res
                else:
                    raise exceptions.DCError(msg)

    finally:
        con_ssh.send_control()
        con_ssh.expect()


def wait_for_subcloud_or_patch_audit(patch_audit=False, timeout=DCTimeout.SUBCLOUD_AUDIT, con_ssh=None):
    """
    Wait for next subcloud/patch audit to be triggered. Raise if not.
    subcloud online/offline or patch status should then be updated after audit.
    Args:
        patch_audit (bool): Wait for patch or subcloud audit
        timeout (int):
        con_ssh (SSHClient): central region ssh

    Returns (None):

    """
    if not con_ssh:
        con_ssh = ControllerClient.get_active_controller('RegionOne')

    con_ssh.send('tail -n 0 -f {}'.format(SysLogPath.DC_MANAGER))
    try:
        con_ssh.expect('Triggered {} audit'.format('patch' if patch_audit else 'subcloud'), timeout=timeout)
    finally:
        con_ssh.send_control()
        con_ssh.expect()


def wait_for_subcloud_dns_config(subcloud=None, subcloud_ssh=None, expected_dns=None, fail_ok=False,
                                 timeout=DCTimeout.SYNC, check_interval=30):
    """
    Wait for dns configuration to reach expected value
    Args:
        subcloud (str|None):
        subcloud_ssh (None|SSHClient):
        expected_dns (None|str|list):
        fail_ok (bool):
        timeout (int):
        check_interval (int):

    Returns (tuple):
        (0, <subcloud_dns_servers>)     # same as expected
        (1, <subcloud_dns_servers>)     # did not update within timeout
        (2, <subcloud_dns_servers>)     # updated to unexpected value

    """
    func = system_helper.get_dns_servers
    func_kwargs = {'con_ssh': subcloud_ssh} if subcloud_ssh else {}
    return wait_for_subcloud_config(subcloud=subcloud, func=func, config_name='DNS', expected_value=expected_dns,
                                    fail_ok=fail_ok, timeout=timeout, check_interval=check_interval, **func_kwargs)


def wait_for_subcloud_snmp_comms(subcloud=None, subcloud_ssh=None, expected_comms=None, fail_ok=False,
                                 timeout=DCTimeout.SYNC, check_interval=30):
    """
    Wait for dns configuration to reach expected value
    Args:
        subcloud (str|None):
        subcloud_ssh (None|SSHClient):
        expected_comms (None|str|list):
        fail_ok (bool):
        timeout (int):
        check_interval (int):

    Returns (tuple):
        (0, <subcloud_dns_servers>)     # same as expected
        (1, <subcloud_dns_servers>)     # did not update within timeout
        (2, <subcloud_dns_servers>)     # updated to unexpected value

    """
    func = system_helper.get_snmp_comms
    func_kwargs = {'con_ssh': subcloud_ssh} if subcloud_ssh else {}
    return wait_for_subcloud_config(subcloud=subcloud, func=func, config_name='SNMP Community strings',
                                    expected_value=expected_comms, fail_ok=fail_ok, timeout=timeout,
                                    check_interval=check_interval, strict_order=False, **func_kwargs)


def wait_for_subcloud_snmp_trapdests(subcloud=None, subcloud_ssh=None, expected_trapdests=None, fail_ok=False,
                                     timeout=DCTimeout.SYNC, check_interval=30):
    """
    Wait for dns configuration to reach expected value
    Args:
        subcloud (str|None):
        subcloud_ssh (None|SSHClient):
        expected_trapdests (None|str|list):
        fail_ok (bool):
        timeout (int):
        check_interval (int):

    Returns (tuple):
        (0, <subcloud_dns_servers>)     # same as expected
        (1, <subcloud_dns_servers>)     # did not update within timeout
        (2, <subcloud_dns_servers>)     # updated to unexpected value

    """
    func = system_helper.get_snmp_trapdests
    func_kwargs = {'con_ssh': subcloud_ssh} if subcloud_ssh else {}
    return wait_for_subcloud_config(subcloud=subcloud, func=func, config_name='SNMP Community strings',
                                    expected_value=expected_trapdests, fail_ok=fail_ok, timeout=timeout,
                                    check_interval=check_interval, strict_order=False, **func_kwargs)


def wait_for_subcloud_ntp_config(subcloud=None, subcloud_ssh=None, expected_ntp=None, clear_alarm=True, fail_ok=False,
                                 timeout=DCTimeout.SYNC, check_interval=30):
    """
    Wait for ntp configuration to reach expected value
    Args:
        subcloud (str|None):
        subcloud_ssh (None|SSHClient):
        expected_ntp (None|str|list):
        clear_alarm (bool)
        fail_ok (bool):
        timeout (int):
        check_interval (int):

    Returns (tuple):
        (0, <subcloud_ntp_servers>)     # same as expected
        (1, <subcloud_ntp_servers>)     # did not update within timeout
        (2, <subcloud_ntp_servers>)     # updated to unexpected value

    """
    if not subcloud:
        subcloud = ProjVar.get_var('PRIMARY_SUBCLOUD')
    func_kwargs = {'auth_info': Tenant.get('admin', subcloud)}
    if subcloud_ssh:
        func_kwargs['con_ssh'] = subcloud_ssh

    func = system_helper.get_ntp_servers
    res = wait_for_subcloud_config(subcloud=subcloud, func=func, config_name='NTP', expected_value=expected_ntp,
                                   fail_ok=fail_ok, timeout=timeout, check_interval=check_interval, **func_kwargs)

    if res[0] in (0, 2) and clear_alarm:
        system_helper.wait_and_clear_config_out_of_date_alarms(host_type='controller', **func_kwargs)

    return res


<<<<<<< HEAD
def wait_for_subcloud_status(subcloud, avail=None, sync=None, mgmt=None, timeout=DCTimeout.SUBCLOUD_AUDIT,
                             check_interval=30, auth_info=Tenant.get('admin', 'RegionOne'), con_ssh=None,
                             source_openrc=None, fail_ok=False):
=======
def wait_for_subcloud_status(subcloud, avail=None, sync=None, mgmt=None, timeout=DCTimeout.SUBCLOUD_AUDIT, check_interval=30,
                  auth_info=Tenant.get('admin', 'RegionOne'), con_ssh=None, fail_ok=False):
>>>>>>> 862c32f7
    """

    Args:
        subcloud:
        avail:
        sync:
        mgmt:
        timeout:
        check_interval:
        auth_info:
        con_ssh:
        source_openrc:
        fail_ok:

    Returns:

    """
<<<<<<< HEAD

=======
    status = ''
>>>>>>> 862c32f7
    if not subcloud:
        raise ValueError("Subcloud name must be specified")
    if not avail and not sync and not mgmt:
        raise ValueError("At least one  expected status of the subcloud must be specified.")
    if avail:
        LOG.info("Wait for {} availability to be {}".format(subcloud, avail))

        end_time = time.time() + timeout + check_interval
        while time.time() < end_time:

            LOG.info("Check availability status for {} ".format(subcloud))
<<<<<<< HEAD
            subclouds = get_subclouds(rtn_val='name', name=subcloud, avail=avail, sync=sync, mgmt=mgmt, con_ssh=con_ssh,
                                      source_openrc=source_openrc, auth_info=auth_info)
            if subcloud in subclouds:
                return 0, subcloud

            time.sleep(check_interval)
        exp_status = "avail = {}; sync = {}; mgmt = {}".format(avail if avail else "n/a", sync if sync else "n/a",
                                                               mgmt if mgmt else "n/a")
        msg = '{} avaiability status did not reach: {} within {} seconds'.format(subcloud, exp_status, timeout)
=======
            status = get_subclouds(rtn_val='availability', name=subcloud).pop()
            if status == avail:
                return 0, status

            time.sleep(check_interval)


        msg = '{} avaiability status did not reach: {} within {} seconds'.format(subcloud, avail, timeout)
>>>>>>> 862c32f7

        if fail_ok:
            LOG.info(msg)
            return 1, status
        else:
            raise exceptions.DCError(msg)


def wait_for_subcloud_keypair(subcloud=None, subcloud_ssh=None, expected_keypair=None, fail_ok=False,
                              timeout=DCTimeout.SYNC, check_interval=30):
    """
    Wait for dns configuration to reach expected value
    Args:
        subcloud (str|None):
        subcloud_ssh (None|SSHClient):
        expected_keypair (None|str|list):
        fail_ok (bool):
        timeout (int):
        check_interval (int):

    Returns (tuple):
        (0, <subcloud_dns_servers>)     # same as expected
        (1, <subcloud_dns_servers>)     # did not update within timeout
        (2, <subcloud_dns_servers>)     # updated to unexpected value

    """
    func = nova_helper.get_keypair
    func_kwargs = {'con_ssh': subcloud_ssh} if subcloud_ssh else {}
    return wait_for_subcloud_config(subcloud=subcloud, func=func, config_name='Name',
                                    expected_value=expected_keypair, fail_ok=fail_ok, timeout=timeout,
                                    check_interval=check_interval, strict_order=False, **func_kwargs)<|MERGE_RESOLUTION|>--- conflicted
+++ resolved
@@ -8,15 +8,11 @@
 from consts.proj_vars import ProjVar
 from consts.timeout import DCTimeout
 from consts.filepaths import SysLogPath
-<<<<<<< HEAD
-from keywords import system_helper
-=======
 from keywords import system_helper, nova_helper
->>>>>>> 862c32f7
 
 
 def get_subclouds(rtn_val='name', name=None, avail=None, sync=None, mgmt=None,
-                  auth_info=Tenant.get('admin', 'RegionOne'), con_ssh=None):
+                  auth_info=Tenant.get('admin', 'RegionOne'), con_ssh=None, source_openrc=None):
     """
 
     Args:
@@ -34,14 +30,16 @@
     """
     # auth_info = Tenant.get('admin', 'SystemController')
     LOG.info("Auth_info: {}".format(auth_info))
-    table_ = table_parser.table(cli.dcmanager('subcloud list', auth_info=auth_info, ssh_client=con_ssh))
+    table_ = table_parser.table(cli.dcmanager('subcloud list', auth_info=auth_info, ssh_client=con_ssh,
+                                              source_openrc=source_openrc))
     arg_dict = {'name': name, 'availability': avail, 'sync': sync, 'management': mgmt}
     kwargs = {key: val for key, val in arg_dict.items() if val is not None}
     subclouds = table_parser.get_values(table_, target_header=rtn_val, **kwargs)
     return subclouds
 
 
-def _manage_unmanage_subcloud(subcloud=None, manage=False, check_first=True, fail_ok=False):
+def _manage_unmanage_subcloud(subcloud=None, manage=False, check_first=True, fail_ok=False, con_ssh=None,
+                              auth_info=Tenant.get('admin', 'RegionOne')):
     """
     Manage/Unmanage given subcloud(s)
     Args:
@@ -62,7 +60,7 @@
 
     subclouds_to_update = list(subcloud)
     if check_first:
-        subclouds_in_state = get_subclouds(mgmt=expt_state)
+        subclouds_in_state = get_subclouds(mgmt=expt_state, con_ssh=con_ssh, auth_info=auth_info)
         subclouds_to_update = list(set(subclouds_to_update) - set(subclouds_in_state))
         if not subclouds_to_update:
             LOG.info("{} already {}. Do nothing.".format(subcloud, expt_state))
@@ -71,7 +69,8 @@
     LOG.info("Attempt to {}: {}".format(operation, subclouds_to_update))
     failed_subclouds = []
     for subcloud_ in subclouds_to_update:
-        code, out = cli.dcmanager('subcloud ' + operation, subcloud_, fail_ok=True, rtn_list=True)
+        code, out = cli.dcmanager('subcloud ' + operation, subcloud_, fail_ok=True, rtn_list=True,
+                                  auth_info=auth_info, ssh_client=con_ssh)
         if code > 0:
             failed_subclouds.append(subcloud_)
 
@@ -83,7 +82,7 @@
         raise exceptions.DCError(err)
 
     LOG.info("Check management status for {} after dcmanager subcloud {}".format(subclouds_to_update, operation))
-    mgmt_states = get_subclouds(rtn_val='management', name=subclouds_to_update)
+    mgmt_states = get_subclouds(rtn_val='management', name=subclouds_to_update, auth_info=auth_info, con_ssh=con_ssh)
     failed_subclouds = [subclouds_to_update[i] for i in range(len(mgmt_states)) if mgmt_states[i] != expt_state]
     if failed_subclouds:
         raise exceptions.DCError("{} not {} after dcmanger subcloud {}".format(failed_subclouds, expt_state, operation))
@@ -91,14 +90,14 @@
     return 0, subclouds_to_update
 
 
-def manage_subcloud(subcloud=None, check_first=True, fail_ok=False):
+def manage_subcloud(subcloud=None, check_first=True, fail_ok=False, con_ssh=None):
     """
     Manage subcloud(s)
     Args:
         subcloud (str|tuple|list):
         check_first (bool):
         fail_ok (bool):
-        conn_ssh(SSClient):
+        con_ssh(SSClient):
 
     Returns (tuple):
         (-1, [])                            All give subcloud(s) already managed. Do nothing.
@@ -106,17 +105,18 @@
         (1, [<cli_rejected_subclouds>])     dcmanager manage cli failed on these subcloud(s)
 
     """
-    return _manage_unmanage_subcloud(subcloud=subcloud, manage=True, check_first=check_first, fail_ok=fail_ok)
-
-
-def unmanage_subcloud(subcloud=None, check_first=True, fail_ok=False):
+    return _manage_unmanage_subcloud(subcloud=subcloud, manage=True, check_first=check_first, fail_ok=fail_ok,
+                                     con_ssh=con_ssh)
+
+
+def unmanage_subcloud(subcloud=None, check_first=True, fail_ok=False, con_ssh=None):
     """
     Unmanage subcloud(s)
     Args:
         subcloud (str|tuple|list):
         check_first (bool):
         fail_ok (bool):
-        conn_ssh(SSHClient):
+        con_ssh(SSHClient):
 
     Returns (tuple):
         (-1, [])                        All give subcloud(s) already unmanaged. Do nothing.
@@ -124,7 +124,8 @@
         (1, [<cli_rejected_subclouds>])     dcmanager unmanage cli failed on these subcloud(s)
 
     """
-    return _manage_unmanage_subcloud(subcloud=subcloud, manage=False, check_first=check_first, fail_ok=fail_ok)
+    return _manage_unmanage_subcloud(subcloud=subcloud, manage=False, check_first=check_first, fail_ok=fail_ok,
+                                     con_ssh=con_ssh)
 
 
 def wait_for_subcloud_config(func, *func_args, subcloud=None, config_name=None, expected_value=None, auth_name='admin',
@@ -407,16 +408,11 @@
     return res
 
 
-<<<<<<< HEAD
 def wait_for_subcloud_status(subcloud, avail=None, sync=None, mgmt=None, timeout=DCTimeout.SUBCLOUD_AUDIT,
                              check_interval=30, auth_info=Tenant.get('admin', 'RegionOne'), con_ssh=None,
                              source_openrc=None, fail_ok=False):
-=======
-def wait_for_subcloud_status(subcloud, avail=None, sync=None, mgmt=None, timeout=DCTimeout.SUBCLOUD_AUDIT, check_interval=30,
-                  auth_info=Tenant.get('admin', 'RegionOne'), con_ssh=None, fail_ok=False):
->>>>>>> 862c32f7
-    """
-
+    """
+    Wait for subcloud status
     Args:
         subcloud:
         avail:
@@ -432,48 +428,36 @@
     Returns:
 
     """
-<<<<<<< HEAD
-
-=======
-    status = ''
->>>>>>> 862c32f7
+
     if not subcloud:
         raise ValueError("Subcloud name must be specified")
-    if not avail and not sync and not mgmt:
+
+    expt_status = {}
+    if avail:
+        expt_status['avail'] = avail
+    if sync:
+        expt_status['sync'] = sync
+    if mgmt:
+        expt_status['mgmt'] = mgmt
+
+    if not expt_status:
         raise ValueError("At least one  expected status of the subcloud must be specified.")
-    if avail:
-        LOG.info("Wait for {} availability to be {}".format(subcloud, avail))
-
-        end_time = time.time() + timeout + check_interval
-        while time.time() < end_time:
-
-            LOG.info("Check availability status for {} ".format(subcloud))
-<<<<<<< HEAD
-            subclouds = get_subclouds(rtn_val='name', name=subcloud, avail=avail, sync=sync, mgmt=mgmt, con_ssh=con_ssh,
-                                      source_openrc=source_openrc, auth_info=auth_info)
-            if subcloud in subclouds:
-                return 0, subcloud
-
-            time.sleep(check_interval)
-        exp_status = "avail = {}; sync = {}; mgmt = {}".format(avail if avail else "n/a", sync if sync else "n/a",
-                                                               mgmt if mgmt else "n/a")
-        msg = '{} avaiability status did not reach: {} within {} seconds'.format(subcloud, exp_status, timeout)
-=======
-            status = get_subclouds(rtn_val='availability', name=subcloud).pop()
-            if status == avail:
-                return 0, status
-
-            time.sleep(check_interval)
-
-
-        msg = '{} avaiability status did not reach: {} within {} seconds'.format(subcloud, avail, timeout)
->>>>>>> 862c32f7
-
-        if fail_ok:
-            LOG.info(msg)
-            return 1, status
-        else:
-            raise exceptions.DCError(msg)
+
+    LOG.info("Wait for {} status: {}".format(subcloud, expt_status))
+    end_time = time.time() + timeout + check_interval
+    while time.time() < end_time:
+        if get_subclouds(rtn_val='name', name=subcloud, con_ssh=con_ssh, source_openrc=source_openrc,
+                         auth_info=auth_info, **expt_status):
+            return 0, subcloud
+        LOG.info("Not in expected states yet...")
+        time.sleep(check_interval)
+
+    msg = '{} status did not reach {} within {} seconds'.format(subcloud, expt_status, timeout)
+    LOG.warning(msg)
+    if fail_ok:
+        return 1, msg
+    else:
+        raise exceptions.DCError(msg)
 
 
 def wait_for_subcloud_keypair(subcloud=None, subcloud_ssh=None, expected_keypair=None, fail_ok=False,
