--- conflicted
+++ resolved
@@ -62,11 +62,7 @@
 
     subclouds_to_update = list(subcloud)
     if check_first:
-<<<<<<< HEAD
-        subclouds_in_state = get_subclouds(mgmt=expt_state, con_ssh=con_ssh)
-=======
         subclouds_in_state = get_subclouds(mgmt=expt_state, con_ssh=con_ssh, auth_info=auth_info)
->>>>>>> a74308e0
         subclouds_to_update = list(set(subclouds_to_update) - set(subclouds_in_state))
         if not subclouds_to_update:
             LOG.info("{} already {}. Do nothing.".format(subcloud, expt_state))
@@ -89,11 +85,7 @@
         raise exceptions.DCError(err)
 
     LOG.info("Check management status for {} after dcmanager subcloud {}".format(subclouds_to_update, operation))
-<<<<<<< HEAD
-    mgmt_states = get_subclouds(rtn_val='management', name=subclouds_to_update, con_ssh=con_ssh)
-=======
     mgmt_states = get_subclouds(rtn_val='management', name=subclouds_to_update, auth_info=auth_info, con_ssh=con_ssh)
->>>>>>> a74308e0
     failed_subclouds = [subclouds_to_update[i] for i in range(len(mgmt_states)) if mgmt_states[i] != expt_state]
     if failed_subclouds:
         raise exceptions.DCError("{} not {} after dcmanger subcloud {}".format(failed_subclouds, expt_state, operation))
@@ -101,22 +93,14 @@
     return 0, subclouds_to_update
 
 
-<<<<<<< HEAD
-def manage_subcloud(subcloud=None, check_first=True, con_ssh=None, fail_ok=False):
-=======
 def manage_subcloud(subcloud=None, check_first=True, fail_ok=False, con_ssh=None):
->>>>>>> a74308e0
     """
     Manage subcloud(s)
     Args:
         subcloud (str|tuple|list):
         check_first (bool):
         fail_ok (bool):
-<<<<<<< HEAD
-        con_ssh (SSHClient):
-=======
         con_ssh(SSClient):
->>>>>>> a74308e0
 
     Returns (tuple):
         (-1, [])                            All give subcloud(s) already managed. Do nothing.
@@ -124,30 +108,18 @@
         (1, [<cli_rejected_subclouds>])     dcmanager manage cli failed on these subcloud(s)
 
     """
-<<<<<<< HEAD
-    return _manage_unmanage_subcloud(subcloud=subcloud, manage=True, check_first=check_first, con_ssh=con_ssh,
-                                     fail_ok=fail_ok)
-
-
-def unmanage_subcloud(subcloud=None, check_first=True, con_ssh=None, fail_ok=False):
-=======
     return _manage_unmanage_subcloud(subcloud=subcloud, manage=True, check_first=check_first, fail_ok=fail_ok,
                                      con_ssh=con_ssh)
 
 
 def unmanage_subcloud(subcloud=None, check_first=True, fail_ok=False, con_ssh=None):
->>>>>>> a74308e0
     """
     Unmanage subcloud(s)
     Args:
         subcloud (str|tuple|list):
         check_first (bool):
         fail_ok (bool):
-<<<<<<< HEAD
         con_ssh (SSHClient):
-=======
-        con_ssh(SSHClient):
->>>>>>> a74308e0
 
     Returns (tuple):
         (-1, [])                        All give subcloud(s) already unmanaged. Do nothing.
@@ -155,13 +127,8 @@
         (1, [<cli_rejected_subclouds>])     dcmanager unmanage cli failed on these subcloud(s)
 
     """
-<<<<<<< HEAD
-    return _manage_unmanage_subcloud(subcloud=subcloud, manage=False, check_first=check_first, con_ssh=con_ssh,
-                                     fail_ok=fail_ok)
-=======
     return _manage_unmanage_subcloud(subcloud=subcloud, manage=False, check_first=check_first, fail_ok=fail_ok,
                                      con_ssh=con_ssh)
->>>>>>> a74308e0
 
 
 def wait_for_subcloud_config(func, *func_args, subcloud=None, config_name=None, expected_value=None, auth_name='admin',
