--- conflicted
+++ resolved
@@ -241,11 +241,7 @@
 def _get_active_standby(controller='active', con_ssh=None, use_telnet=False, con_telnet=None,
                         source_auth_info=False):
 
-<<<<<<< HEAD
-    output = cli.system('servicegroup-list', ssh_client=con_ssh, use_telnet_session=use_telnet_session, con_telnet=con_telnet)
-=======
     output = cli.system('servicegroup-list', ssh_client=con_ssh, use_telnet=use_telnet, con_telnet=con_telnet)
->>>>>>> 77f4615a
     LOG.info("system servicegroup list: \n{}".format(output))
 
     table_ = table_parser.table(cli.system('servicegroup-list', ssh_client=con_ssh,
