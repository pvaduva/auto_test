import math
import re
import time
from pytest import skip

from consts.auth import Tenant, HostLinuxCreds
from consts.cgcs import UUID, Prompt, Networks, SysType, EventLogID
from consts.proj_vars import ProjVar
from consts.timeout import SysInvTimeout
from utils import cli, table_parser, exceptions
from utils.clients.ssh import ControllerClient
from utils.tis_log import LOG


class System:
    def __init__(self, controller_ssh=None):
        if controller_ssh is None:
            controller_ssh = ControllerClient.get_active_controller()
        self.CON_SSH = controller_ssh
        self.IS_SMALL_SYS = is_small_footprint(controller_ssh)
        nodes = _get_nodes(controller_ssh)
        self.CONTROLLERS = nodes['controllers']
        self.COMPUTES = nodes['computes']
        self.STORAGES = nodes['storages']
        LOG.info(("Information for system {}: "
                  "\nSmall footprint: {}\nController nodes: {}\nCompute nodes: {}\nStorage nodes: {}").
                 format(controller_ssh.host, self.IS_SMALL_SYS, self.CONTROLLERS, self.COMPUTES, self.STORAGES))

    def get_system_info(self):
        system = {}
        alarms = get_alarms_table(self.CON_SSH)
        system['alarms_and_events'] = alarms
        # TODO: add networks, providernets, interfaces, flavors, images, volumes, vms info?

    # TODO: add methods to set nodes for install delete tests


def get_hostname(con_ssh=None):
    return _get_info_non_cli(r'cat /etc/hostname', con_ssh=con_ssh)


def get_buildinfo(con_ssh=None, use_telnet=False, con_telnet=None):
    return _get_info_non_cli(r'cat /etc/build.info', con_ssh=con_ssh,  use_telnet=use_telnet,
                             con_telnet=con_telnet)


def _get_info_non_cli(cmd, con_ssh=None, use_telnet=False, con_telnet=None):
    if not use_telnet:
        if con_ssh is None:
            con_ssh = ControllerClient.get_active_controller()
        exitcode, output = con_ssh.exec_cmd(cmd, rm_date=True)
    else:
        exitcode, output = con_telnet.exec_cmd(cmd)
    if not exitcode == 0:
        raise exceptions.SSHExecCommandFailed("Command failed to execute.")

    return output


def get_sys_type(con_ssh=None, use_telnet=False, con_telnet=None):
    """
    Please do NOT call this function in testcase/keyword. This is used to set global variable SYS_TYPE in ProjVar.
    Use ProjVar.get_var('SYS_TYPE') in testcase/keyword instead.
    Args:
        con_ssh:
        use_telnet:
        con_telnet:

    Returns:

    """
    is_aio = is_small_footprint(controller_ssh=con_ssh, use_telnet=use_telnet, con_telnet=con_telnet)
    if is_aio:
        sys_type = SysType.AIO_DX
        if len(get_controllers(con_ssh=con_ssh, use_telnet=use_telnet, con_telnet=con_telnet)) == 1:
            sys_type = SysType.AIO_SX
    elif get_storage_nodes(con_ssh=con_ssh):
        sys_type = SysType.STORAGE
    else:
        sys_type = SysType.REGULAR

    # TODO: multi-region
    LOG.info("=============System type: {} ==============".format(sys_type))
    return sys_type


def is_storage_system(con_ssh=None, use_telnet=False, con_telnet=None):
    sys_type = ProjVar.get_var('SYS_TYPE')
    if sys_type:
        return SysType.STORAGE == sys_type
    else:
        return bool(get_storage_nodes(con_ssh=con_ssh, use_telnet=use_telnet, con_telnet=con_telnet))


def is_two_node_cpe(con_ssh=None, use_telnet=False, con_telnet=None):
    """
    Whether it is two node CPE system
    Args:
        con_ssh:
        use_telnet
        con_telnet

    Returns (bool):

    """
    sys_type = ProjVar.get_var('SYS_TYPE')
    if sys_type:
        return SysType.AIO_DX == sys_type
    else:
        return is_small_footprint(controller_ssh=con_ssh, use_telnet=use_telnet, con_telnet=con_telnet) \
           and len(get_controllers(con_ssh=con_ssh, use_telnet=use_telnet, con_telnet=con_telnet)) == 2


def is_simplex(con_ssh=None, use_telnet=False, con_telnet=None, auth_info=Tenant.get('admin')):
    sys_type = ProjVar.get_var('SYS_TYPE')
    if sys_type:
        return SysType.AIO_SX == sys_type
    else:
        return is_small_footprint(controller_ssh=con_ssh, use_telnet=use_telnet, con_telnet=con_telnet,
                                  auth_info=auth_info) and \
               len(get_controllers(con_ssh=con_ssh, use_telnet=use_telnet, con_telnet=con_telnet,
                                   auth_info=auth_info)) == 1


def is_small_footprint(controller_ssh=None, controller='controller-0', use_telnet=False, con_telnet=None,
                       auth_info=Tenant.get('admin')):
    """
    Whether it is two node CPE system or Simplex system where controller has both controller and compute functions
    Args:
        controller_ssh (SSHClient):
        controller (str): controller to check
        use_telnet
        con_telnet
        auth_info

    Returns (bool): True if CPE or Simplex, else False

    """
    sys_type = ProjVar.get_var('SYS_TYPE')
    if sys_type:
        return 'aio' in sys_type.lower()

    table_ = table_parser.table(cli.system('host-show', controller, ssh_client=controller_ssh,
                                           use_telnet=use_telnet, con_telnet=con_telnet, auth_info=auth_info))
    subfunc = table_parser.get_value_two_col_table(table_, 'subfunctions')

    combined = 'controller' in subfunc and 'compute' in subfunc

    str_ = 'not ' if not combined else ''

    LOG.info("This is {}small footprint system.".format(str_))
    return combined


def get_storage_nodes(con_ssh=None, use_telnet=False, con_telnet=None):
    """
    Get hostnames with 'storage' personality from system host-list
    Args:
        con_ssh (SSHClient):
        use_telnet
        con_telnet

    Returns (list): list of hostnames. Empty list [] returns when no storage nodes.

    """
    return get_hostnames(personality='storage', con_ssh=con_ssh, use_telnet=use_telnet, con_telnet=con_telnet)


def get_controllers(con_ssh=None, use_telnet=False, con_telnet=None, auth_info=Tenant.get('admin')):
    """
    Get hostnames with 'controller' personality from system host-list
    Args:
        con_ssh (SSHClient):
        use_telnet
        con_telnet
        auth_info

    Returns (list): list of hostnames

    """
    return get_hostnames(personality='controller', con_ssh=con_ssh, use_telnet=use_telnet,
                         con_telnet=con_telnet, auth_info=auth_info)


def get_computes(con_ssh=None, use_telnet=False, con_telnet=None):
    """
    Get hostnames with 'compute' personality from system host-list
    Args:
        con_ssh (SSHClient):
        use_telnet
        con_telnet

    Returns (list): list of hostnames. Empty list [] returns when no compute nodes.

    """
    return get_hostnames(personality='compute', con_ssh=con_ssh, use_telnet=use_telnet,
                         con_telnet=con_telnet)


def get_hostnames(personality=None, administrative=None, operational=None, availability=None, name=None,
                  strict=True, exclude=False, con_ssh=None, use_telnet=False, con_telnet=None,
                  auth_info=Tenant.get('admin')):
    """
    Get hostnames with given criteria
    Args:
        personality (str|list|tuple):
        administrative (str|list|tuple):
        operational (str|list|tuple):
        availability (str|list|tuple):
        name (str):
        strict (bool):
        exclude (bool):
        con_ssh (dict):
        use_telnet
        con_telnet
        auth_info

    Returns (list): hostnames

    """
    table_ = table_parser.table(cli.system('host-list', ssh_client=con_ssh, use_telnet=use_telnet,
                                           con_telnet=con_telnet, auth_info=auth_info))

    table_ = table_parser.filter_table(table_, exclude=True, hostname='None')
    filters = {'hostname': name,
               'personality': personality,
               'administrative': administrative,
               'operational': operational,
               'availability': availability}
    hostnames = table_parser.get_values(table_, 'hostname', strict=strict, exclude=exclude, **filters)
    LOG.debug("Filtered hostnames: {}".format(hostnames))

    return hostnames


def get_hostnames_per_personality(availability=None, con_ssh=None):
    """

    Args:
        availability
        con_ssh:

    Returns (dict):
    e.g., {'controller': ['controller-0', 'controller-1'], 'compute': ['compute-0', 'compute-1], 'storage': []}

    """
    table_ = table_parser.table(cli.system('host-list', ssh_client=con_ssh))
    personalities = ('controller', 'compute', 'storage')
    res = {}
    for personality in personalities:
        hosts = table_parser.get_values(table_, 'hostname', personality=personality, availability=availability)
        hosts = [host for host in hosts if host.lower() != 'none']
        res[personality] = hosts

    return res


def _get_nodes(con_ssh=None, use_telnet=False, con_telnet=None):
    """

    Args:
        con_ssh:

    Returns: (dict)
        {'controllers':
                {'controller-0': {'id' = id_, 'uuid' = uuid, 'mgmt_ip' = ip, 'mgmt_mac' = mac},
                 'controller-1': {...}
                 },
         'computes':
                {'compute-0': {...},
                 'compute-1': {...}
                 }.
         'storages':
                {'storage-0': {...},
                 'storage-1': {...}
                }
        }

    """
    table_ = table_parser.table(cli.system('host-list', ssh_client=con_ssh, use_telnet=use_telnet,
                                           con_telnet=con_telnet))
    nodes = {}

    for personality in ['controller', 'compute', 'storage']:
        nodes[personality+'s'] = {}
        hostnames = table_parser.get_values(table_, 'hostname', personality=personality)
        for hostname in hostnames:
            host_table = table_parser.table(cli.system('host-show', hostname))
            uuid = table_parser.get_values(host_table, 'Value', Property='uuid')[0]
            id_ = table_parser.get_values(host_table, 'Value', Property='id')[0]
            mgmt_ip = table_parser.get_values(host_table, 'Value', Property='mgmt_ip')[0]
            mgmt_mac = table_parser.get_values(host_table, 'Value', Property='mgmt_mac')[0]
            nodes[personality+'s'][hostname] = {'id': id_,
                                                'uuid': uuid,
                                                'mgmt_ip': mgmt_ip,
                                                'mgmt_mac': mgmt_mac}

    return nodes


def get_active_controller_name(con_ssh=None, use_telnet=False, con_telnet=None):
    """
    This assumes system has 1 active controller
    Args:
        con_ssh:
        use_telnet
        con_telnet

    Returns: hostname of the active controller
        Further info such as ip, uuid can be obtained via System.CONTROLLERS[hostname]['uuid']
    """
    return _get_active_standby(controller='active', con_ssh=con_ssh, use_telnet=use_telnet, con_telnet=con_telnet)[0]


def get_standby_controller_name(con_ssh=None, use_telnet=False, con_telnet=None):
    """
    This assumes system has 1 standby controller
    Args:
        con_ssh:
        use_telnet
        con_telnet

    Returns (str): hostname of the active controller
        Further info such as ip, uuid can be obtained via System.CONTROLLERS[hostname]['uuid']
    """
    standby = _get_active_standby(controller='standby', con_ssh=con_ssh, use_telnet=use_telnet, con_telnet=con_telnet)
    return '' if len(standby) == 0 else standby[0]


def _get_active_standby(controller='active', con_ssh=None, use_telnet=False, con_telnet=None):
    table_ = table_parser.table(cli.system('servicegroup-list', ssh_client=con_ssh, use_telnet=use_telnet,
                                           con_telnet=con_telnet))

    table_ = table_parser.filter_table(table_, service_group_name='controller-services')
    controllers = table_parser.get_values(table_, 'hostname', state=controller, strict=False)
    LOG.debug(" {} controller(s): {}".format(controller, controllers))

    if isinstance(controllers, str):
        controllers = [controllers]

    return controllers


def get_active_standby_controllers(con_ssh=None, use_telnet=False, con_telnet=None):
    """
    Get active controller name and standby controller name (if any)
    Args:
        con_ssh (SSHClient):
        use_telnet
        con_telnet

    Returns (tuple): such as ('controller-0', 'controller-1'), when non-active controller is in bad state or degraded
        state, or any scenarios where standby controller does not exist, this function will return
        (<active_con_name>, None)

    """
    table_ = table_parser.table(cli.system('servicegroup-list', ssh_client=con_ssh,
                                           use_telnet=use_telnet, con_telnet=con_telnet))

    table_ = table_parser.filter_table(table_, service_group_name='controller-services')
    active_con = table_parser.get_values(table_, 'hostname', state='active', strict=False)[0]
    standby_con = table_parser.get_values(table_, 'hostname', state='standby', strict=False)

    standby_con = standby_con[0] if standby_con else None
    return active_con, standby_con


def get_alarms_table(uuid=True, show_suppress=False, query_key=None, query_value=None, query_type=None, con_ssh=None,
                     mgmt_affecting=None, auth_info=Tenant.get('admin'), use_telnet=False, con_telnet=None, retry=0):
    """
    Get active alarms_and_events dictionary with given criteria
    Args:
        uuid (bool): whether to show uuid
        show_suppress (bool): whether to show suppressed alarms_and_events
        query_key (str): one of these: 'event_log_id', 'entity_instance_id', 'uuid', 'severity',
        query_value (str): expected value for given key
        query_type (str): data type of value. one of these: 'string', 'integer', 'float', 'boolean'
        mgmt_affecting (bool)
        con_ssh (SSHClient):
        auth_info (dict):
        use_telnet
        con_telnet
        retry (None|int): number of times to retry if the alarm-list cli got rejected

    Returns:
        dict: events table in format: {'headers': <headers list>, 'values': <list of table rows>}
    """
    args = '--nowrap'
    args = __process_query_args(args, query_key, query_value, query_type)
    if uuid:
        args += ' --uuid'
    if show_suppress:
        args += ' --include_suppress'
    if mgmt_affecting:
        args += ' --mgmt_affecting'

    fail_ok = True
    if not retry:
        fail_ok = False
        retry = 0

    output = None
    for i in range(retry+1):
        code, output = cli.fm('alarm-list', args, ssh_client=con_ssh, auth_info=auth_info, fail_ok=fail_ok,
                              rtn_list=True, use_telnet=use_telnet, con_telnet=con_telnet)
        if code == 0:
            table_ = table_parser.table(output, combine_multiline_entry=True)
            table_ = _compose_alarm_table(table_, uuid=uuid)
            return table_

        if i < retry:
            time.sleep(5)
    else:
        raise exceptions.CLIRejected('fm alarm-list cli got rejected after {} retries: {}'.format(retry, output))


def _compose_alarm_table(output, uuid=False):
    if not output['headers']:
        headers = ['UUID', 'Alarm ID', 'Reason Text', 'Entity ID', 'Severity', 'Time Stamp']
        if not uuid:
            headers.remove('UUID')
        values = []
        output['headers'] = headers
        output['values'] = values

    return output


def get_alarms(rtn_vals=('Alarm ID', 'Entity ID'), alarm_id=None, reason_text=None, entity_id=None,
               severity=None, time_stamp=None, strict=False, show_suppress=False, query_key=None, query_value=None,
               query_type=None, mgmt_affecting=None, con_ssh=None, auth_info=Tenant.get('admin'), combine_entries=True,
               use_telnet=False, con_telnet=None):
    """
    Get a list of alarms with values for specified fields.
    Args:
        rtn_vals (tuple): fields to get values for
        alarm_id (str): filter out the table using given alarm id (strict=True). if None, table will not be filtered.
        reason_text (str): reason text to filter out the table (strict defined in param)
        entity_id (str): entity instance id to filter out the table (strict defined in param)
        severity (str): severity such as 'critical', 'major'
        time_stamp (str):
        strict (bool): whether to perform strict filter on reason text, entity_id, severity, or time_stamp
        show_suppress (bool): whether to show suppressed alarms. Default to False.
        query_key (str): key in --query <key>=<value> passed to fm alarm-list
        query_value (str): value in --query <key>=<value> passed to fm alarm-list
        query_type (str): 'string', 'integer', 'float', or 'boolean'
        mgmt_affecting (bool)
        con_ssh (SSHClient):
        auth_info (dict):
        combine_entries (bool): return list of strings when set to True, else return a list of tuples.
            e.g., when True, returns ["800.003 cluster=829851fa", "250.001 host=controller-0"]
                  when False, returns [("800.003", "cluster=829851fa"), ("250.001", "host=controller-0")]
        use_telnet
        con_telnet

    Returns (list): list of alarms with values of specified fields

    """

    table_ = get_alarms_table(show_suppress=show_suppress, query_key=query_key, query_value=query_value,
                              query_type=query_type, con_ssh=con_ssh, auth_info=auth_info,
                              use_telnet=use_telnet, con_telnet=con_telnet, mgmt_affecting=mgmt_affecting)

    if alarm_id:
        table_ = table_parser.filter_table(table_, **{'Alarm ID': alarm_id})

    kwargs_dict = {
        'Reason Text': reason_text,
        'Entity ID': entity_id,
        'Severity': severity,
        'Time Stamp': time_stamp
    }

    kwargs = {}
    for key, value in kwargs_dict.items():
        if value is not None:
            kwargs[key] = value

    if kwargs:
        table_ = table_parser.filter_table(table_, strict=strict, **kwargs)

    rtn_vals_list = []
    for val in rtn_vals:
        vals = table_parser.get_column(table_, val)
        rtn_vals_list.append(vals)

    rtn_vals_list = zip(*rtn_vals_list)
    if combine_entries:
        rtn_vals_list = ['::::'.join(vals) for vals in rtn_vals_list]
    else:
        rtn_vals_list = list(rtn_vals_list)

    return rtn_vals_list


def get_suppressed_alarms(uuid=False, con_ssh=None, auth_info=Tenant.get('admin')):

    """
    Get suppressed alarms_and_events as dictionary
    Args:
        uuid (bool): whether to show uuid
        con_ssh (SSHClient):
        auth_info (dict):

    Returns:
        dict: events table in format: {'headers': <headers list>, 'values': <list of table rows>}
    """
    args = ''
    if uuid:
        args += ' --uuid'
    args += ' --nowrap --nopaging'
    table_ = table_parser.table(cli.fm('event-suppress-list', args, ssh_client=con_ssh, auth_info=auth_info))
    return table_


def unsuppress_all_events(ssh_con=None, fail_ok=False, auth_info=Tenant.get('admin')):
    """

    Args:
        ssh_con:
        fail_ok:
        auth_info:

    Returns (tuple): (<code>(int), <msg>(str))

    """
    LOG.info("Un-suppress all events")
    args = '--nowrap --nopaging'
    code, output = cli.fm('event-unsuppress-all',  positional_args=args, ssh_client=ssh_con, fail_ok=fail_ok,
                          auth_info=auth_info, rtn_list=True)

    if code == 1:
        return 1, output

    if not output:
        msg = "No suppressed events to un-suppress"
        LOG.warning(msg)
        return -1, msg

    table_ = table_parser.table(output)
    if not table_['values']:
        suppressed_list = []
    else:
        suppressed_list = table_parser.get_values(table_, target_header="Suppressed Alarm ID's",
                                                  **{'Status': 'suppressed'})

    if suppressed_list:
        msg = "Unsuppress-all failed. Suppressed Alarm IDs: {}".format(suppressed_list)
        if fail_ok:
            LOG.warning(msg)
            return 2, msg
        raise exceptions.NeutronError(msg)

    succ_msg = "All events unsuppressed successfully."
    LOG.info(succ_msg)
    return 0, succ_msg


<<<<<<< HEAD
def get_events(rtn_vals=('Event Log ID', 'Entity Instance ID'), limit=10, event_id=None, entity_id=None,
               severity=None, show_suppress=False, start=None, end=None, state=None, show_uuid=True,
               strict=False, time_stamp=None, reason_text=None, uuid=None,
               con_ssh=None, auth_info=Tenant.get('admin'), combine_entries=True, use_telnet=False, con_telnet=None):
    """
    Get a list of alarms with values for specified fields.
    Args:
        rtn_vals (tuple): fields to get values for
        limit (int)
        event_id (str): filter event using event log id
        reason_text (str): reason text to filter out the table (strict defined in param)
        entity_id (str): entity instance id to filter out the table (strict defined in param)
        severity (str): severity such as 'critical', 'major'
        show_suppress (bool): whether to show suppressed events. Default to False.
        show_uuid (bool): Whether to show uuid in event table
        start (str): display events after this time stamp
        end (str): display events prior to this time stamp
        state (str): filter with events state
        time_stamp (str): exact timestamp for the event, filter after events displayed
        uuid (str)
        strict (bool): whether to perform strict filter on reason text, or time_stamp
        con_ssh (SSHClient):
        auth_info (dict):
        combine_entries (bool): return list of strings when set to True, else return a list of tuples.
            e.g., when True, returns ["800.003::::cluster=829851fa", "250.001::::host=controller-0"]
                  when False, returns [("800.003", "cluster=829851fa"), ("250.001", "host=controller-0")]
        use_telnet
        con_telnet

    Returns (list): list of events with values of specified fields

    """

    table_ = get_events_table(show_uuid=show_uuid, limit=limit, event_log_id=event_id, entity_instance_id=entity_id,
                              show_suppress=show_suppress, con_ssh=con_ssh, auth_info=auth_info,
                              use_telnet=use_telnet, con_telnet=con_telnet, start=start, end=end, severity=severity)

    kwargs_dict = {
        'Reason Text': reason_text,
        'Time Stamp': time_stamp,
        'UUID': uuid,
        'State': state,
    }

    kwargs = {}
    for key, value in kwargs_dict.items():
        if value is not None:
            kwargs[key] = value

    if kwargs:
        table_ = table_parser.filter_table(table_, strict=strict, **kwargs)

    rtn_vals_list = []
    for header in rtn_vals:
        vals = table_parser.get_column(table_, header)
        if not vals:
            vals = []
        rtn_vals_list.append(vals)

    LOG.warning('{}'.format(rtn_vals_list))
    rtn_vals_list = list(zip(*rtn_vals_list))
    if combine_entries:
        rtn_vals_list = ['::::'.join(vals) for vals in rtn_vals_list]

    return rtn_vals_list


def get_events_table(limit=5, show_uuid=False, show_only=None, show_suppress=False, event_log_id=None,
                     entity_type_id=None, entity_instance_id=None, severity=None, start=None, end=None, query_key=None,
                     query_value=None, query_type=None, con_ssh=None, auth_info=Tenant.get('admin'), use_telnet=False,
                     con_telnet=None, regex=False, **kwargs):
=======
def get_events_table(num=5, uuid=False, show_only=None, show_suppress=False, event_log_id=None, entity_type_id=None,
                     entity_instance_id=None, severity=None, start=None, end=None, query_key=None,
                     query_value=None, query_type=None, con_ssh=None, auth_info=Tenant.get('admin'), use_telnet=False,
                     con_telnet=None):
>>>>>>> c4544b4a
    """
    Get a list of events with given criteria as dictionary
    Args:
        limit (int): max number of event logs to return
        show_uuid (bool): whether to show uuid
        show_only (str): 'alarms_and_events' or 'logs' to return only alarms_and_events or logs
        show_suppress (bool): whether or not to show suppressed alarms_and_events
        query_key (str): OBSOLETE. one of these: 'event_log_id', 'entity_instance_id', 'uuid', 'severity',
        query_value (str): OBSOLETE. expected value for given key
        query_type (str): OBSOLETE. data type of value. one of these: 'string', 'integer', 'float', 'boolean'
        event_log_id (str|None): event log id passed to system eventlog -q event_log_id=<event_log_id>
        entity_type_id (str|None): entity_type_id passed to system eventlog -q entity_type_id=<entity_type_id>
        entity_instance_id (str|None): entity_instance_id passed to
            system eventlog -q entity_instance_id=<entity_instance_id>
        severity (str|None):
        start (str|None): start date/time passed to '--query' in format "20170410"/"20170410 01:23:34"
        end (str|None): end date/time passed to '--query' in format "20170410"/"20170410 01:23:34"
        con_ssh (SSHClient):
        auth_info (dict):
        use_telnet
        con_telnet
        regex (bool):
        **kwargs: filter table after table returned

    Returns:
        dict: events table in format: {'headers': <headers list>, 'values': <list of table rows>}
    """
    args = '-l {}'.format(limit)
    if query_key is not None:
        if query_key in ['event_log_id', 'entity_type_id', 'entity_instance_id', 'severity', 'start', 'end']:
            if eval(query_key) is not None:
                LOG.warning("query_key/value params ignored since {} is already specified".format(query_key))
                query_key = query_value = query_type = None

    # args = __process_query_args(args, query_key, query_value, query_type)
    query_dict = {
        'event_log_id': event_log_id,
        'entity_type_id': entity_type_id,
        'entity_instance_id': entity_instance_id,
        'severity': severity,
        'start': '{}'.format(start) if start else None,
        'end': '{}'.format(end) if end else None
    }

    queries = []
    for q_key, q_val in query_dict.items():
        if q_val is not None:
            queries.append('{}={}'.format(q_key, str(q_val)))

    if query_key is not None:
        if not query_value:
            raise ValueError("Query value is not supplied for key - {}".format(query_key))
        data_type_arg = '' if not query_type else "{}::".format(query_type.lower())
        queries.append('{}={}{}'.format(query_key.lower(), data_type_arg, query_value))

    query_string = ';'.join(queries)
    if query_string:
        args += " -q '{}'".format(query_string)

    args += ' --nowrap --nopaging'
    if show_uuid:
        args += ' --uuid'
    if show_only:
        args += ' --{}'.format(show_only.lower())
    if show_suppress:
        args += ' --include_suppress'

    table_ = table_parser.table(cli.fm('event-list ', args, ssh_client=con_ssh, auth_info=auth_info,
                                       use_telnet=use_telnet, con_telnet=con_telnet,))
<<<<<<< HEAD

    if kwargs:
        table_ = table_parser.filter_table(table_, regex=regex, **kwargs)

=======
    # table_ = _compose_events_table(table_, uuid=uuid)
>>>>>>> c4544b4a
    return table_


def _compose_events_table(output, uuid=False):
    if not output['headers']:
        headers = ['UUID', 'Time Stamp', 'State', 'Event Log ID', 'Reason Text', 'Entity Instance ID', 'Severity']
        if not uuid:
            headers.remove('UUID')
        values = []
        output['headers'] = headers
        output['values'] = values

    return output


def __process_query_args(args, query_key, query_value, query_type):
    if query_key:
        if not query_value:
            raise ValueError("Query value is not supplied for key - {}".format(query_key))
        data_type_arg = '' if not query_type else "{}::".format(query_type.lower())
        args += ' -q {}={}"{}"'.format(query_key.lower(), data_type_arg, query_value.lower())
    return args


def wait_for_events(timeout=60, num=30, uuid=False, show_only=None, query_key=None, query_value=None, query_type=None,
                    fail_ok=True, rtn_val='Event Log ID', con_ssh=None, auth_info=Tenant.get('admin'), regex=False,
                    use_telnet=False, con_telnet=None,
                    strict=True, check_interval=3, event_log_id=None, entity_type_id=None, entity_instance_id=None,
                    severity=None, start=None, end=None, **kwargs):
    """
    Wait for event(s) to appear in fm event-list
    Args:
        timeout (int): max time to wait in seconds
        num (int): max number of event logs to return
        uuid (bool): whether to show uuid
        show_only (str): 'alarms_and_events' or 'logs' to return only alarms_and_events or logs
        query_key (str): one of these: 'event_log_id', 'entity_instance_id', 'uuid', 'severity',
        query_value (str): expected value for given key
        query_type (str): data type of value. one of these: 'string', 'integer', 'float', 'boolean'
        fail_ok (bool): whether to return False if event(s) did not appear within timeout
        rtn_val (str): list of values to return. Defaults to 'Event Log ID'
        con_ssh (SSHClient):
        auth_info (dict):
        regex (bool): Whether to use regex or string operation to search/match the value in kwargs
        strict (bool): whether it's a strict match (case is always ignored regardless of this flag)
        check_interval (int): how often to check the event logs
        event_log_id (str|None): event log id passed to system eventlog -q event_log_id=<event_log_id>
        entity_type_id (str|None): entity_type_id passed to system eventlog -q entity_type_id=<entity_type_id>
        entity_instance_id (str|None): entity_instance_id passed to
            system eventlog -q entity_instance_id=<entity_instance_id>
        severity (str|None):
        start (str|None): start date/time passed to '--query' in format "20170410"/"20170410 01:23:34"
        end (str|None): end date/time passed to '--query' in format "20170410"/"20170410 01:23:34"
        use_telnet
        con_telnet

        **kwargs: criteria to filter out event(s) from the events list table

    Returns:
        list: list of event log ids (or whatever specified in rtn_value) for matching events.

    """
    end_time = time.time() + timeout
    while time.time() < end_time:
        events_tab = get_events_table(limit=num, show_uuid=uuid, show_only=show_only, event_log_id=event_log_id,
                                      entity_type_id=entity_type_id, entity_instance_id=entity_instance_id,
                                      severity=severity, start=start, end=end, query_key=query_key,
                                      query_value=query_value, query_type=query_type,
                                      con_ssh=con_ssh, auth_info=auth_info, use_telnet=use_telnet,
                                      con_telnet=con_telnet)
        events_tab = table_parser.filter_table(events_tab, strict=strict, regex=regex, **kwargs)
        events = table_parser.get_column(events_tab, rtn_val)
        if events:
            LOG.info("Event(s) appeared in event-list: {}".format(events))
            return events

        time.sleep(check_interval)

    msg = "Event(s) did not appear in fm event-list within timeout."
    if fail_ok:
        LOG.warning(msg)
        return []
    else:
        raise exceptions.TimeoutException(msg)


def delete_alarms(alarms=None, fail_ok=False, con_ssh=None, auth_info=Tenant.get('admin'),
                  use_telnet=False, con_telnet=None):
    """
    Delete active alarms_and_events

    Args:
        alarms (list|str): UUID(s) of alarms_and_events to delete
        fail_ok (bool): whether or not to raise exception if any alarm failed to delete
        con_ssh (SSHClient):
        auth_info (dict):
        use_telnet
        con_telnet

    Returns (tuple): (rtn_code(int), message(str))
        0, "Alarms deleted successfully"
        1, "Some alarm(s) still exist on system after attempt to delete: <alarms_uuids>"

    """
    if alarms is None:
        alarms_tab = get_alarms_table(uuid=True)
        alarms = []
        if alarms_tab['headers']:
            alarms = table_parser.get_column(alarms_tab, 'UUID')

    if isinstance(alarms, str):
        alarms = [alarms]

    LOG.info("Deleting following alarms_and_events: {}".format(alarms))

    res = {}
    failed_clis = []
    for alarm in alarms:
        code, out = cli.fm('alarm-delete', alarm, ssh_client=con_ssh, auth_info=auth_info, rtn_list=True,
                           use_telnet=use_telnet, con_telnet=con_telnet)
        res[alarm] = code, out

        if code != 0:
            failed_clis.append(alarm)

    post_alarms_tab = get_alarms_table(uuid=True)
    if post_alarms_tab['headers']:
        post_alarms = table_parser.get_column(post_alarms_tab, 'UUID')
    else:
        post_alarms = []

    undeleted_alarms = list(set(alarms) & set(post_alarms))
    if undeleted_alarms:
        err_msg = "Some alarm(s) still exist on system after attempt to delete: {}\nAlarm delete results: {}".\
            format(undeleted_alarms, res)

        if fail_ok:
            return 1, err_msg
        raise exceptions.SysinvError(err_msg)

    elif failed_clis:
        LOG.warning("Some alarm-delete cli(s) rejected, but alarm no longer exists.\nAlarm delete results: {}".
                    format(res))

    succ_msg = "Alarms deleted successfully"
    LOG.info(succ_msg)
    return 0, succ_msg


def wait_for_alarm_gone(alarm_id, entity_id=None, reason_text=None, strict=False, timeout=120, check_interval=3,
                        use_telnet=False, con_telnet=None, fail_ok=False, con_ssh=None,
                        auth_info=Tenant.get('admin')):
    """
    Wait for given alarm to disappear from fm alarm-list
    Args:
        alarm_id (str): such as 200.009
        entity_id (str): entity instance id for the alarm (strict as defined in param)
        reason_text (str): reason text for the alarm (strict as defined in param)
        strict (bool): whether to perform strict string match on entity instance id and reason
        timeout (int): max seconds to wait for alarm to disappear
        check_interval (int): how frequent to check
        fail_ok (bool): whether to raise exception if alarm did not disappear within timeout
        con_ssh (SSHClient):
        auth_info (dict):
        use_telnet
        con_telnet

    Returns (bool): True if alarm is gone else False

    """

    LOG.info("Waiting for alarm {} to disappear from fm alarm-list".format(alarm_id))
    build_ver = get_system_software_version(con_ssh=con_ssh, use_telnet=use_telnet,
                                            con_telnet=con_telnet)

    alarmcmd = 'alarm-list'
    if build_ver != '15.12':
        alarmcmd += ' --nowrap'

    end_time = time.time() + timeout
    while time.time() < end_time:
        alarms_tab = table_parser.table(cli.fm(alarmcmd, ssh_client=con_ssh, auth_info=auth_info,
                                               use_telnet=use_telnet, con_telnet=con_telnet))
        alarms_tab = _compose_alarm_table(alarms_tab, uuid=False)

        alarm_tab = table_parser.filter_table(alarms_tab, **{'Alarm ID': alarm_id})
        if table_parser.get_all_rows(alarm_tab):
            kwargs = {}
            if entity_id:
                kwargs['Entity ID'] = entity_id
            if reason_text:
                kwargs['Reason Text'] = reason_text

            if kwargs:
                alarms = table_parser.get_values(alarm_tab, target_header='Alarm ID', strict=strict, **kwargs)
                if not alarms:
                    LOG.info("Alarm {} with {} is not displayed in fm alarm-list".format(alarm_id, kwargs))
                    return True

        else:
            LOG.info("Alarm {} is not displayed in fm alarm-list".format(alarm_id))
            return True

        time.sleep(check_interval)

    else:
        err_msg = "Timed out waiting for alarm {} to disappear".format(alarm_id)
        if fail_ok:
            LOG.warning(err_msg)
            return False
        else:
            raise exceptions.TimeoutException(err_msg)


def _get_alarms(alarms_tab):
    alarm_ids = table_parser.get_column(alarms_tab, 'Alarm_ID')
    entity_ids = table_parser.get_column(alarms_tab, 'Entity ID')
    alarms = list(zip(alarm_ids, entity_ids))
    return alarms


def wait_for_alarm(rtn_val='Alarm ID', alarm_id=None, entity_id=None, reason=None, severity=None, timeout=60,
<<<<<<< HEAD
                   check_interval=3, regex=False, strict=False, fail_ok=False, con_ssh=None,
                   auth_info=Tenant.get('admin'), use_telnet=False, con_telnet=None):
=======
                   check_interval=3, regex=False, strict=False, fail_ok=False, con_ssh=None, auth_info=Tenant.get('admin'),
                   use_telnet=False, con_telnet=None):
>>>>>>> c4544b4a
    """
    Wait for given alarm to appear
    Args:
        rtn_val:
        alarm_id (str): such as 200.009
        entity_id (str): entity instance id for the alarm (strict as defined in param)
        reason (str): reason text for the alarm (strict as defined in param)
        severity (str): severity of the alarm to wait for
        timeout (int): max seconds to wait for alarm to appear
        check_interval (int): how frequent to check
        regex (bool): whether to use regex when matching entity instance id and reason
        strict (bool): whether to perform strict match on entity instance id and reason
        fail_ok (bool): whether to raise exception if alarm did not disappear within timeout
        con_ssh (SSHClient):
        auth_info (dict):
        use_telnet
        con_telnet

    Returns (tuple): (<res_bool>, <rtn_val>). Such as (True, '200.009') or (False, None)

    """

    kwargs = {}
    if alarm_id:
        kwargs['Alarm ID'] = alarm_id
    if entity_id:
        kwargs['Entity ID'] = entity_id
    if reason:
        kwargs['Reason Text'] = reason
    if severity:
        kwargs['Severity'] = severity

    end_time = time.time() + timeout
    while time.time() < end_time:
        current_alarms_tab = get_alarms_table(con_ssh=con_ssh, auth_info=auth_info,
                                              use_telnet=use_telnet, con_telnet=con_telnet)
        val = table_parser.get_values(current_alarms_tab, rtn_val, strict=strict, regex=regex, **kwargs)
        if val:
            LOG.info('Expected alarm appeared. Filters: {}'.format(kwargs))
            return True, val

        time.sleep(check_interval)

    err_msg = "Alarm {} did not appear in fm alarm-list within {} seconds".format(kwargs, timeout)
    if fail_ok:
        LOG.warning(err_msg)
        return False, None

    raise exceptions.TimeoutException(err_msg)


def wait_for_alarms_gone(alarms, timeout=120, check_interval=3, fail_ok=False, con_ssh=None,
                         auth_info=Tenant.get('admin'), use_telnet=False, con_telnet=None):
    """
    Wait for given alarms_and_events to be gone from fm alarm-list
    Args:
        alarms (list): list of tuple. [(<alarm_id1>, <entity_id1>), ...]
        timeout (int):
        check_interval (int):
        fail_ok (bool):
        con_ssh (SSHClient):
        auth_info (dict):
        use_telnet
        con_telnet

    Returns (tuple): (res(bool), remaining_alarms(list of tuple))

    """
    pre_alarms = list(alarms)   # Don't update the original list
    LOG.info("Waiting for alarms_and_events to disappear from fm alarm-list: {}".format(pre_alarms))
    alarms_to_check = pre_alarms.copy()

    alarms_cleared = []

    def _update_alarms(alarms_to_check_, alarms_cleared_):
        current_alarms_tab = get_alarms_table(con_ssh=con_ssh, auth_info=auth_info,
                                              use_telnet=use_telnet, con_telnet=con_telnet)
        current_alarms = _get_alarms(current_alarms_tab)

        for alarm in pre_alarms:
            if alarm not in current_alarms:
                LOG.info("Removing alarm {} from current alarms_and_events list: {}".format(alarm, alarms_to_check))
                alarms_to_check_.remove(alarm)
                alarms_cleared_.append(alarm)

    _update_alarms(alarms_to_check_=alarms_to_check, alarms_cleared_=alarms_cleared)
    if not alarms_to_check:
        LOG.info("Following alarms_and_events cleared: {}".format(alarms_cleared))
        return True, []

    end_time = time.time() + timeout
    while time.time() < end_time:
        pre_alarms = alarms_to_check.copy()
        time.sleep(check_interval)
        _update_alarms(alarms_to_check_=alarms_to_check, alarms_cleared_=alarms_cleared)
        if not alarms_to_check:
            LOG.info("Following alarms_and_events cleared: {}".format(alarms_cleared))
            return True, []
    else:
        err_msg = "Following alarms_and_events did not clear within {} seconds: {}".format(timeout, alarms_to_check)
        if fail_ok:
            LOG.warning(err_msg)
            return False, alarms_to_check
        else:
            raise exceptions.TimeoutException(err_msg)


def wait_for_all_alarms_gone(timeout=120, check_interval=3, fail_ok=False, con_ssh=None,
                             auth_info=Tenant.get('admin'), use_telnet=False, con_telnet=None):
    """
    Wait for all alarms_and_events to be cleared from fm alarm-list
    Args:
        timeout (int):
        check_interval (int):
        fail_ok (bool):
        con_ssh (SSHClient):
        auth_info (dict):
        use_telnet
        con_telnet

    Returns (tuple): (res(bool), remaining_alarms(tuple))

    """

    LOG.info("Waiting for all existing alarms_and_events to disappear from fm alarm-list: {}".format(get_alarms()))

    end_time = time.time() + timeout
    while time.time() < end_time:
        current_alarms_tab = get_alarms_table(con_ssh=con_ssh, auth_info=auth_info,
                                              use_telnet=use_telnet, con_telnet=con_telnet)
        current_alarms = _get_alarms(current_alarms_tab)

        if len(current_alarms) == 0:
            return True, []
        else:
            time.sleep(check_interval)

    else:
        existing_alarms = get_alarms()
        err_msg = "Alarms did not clear within {} seconds: {}".format(timeout, existing_alarms)
        if fail_ok:
            LOG.warning(err_msg)
            return False, existing_alarms
        else:
            raise exceptions.TimeoutException(err_msg)


def host_exists(host, field='hostname', con_ssh=None):
    """

    Args:
        host:
        field:
        con_ssh:

    Returns (bool): whether given host exists in system host-list

    """
    if not field.lower() in ['hostname', 'id']:
        raise ValueError("field has to be either \'hostname\' or \'id\'")

    table_ = table_parser.table(cli.system('host-list', ssh_client=con_ssh))

    hosts = table_parser.get_column(table_, field)
    return host in hosts


def get_storage_monitors_count():
    # Only 2 storage monitor available. At least 2 unlocked and enabled hosts with monitors are required.
    # Please ensure hosts with monitors are unlocked and enabled - candidates: controller-0, controller-1,
    raise NotImplementedError


def modify_system(fail_ok=True, con_ssh=None, auth_info=Tenant.get('admin'), **kwargs):
    """
    Modify the System configs/info.

    Args:
        fail_ok (bool):
        con_ssh (SSHClient):
        auth_info (dict):
        **kwargs:   attribute-value pairs

    Returns: (int, str)
         0  - success
         1  - error

    Test Steps:
        - Set the value via system modify <attr>=<value> [,<attr>=<value]

    Notes:
        Currently only the following are allowed to change:
        name
        description
        location
        contact

        The following attributes are readonly and not allowed CLI user to change:
            system_type
            software_version
            uuid
            created_at
            updated_at
    """
    if not kwargs:
        raise ValueError("Please specify at least one systeminfo_attr=value pair via kwargs.")

    attr_values_ = ['--{}="{}"'.format(attr, value) for attr, value in kwargs.items()]
    args_ = ' '.join(attr_values_)

    code, output = cli.system('modify', args_, ssh_client=con_ssh, auth_info=auth_info, fail_ok=fail_ok, rtn_list=True)

    if code == 1:
        return 1, output
<<<<<<< HEAD
=======

    return 0, ''
>>>>>>> c4544b4a

    return 0, ''

<<<<<<< HEAD

=======
>>>>>>> c4544b4a
def get_system_value(field='name', fail_ok=True, con_ssh=None, use_telnet=False, con_telnet=None):

    table_ = table_parser.table(cli.system('show', ssh_client=con_ssh, use_telnet=use_telnet,
                                           con_telnet=con_telnet, fail_ok=fail_ok)[1])
    value = table_parser.get_value_two_col_table(table_, field=field)
    return value


def set_retention_period(period, name='metering_time_to_live', fail_ok=True, check_first=True, con_ssh=None,
                         auth_info=Tenant.get('admin')):
    """
    Sets the PM retention period
    Args:
        period (int): the length of time to set the retention period (in seconds)
        name
        fail_ok: True or False
        check_first: True or False
        con_ssh (SSHClient):
        auth_info (dict): could be Tenant.get('admin'),Tenant.TENANT1,Tenant.TENANT2

    Returns (tuple): (rtn_code (int), msg (str))
        (-1, "Retention period not specified")
        (-1, "The retention period is already set to that")
        (0, "Current retention period is: <retention_period>")
        (1, "Current retention period is still: <retention_period>")

    US100247
    US99793
    """

    if not isinstance(period, int):
        raise ValueError("Retention period has to be an integer. Value provided: {}".format(period))
    if check_first:
        retention = get_retention_period(name=name)
        if period == retention:
            msg = "The retention period is already set to {}".format(period)
            LOG.info(msg)
            return -1, msg

    section = 'database'
    if name in 'metering_time_to_live':
        skip("Ceilometer metering_time_to_live is no longer available in 'system service-parameter-list'")
        name = 'metering_time_to_live'
        service = 'ceilometer'
    elif name == 'alarm_history_time_to_live':
        service = 'aodh'
    elif name == 'event_time_to_live':
        service = 'panko'
    else:
        raise ValueError("Unknown name: {}".format(name))

    args = '{} {} {}={}'.format(service, section, name, period)
    code, output = cli.system('service-parameter-modify', args, auth_info=auth_info, ssh_client=con_ssh,
                              timeout=SysInvTimeout.RETENTION_PERIOD_MODIFY, fail_ok=fail_ok, rtn_list=True)

    if code == 1:
        return 1, output

    code, output = cli.system('service-parameter-apply', service, auth_info=auth_info, ssh_client=con_ssh,
                              timeout=SysInvTimeout.RETENTION_PERIOD_MODIFY, fail_ok=fail_ok, rtn_list=True)
    if code == 1:
        return 2, output

    LOG.info("Start post check after applying new value for {}".format(name))
    new_retention = get_retention_period(name=name)

    if period != new_retention:
        err_msg = "Current retention period is still: {}".format(new_retention)
        if fail_ok:
            LOG.warning(err_msg)
            return 3, err_msg
        raise exceptions.CeilometerError(err_msg)

    conf_file = '/etc/{}/{}.conf'.format(service, service)
    wait_for_file_update(file_path=conf_file, grep_str=name, expt_val=period, fail_ok=False, ssh_client=con_ssh)

    return 0, "{} {} is successfully set to: {}".format(service, name, new_retention)


def wait_for_file_update(file_path, grep_str, expt_val, timeout=300, fail_ok=False, ssh_client=None):
    LOG.info("Wait for {} to be updated to {} in {}".format(grep_str, expt_val, file_path))
    if not ssh_client:
        ssh_client = ControllerClient.get_active_controller()

    pattern = '{}.*=(.*)'.format(grep_str)
    end_time = time.time() + timeout
    value = None
    while time.time() < end_time:
        output = ssh_client.exec_sudo_cmd('grep "^{}" {}'.format(grep_str, file_path), fail_ok=False)[1]
        value = int((re.findall(pattern, output)[0]).strip())
        if expt_val == value:
            return True, value
        time.sleep(5)

    msg = "Timed out waiting for {} to reach {} in {}. Actual: {}".format(grep_str, expt_val, file_path, value)
    if fail_ok:
        LOG.warning(msg)
        return False, value
    raise exceptions.SysinvError(msg)


def get_retention_period(name='metering_time_to_live', con_ssh=None):
    """
    Returns the current retention period
    Args:
        name (str): choose from: metering_time_to_live, event_time_to_live, alarm_history_time_to_live
        con_ssh (SSHClient):

    Returns (int): Current PM retention period

    """
    if name == 'metering_time_to_live':
        skip("Ceilometer metering_time_to_live no longer exists")
    ret_per = get_service_parameter_values(name=name, rtn_value='value', con_ssh=con_ssh)[0]
    return int(ret_per)


def get_dns_servers(con_ssh=None):
    """
    Get the DNS servers currently in-use in the System

    Args:
        con_ssh

    Returns (tuple): a list of DNS servers will be returned

    """
    table_ = table_parser.table(cli.system('dns-show', ssh_client=con_ssh))
    return table_parser.get_value_two_col_table(table_, 'nameservers').strip().split(sep=',')


<<<<<<< HEAD
def set_dns_servers(fail_ok=True, con_ssh=None, auth_info=Tenant.get('admin'), nameservers=None,
                    with_action_option=None):
=======
def set_dns_servers(fail_ok=True, con_ssh=None, auth_info=Tenant.get('admin'), nameservers=None, with_action_option=None):
>>>>>>> c4544b4a
    """
    Set the DNS servers


    Args:
        fail_ok:
        con_ssh:
        auth_info:
        nameservers (list): list of IP addresses (in plain text) of new DNS servers to change to
        with_action_option: whether invoke the CLI with or without "action" option
                            - None      no "action" option at all
                            - install   system dns-modify <> action=install
                            - anystr    system dns-modify <> action=anystring...
    Returns:

    Skip Conditions:

    Prerequisites:

    Test Setups:
        - Do nothing and delegate to the class fixture to save the currently in-use DNS servers for restoration
            after testing

    Test Steps:
        - Set the DNS severs
        - Check if the DNS servers are changed correctly
        - Verify the DNS servers are working (assuming valid DNS are input for testing purpose)
        - Check if new DNS are saved to the persistent storage

    Test Teardown:
        - Do nothing and delegate to the class fixture for restoring the original DNS servers after testing

    """
    if not nameservers or len(nameservers) < 1:
        raise ValueError("Please specify DNS server(s).")

    args_ = 'nameservers="{}"'.format(','.join(nameservers))

    # args_ += ' action={}'.format(with_action_option) if with_action_option is not None else ''
    if with_action_option is not None:
        args_ += ' action={}'.format(with_action_option)

    LOG.info('args_:{}'.format(args_))
    code, output = cli.system('dns-modify', args_, ssh_client=con_ssh, auth_info=auth_info, fail_ok=fail_ok,
                              rtn_list=True, timeout=SysInvTimeout.DNS_MODIFY)

    if code == 1:
        return 1, output
    elif code == 0:
        return 0, ''
    else:
        # should not get here: cli.system() should already have been handled these cases
        pass


def get_vm_topology_tables(*table_names, con_ssh=None, combine_multiline=False, exclude_one_col_table=True):
    if con_ssh is None:
        con_ssh = ControllerClient.get_active_controller()

    show_args = ','.join(table_names)

    tables_ = table_parser.tables(con_ssh.exec_sudo_cmd('vm-topology --show {}'.
                                                        format(show_args), expect_timeout=30)[1],
                                  combine_multiline_entry=combine_multiline)

    if exclude_one_col_table:
        new_tables = []
        for table_ in tables_:
            if len(table_['headers']) > 1:
                new_tables.append(table_)
        return new_tables

    return tables_


def set_host_1g_pages(host, proc_id=0, hugepage_num=None, fail_ok=False, auth_info=Tenant.get('admin'), con_ssh=None):
    """
    Modify host memory to given number of 1G hugepages on specified processor.

    Args:
        host (str): hostname
        proc_id (int): such as 0, 1
        hugepage_num (int): such as 0, 4. When None is set, the MAX hugepage number will be calculated and used.
        fail_ok (bool): whether to raise exception when fails to modify
        auth_info (dict):
        con_ssh (SSHClient):

    Returns (tuple):

    """
    LOG.info("Setting 1G memory to: {}".format(hugepage_num))
    mem_vals = get_host_mem_values(
            host, ['vm_total_4K', 'vm_hp_total_2M', 'vm_hp_total_1G', 'vm_hp_avail_2M', 'mem_avail(MiB)', ],
            proc_id=proc_id, con_ssh=con_ssh, auth_info=auth_info)[int(proc_id)]

    pre_4k_total, pre_2m_total, pre_1g_total, pre_2m_avail, pre_mem_avail = [int(val) for val in mem_vals]

    # set max hugepage num if hugepage_num is unset
    if hugepage_num is None:
        hugepage_num = int(pre_mem_avail/1024)

    diff = hugepage_num - pre_1g_total

    expt_2m = None
    # expt_4k = None
    if diff > 0:
        expt_2m = min(diff * 512, pre_2m_avail)

    args_dict = {
        # '-m': expt_4k,
        '-2M': expt_2m,
        '-1G': hugepage_num,
    }
    args_str = ''
    for key, value in args_dict.items():
        if value is not None:
            args_str = ' '.join([args_str, key, str(value)])

    code, output = cli.system('host-memory-modify {}'.format(args_str), "{} {}".format(host, proc_id),
                              ssh_client=con_ssh, auth_info=auth_info, fail_ok=fail_ok, rtn_list=True)

    if code == 1:
        return 1, output
    else:
        LOG.info("system host-memory-modify ran successfully.")
        return 0, "1G memory is modified to {} in pending.".format(hugepage_num)


def __suppress_unsuppress_event(alarm_id, suppress=True, check_first=False, fail_ok=False, con_ssh=None):
    """
    suppress/unsuppress an event by uuid
    Args:
        alarm_id (str):
        fail_ok (bool):
        con_ssh (SSHClient)
        suppress(bool) True or false

    Returns (tuple): (rtn_code, message)
        (0, )
    """

    suppressed_alarms_tab = get_suppressed_alarms(uuid=True, con_ssh=con_ssh)

    alarm_status = "unsuppressed" if suppress else "suppressed"
    cmd = "event-suppress" if suppress else "event-unsuppress"
    alarm_filter = {"Suppressed Event ID's": alarm_id}

    if check_first:
        if not suppressed_alarms_tab['values']:
            pre_status = "unsuppressed"
        else:
            pre_status = table_parser.get_values(table_=suppressed_alarms_tab, target_header='Status', strict=True,
                                                 **alarm_filter)[0]
        if pre_status.lower() != alarm_status:
            msg = "Event is already {}. Do nothing".format(pre_status)
            LOG.info(msg)
            return -1, msg

    code, output = cli.fm(cmd, '--alarm_id ' + alarm_id, ssh_client=con_ssh, rtn_list=True, fail_ok=fail_ok)

    if code == 1:
        return 1, output

    post_suppressed_alarms_tab = get_suppressed_alarms(uuid=True, con_ssh=con_ssh)
    if not post_suppressed_alarms_tab['values']:
        post_status = ["unsuppressed"]
    else:
        post_status = table_parser.get_values(table_=post_suppressed_alarms_tab, target_header="Status", strict=True,
                                              **{"Event id": alarm_id})
    expt_status = "suppressed" if suppress else "unsuppressed"
    if post_status[0].lower() != expt_status:
        msg = "Alarm {} is not {}".format(alarm_id, expt_status)
        if fail_ok:
            LOG.warning(msg)
            return 2, msg
        raise exceptions.TiSError(msg)

    succ_msg = "Event {} is {} successfully".format(alarm_id, expt_status)
    LOG.info(succ_msg)
    return 0, succ_msg


def suppress_event(alarm_id, check_first=False, fail_ok=False, con_ssh=None):
    return __suppress_unsuppress_event(alarm_id, True, check_first=check_first, fail_ok=fail_ok, con_ssh=con_ssh)


def unsuppress_event(alarm_id, check_first=False, fail_ok=False, con_ssh=None):
    return __suppress_unsuppress_event(alarm_id, False, check_first=check_first, fail_ok=fail_ok, con_ssh=con_ssh)


def generate_event(event_id='300.005', state='set', severity='critical', reason_text='Generated for testing',
                   entity_id='CGCSAuto', unknown_text='unknown1', unknown_two='unknown2', con_ssh=None):

    cmd = '''fmClientCli -c  "### ###{}###{}###{}###{}### ###{}### ###{}###{}### ###True###True###"'''.\
        format(event_id, state, reason_text, entity_id, severity, unknown_text, unknown_two)

    LOG.info("Generate system event: {}".format(cmd))
    if not con_ssh:
        con_ssh = ControllerClient.get_active_controller()

    output = con_ssh.exec_cmd(cmd, fail_ok=False)[1]
    event_uuid = re.findall(UUID, output)[0]
    LOG.info("Event {} generated successfully".format(event_uuid))

    return event_uuid


def set_host_4k_pages(host, proc_id=1, smallpage_num=None, fail_ok=False, auth_info=Tenant.get('admin'), con_ssh=None):
    """
    Modify host memory on given processor to the closest 4k pages value

    Args:
        host (str): hostname
        proc_id (int): such as 0, 1
        smallpage_num (int): such as 0, 4. When None is set, the MAX small number will be calculated and used.
        fail_ok:
        auth_info:
        con_ssh:

    Returns (tuple):

    """
    LOG.info("Setting host {}'s proc_id {} to contain {} 4k pages".format(host, proc_id, smallpage_num))
    mem_vals = get_host_mem_values(
            host, ['vm_total_4K', 'vm_hp_total_2M', 'vm_hp_total_1G', 'vm_hp_avail_2M', 'mem_avail(MiB)', ],
            proc_id=proc_id, con_ssh=con_ssh, auth_info=auth_info)[proc_id]

    page_4k_total, page_2m_total, page_1g_total, page_2m_avail, mem_avail = [int(val) for val in mem_vals]

    # set max smallpage num if smallpage_num is unset
    if smallpage_num is None:
        smallpage_num = int(mem_avail*1024/4)

    diff_page = smallpage_num - page_4k_total

    new_2m = None
    new_1g = None

    if diff_page > 0:
        num_2m_avail_to_4k_page = int(page_2m_avail*2*256)
        if num_2m_avail_to_4k_page < diff_page:
            # change all 2M page to smallpage and available 1G hugepage
            new_2m = 0
            new_1g = page_1g_total - math.ceil((diff_page - num_2m_avail_to_4k_page) * 4 / 1024 / 1024)
        else:
            new_2m = page_2m_total - math.ceil(diff_page * 4 / 1024 / 2)

    args_dict = {
        '-2M': new_2m,
        '-1G': new_1g,
    }
    args_str = ''
    for key, value in args_dict.items():
        if value is not None:
            args_str = ' '.join([args_str, key, str(value)])

    code, output = cli.system('host-memory-modify {}'.format(args_str), "{} {}".format(host, proc_id),
                              ssh_client=con_ssh, auth_info=auth_info, fail_ok=fail_ok, rtn_list=True)

    if code == 1:
        return 1, output
    else:
        LOG.info("system host-memory-modify ran successfully.")
        return 0, "4k memory is modified to {} in pending.".format(smallpage_num)


<<<<<<< HEAD
def get_host_mem_values(host, headers, proc_id=None, wait_for_update=True, con_ssh=None, auth_info=Tenant.get('admin'),
                        rtn_dict=True):
=======
def get_host_mem_values(host, headers, proc_id, wait_for_update=True, con_ssh=None, auth_info=Tenant.get('admin')):
>>>>>>> c4544b4a
    """
    Get host memory values
    Args:
        host (str): hostname
<<<<<<< HEAD
        headers (list|tuple):
        proc_id (int|str|None|tuple|list): such as 0, '1'
=======
        headers (list):
        proc_id (int|str): such as 0, '1'
>>>>>>> c4544b4a
        wait_for_update (bool): wait for vm_hp_pending_2M and vm_hp_pending_1G to be None (CGTS-7499)
        con_ssh (SSHClient):
        auth_info (dict):
        rtn_dict

    Returns (dict|list):  {<proc>(int): <mems>(list), ... } or [<proc0_mems>(list), <proc1_mems>(list), ...]
        e.g., {0: [62018, 1]}

    """

    cmd = 'host-memory-list --nowrap'
    table_ = table_parser.table(cli.system(cmd, host, ssh_client=con_ssh, auth_info=auth_info))

<<<<<<< HEAD
    if isinstance(proc_id, (str, int)):
        proc_id = [int(proc_id)]
    elif proc_id is None:
        proc_id = [int(proc) for proc in table_parser.get_column(table_, 'processor')]

=======
>>>>>>> c4544b4a
    if wait_for_update:
        end_time = time.time() + 300
        while time.time() < end_time:
            pending_2m = [eval(mem) for mem in table_parser.get_column(table_, 'vm_hp_pending_2M')]
            pending_1g = [eval(mem) for mem in table_parser.get_column(table_, 'vm_hp_pending_1G')]

            for i in range(len(pending_2m)):
<<<<<<< HEAD
                if (pending_2m[i] is not None) or (pending_1g[i] is not None):
=======
                if pending_2m[i] or pending_1g[i]:
>>>>>>> c4544b4a
                    break
            else:
                LOG.debug("No pending 2M or 1G mem pages")
                break

            LOG.info("Pending 2M or 1G pages, wait for mem page to update")
            time.sleep(30)
            table_ = table_parser.table(cli.system(cmd, host, ssh_client=con_ssh, auth_info=auth_info))
        else:
            raise exceptions.SysinvError("mem_total is smaller than mem_avail in 5 minutes")

    res = {}
    res_list = []
    for proc in proc_id:
        vals = []
        for header in headers:
            value = table_parser.get_values(table_, header, strict=False, **{'processor': str(proc)})[0]
            try:
                value = eval(value)
            finally:
                vals.append(value)
        if rtn_dict:
            res[proc] = vals
        else:
            res_list.append(vals)

    if rtn_dict:
        return res
    else:
        return res_list


def get_host_used_mem_values(host, proc_id=0, auth_info=Tenant.get('admin'), con_ssh=None):
    """
    Return number of MiB used by a specific host
    Args:
        host:
        proc_id:
        auth_info:
        con_ssh:

    Returns (int):

    """
    mem_vals = get_host_mem_values(
        host, ['mem_total(MiB)', 'mem_avail(MiB)', 'avs_hp_size(MiB)', 'avs_hp_total'],
        proc_id=proc_id, con_ssh=con_ssh, auth_info=auth_info)[int(proc_id)]

    mem_total, mem_avail, avs_hp_size, avs_hp_total = [int(val) for val in mem_vals]

    used_mem = mem_total - mem_avail - avs_hp_size * avs_hp_total

    return used_mem


def get_processors_shared_cpu_nums(host, con_ssh=None, auth_info=Tenant.get('admin')):
    """
    Get number of shared cores for each processor of given host.

    Args:
        host (str): hostname
        con_ssh (SSHClient):
        auth_info (dict):

    Returns (dict): proc_id(str) and num_of_cores(int) pairs. e.g.,: {'0': 1, '1': 1}

    """
    table_ = table_parser.table(cli.system('host-cpu-list', host, ssh_client=con_ssh, auth_info=auth_info))
    proc_ids = set(table_parser.get_column(table_, 'processor'))
    table_ = table_parser.filter_table(table_, assigned_function='Shared')

    results = {}
    for proc_id in proc_ids:
        cores = len(table_parser.get_values(table_, 'log_core', processor=proc_id))
        results[proc_id] = cores

    return results


def is_hyperthreading_enabled(host, con_ssh=None):
    table_ = table_parser.table(cli.system('host-cpu-list', host, ssh_client=con_ssh))
    return len(set(table_parser.get_column(table_, 'thread'))) > 1


def create_storage_profile(host, profile_name='', con_ssh=None):
    """
    Create a storage profile

    Args:
        host (str): hostname or id
        profile_name (str): name of the profile to create
        con_ssh (SSHClient):

    Returns (str): uuid of the profile created if success, '' otherwise

    """
    if not profile_name:
        profile_name = time.strftime('storprof_%Y%m%d_%H%M%S_', time.localtime())

    cmd = 'storprofile-add {} {}'.format(profile_name, host)

    table_ = table_parser.table(cli.system(cmd, ssh_client=con_ssh, fail_ok=False, auth_info=Tenant.get('admin'),
                                           rtn_list=False))
    uuid = table_parser.get_value_two_col_table(table_, 'uuid')

    return uuid

#
# def to_delete_apply_storage_profile(host, profile=None, con_ssh=None, fail_ok=False):
#     """
#     Apply a storage profile
#
#     Args:
#         host (str): hostname or id
#         profile (str): name or id of storage-profile
#         fail_ok (bool):
#         con_ssh (SSHClient):
#
#     Returns (dict): proc_id(str) and num_of_cores(int) pairs. e.g.,: {'0': 1, '1': 1}
#
#     """
#     if not profile:
#         raise ValueError('Name or uuid must be provided to apply that storage-profile')
#
#     cmd = 'host-apply-storprofile {} {}'.format(host, profile)
#     LOG.debug('cmd={}'.format(cmd))
#     code, output = cli.system(cmd, ssh_client=con_ssh, fail_ok=fail_ok, rtn_list=True, auth_info=Tenant.get('admin'))
#
#     return code, output


def delete_storage_profile(profile='', con_ssh=None):
    """
    Delete a storage profile

    Args:
        profile (str): name of the profile to create
        con_ssh (SSHClient):

    Returns (): no return if success, will raise exception otherwise

    """
    if not profile:
        raise ValueError('Name or uuid must be provided to delete the storage-profile')

    cmd = 'storprofile-delete {}'.format(profile)

    cli.system(cmd, ssh_client=con_ssh, fail_ok=False, auth_info=Tenant.get('admin'), rtn_list=False)


def get_host_cpu_list_table(host, con_ssh=None, auth_info=Tenant.get('admin')):
    """
    Get the parsed version of the output from system host-cpu-list <host>
    Args:
        host (str): host's name
        con_ssh (SSHClient):
        auth_info (dict):

    Returns (dict): output of system host-cpu-list <host> parsed by table_parser

    """
    output = cli.system('host-cpu-list', host, ssh_client=con_ssh, auth_info=auth_info)
    table_ = table_parser.table(output)
    return table_


def get_host_mem_list(host, con_ssh=None, auth_info=Tenant.get('admin')):
    """
    Get the parsed version of the output from system host-memory-list <host>
        Args:
            host (str): host's name
            con_ssh (SSHClient):
            auth_info (dict):

        Returns (dict): output of system host-memory-list <host> parsed by table_parser

        """
    output = cli.system('host-memory-list', host, ssh_client=con_ssh, auth_info=auth_info)
    table_ = table_parser.table(output)
    return table_


def get_host_cpu_show_table(host, proc_num, con_ssh=None, auth_info=Tenant.get('admin')):
    """
    Get the parsed version of the output from system host-cpu-show <host> <proc_num>
    Args:
        host (str): host's name
        proc_num (int): logical core number
        con_ssh (SSHClient):
        auth_info (dict):

    Returns (dict): output of system host-cpu-show <host> <proc_num> parsed by table_parser

    """
    pos_args = "{} {}".format(host, proc_num)
    output = cli.system('host-cpu-show', positional_args=pos_args, ssh_client=con_ssh, auth_info=auth_info)
    table_ = table_parser.table(output)
    return table_


def get_host_memory_table(host, proc_num, con_ssh=None, auth_info=Tenant.get('admin')):
    """
    Get the parsed version of the output from system host-memory-list <host> <proc_num>
    Args:
        host (str): host's name
        proc_num (int): processor number
        con_ssh (SSHClient):
        auth_info (dict):

    Returns (dict): output of system host-memory-show <host> <proc_num> parsed by table_parser

    """
    pos_args = "{} {}".format(host, proc_num)
    output = cli.system('host-memory-show', positional_args=pos_args, ssh_client=con_ssh, auth_info=auth_info)
    table_ = table_parser.table(output)
    return table_


def get_host_ports_values(host, header='name', if_name=None, pci_addr=None, proc=None, dev_type=None, strict=True,
                          regex=False, con_ssh=None, auth_info=Tenant.get('admin'), **kwargs):
    """
    Get
    Args:
        host:
        header (str|list):
        if_name:
        pci_addr:
        proc:
        dev_type:
        strict:
        regex:
        con_ssh:
        auth_info:
        **kwargs:

    Returns (list|dict): list if header is string, dict if header is list.

    """
    table_ = table_parser.table(cli.system('host-port-list --nowrap', host, ssh_client=con_ssh, auth_info=auth_info))

    args_tmp = {
        'name': if_name,
        'pci address': pci_addr,
        'processor': proc,
        'device_type': dev_type
    }

    for key, value in args_tmp.items():
        if value is not None:
            kwargs[key] = value

    rtn_dict = True
    if isinstance(header, str):
        rtn_dict = False
        header = [header]

    table_ = table_parser.filter_table(table_, strict=strict, regex=regex, **kwargs)
    res = {}
    for header_ in header:
        vals = table_parser.get_column(table_, header_)
        res[header_] = vals

    if not rtn_dict:
        res = res[header[0]]

    return res


def get_host_interfaces_table(host, show_all=False, con_ssh=None, use_telnet=False, con_telnet=None,
                              auth_info=Tenant.get('admin')):
    """
    Get system host-if-list <host> table
    Args:
        host (str):
        show_all (bool):
        con_ssh (SSHClient):
        auth_info (dict):
        use_telnet
        con_telnet

    Returns (dict):

    """
    args = ''
    args += ' --a' if show_all else ''
    args += ' ' + host

    table_ = table_parser.table(cli.system('host-if-list --nowrap', args, ssh_client=con_ssh,
                                           use_telnet=use_telnet, con_telnet=con_telnet,
                                           auth_info=auth_info))
    return table_


<<<<<<< HEAD
def get_host_interfaces(host, rtn_val='name', net_type=None, if_type=None, uses_ifs=None, used_by_ifs=None,
                        show_all=False, strict=True, regex=False, con_ssh=None, auth_info=Tenant.get('admin'),
                        exclude=False, **kwargs):
=======
def get_host_interfaces_info(host, rtn_val='name', net_type=None, if_type=None, uses_ifs=None, used_by_ifs=None,
                             show_all=False, strict=True, regex=False, con_ssh=None, auth_info=Tenant.get('admin'),
                             exclude=False, **kwargs):
>>>>>>> c4544b4a
    """
    Get specified interfaces info for given host via system host-if-list

    Args:
        host (str):
        rtn_val (str): header for return info
<<<<<<< HEAD
        net_type (str|list|tuple): valid values: 'oam', 'data', 'infra', 'mgmt', 'None'(string instead of None type)
=======
        net_type (str|list|tuple): valid values: 'data', 'infra', 'mgmt', 'None' (string 'None' as opposed to None type)
>>>>>>> c4544b4a
        if_type (str): possible values: 'ethernet', 'ae', 'vlan'
        uses_ifs (str):
        used_by_ifs (str):
        show_all (bool): whether or not to show unused interfaces
        exclude (bool): whether or not to exclude the interfaces filtered
        strict (bool):
        regex (bool):
        con_ssh (SSHClient):
        auth_info (dict):
        **kwargs: extraheader=value pairs to further filter out info. such as attributes='MTU=1500'.

    Returns (list):

    """
    table_ = get_host_interfaces_table(host=host, show_all=show_all, con_ssh=con_ssh, auth_info=auth_info)

    if isinstance(net_type, str):
        net_type = [net_type]
    networks = if_classes = None
    if net_type is not None:
        networks = []
        if_classes = []
        for net in net_type:
            network = ''
            if_class = net
            if net in ('mgmt', 'oam', 'infra'):
                if_class = 'platform'
                network = net
            networks.append(network)
            if_classes.append(if_class)

    args_tmp = {
        'class': if_classes,
        'type': if_type,
        'uses i/f': uses_ifs,
        'used by i/f': used_by_ifs
    }

    for key, value in args_tmp.items():
        if value is not None:
            kwargs[key] = value

    table_ = table_parser.filter_table(table_, strict=strict, regex=regex, exclude=exclude, **kwargs)

    # exclude the platform interface that does not have desired net_type
    if if_classes is not None and 'platform' in if_classes:
        platform_ifs = table_parser.get_values(table_, target_header='name', **{'class': 'platform'})
        for pform_if in platform_ifs:
            if_nets = get_host_if_show_values(host=host, interface=pform_if, fields='networks', con_ssh=con_ssh)[0]
            if_nets = [if_net.strip() for if_net in if_nets.split(sep=',')]
            if not (set(if_nets) & set(networks)):
                table_ = table_parser.filter_table(table_, strict=True, exclude=(not exclude), name=pform_if)

    values = table_parser.get_column(table_, header=rtn_val)
    if rtn_val in ['ports', 'used by i/f', 'uses i/f']:
        values = [eval(item) for item in values]

    return values


def get_host_ports_for_net_type(host, net_type='data', rtn_list=True, con_ssh=None, auth_info=Tenant.get('admin')):
    """

    Args:
        host:
        net_type:
        rtn_list:
        con_ssh:
        auth_info:

    Returns (dict):

    """
    table_ = get_host_interfaces_table(host=host, con_ssh=con_ssh, auth_info=auth_info)
    if_class = net_type
    network = ''
    if net_type in ('mgmt', 'oam', 'infra'):
        if_class = 'platform'
        network = net_type

    table_ = table_parser.filter_table(table_, **{'class': if_class})
    # exclude unmatched platform interfaces from the table.
    if 'platform' == if_class:
        platform_ifs = table_parser.get_values(table_, target_header='name', **{'class': 'platform'})
        for pform_if in platform_ifs:
            if_nets = get_host_if_show_values(host=host, interface=pform_if, fields='networks', con_ssh=con_ssh)[0]
            if_nets = [if_net.strip() for if_net in if_nets.split(sep=',')]
            if network not in if_nets:
                table_ = table_parser.filter_table(table_, strict=True, exclude=True, name=pform_if)

    net_ifs_names = table_parser.get_column(table_, 'name')
    total_ports = {}
    for if_name in net_ifs_names:
        ports = eval(table_parser.get_values(table_, 'ports', name=if_name)[0])

        if not ports:
            uses_ifs = eval(table_parser.get_values(table_, 'uses i/f', name=if_name)[0])
            for use_if in uses_ifs:
                useif_ports = eval(table_parser.get_values(table_, 'ports', name=use_if)[0])
                ports += useif_ports

        total_ports[if_name] = ports

    LOG.info("{} network ports for host are: {}".format(net_type, total_ports))

    if rtn_list:
        total_ports_list = []
        for ports in list(total_ports.values()):
            total_ports_list += ports

        total_ports_list = list(set(total_ports_list))
        return total_ports_list

    return total_ports


def get_host_port_pci_address(host, interface, con_ssh=None, auth_info=Tenant.get('admin')):
    """

    Args:
        host:
        interface:
        con_ssh:
        auth_info:

    Returns (str): pci address of interface

    """
    table_ = table_parser.table(cli.system('host-port-list --nowrap', host, ssh_client=con_ssh, auth_info=auth_info))
    pci_addresses = table_parser.get_values(table_, 'pci address', name=interface)

    pci_address = pci_addresses.pop()

    LOG.info("pci address of interface {} for host is: {}".format(interface, pci_address))

    return pci_address


<<<<<<< HEAD
def get_host_port_pci_address_for_net_type(host, net_type='mgmt', rtn_list=True, con_ssh=None,
                                           auth_info=Tenant.get('admin')):
=======
def get_host_port_pci_address_for_net_type(host, net_type='mgmt', rtn_list=True, con_ssh=None, auth_info=Tenant.get('admin')):
>>>>>>> c4544b4a
    """

    Args:
        host:
        net_type:
        rtn_list:
        con_ssh:
        auth_info:

    Returns (list):

    """
    ports = get_host_ports_for_net_type(host, net_type=net_type, rtn_list=rtn_list, con_ssh=con_ssh,
                                        auth_info=auth_info)
    pci_addresses = []
    for port in ports:
        pci_address = get_host_port_pci_address(host, port, con_ssh=con_ssh, auth_info=auth_info)
        pci_addresses.append(pci_address)

    return pci_addresses


def get_host_if_show_values(host, interface, fields, con_ssh=None, auth_info=Tenant.get('admin')):
    args = "{} {}".format(host, interface)
    table_ = table_parser.table(cli.system('host-if-show', args, ssh_client=con_ssh, auth_info=auth_info))

    if isinstance(fields, str):
        fields = [fields]

    res = []
    for field in fields:
        res.append(table_parser.get_value_two_col_table(table_, field))

    return res


<<<<<<< HEAD
def get_hosts_interfaces_info(hosts, fields, con_ssh=None, auth_info=Tenant.get('admin'), strict=True,
                              **interface_filters):
=======
def get_hosts_interfaces_info(hosts, fields, con_ssh=None, auth_info=Tenant.get('admin'), strict=True, **interface_filters):
>>>>>>> c4544b4a
    if isinstance(hosts, str):
        hosts = [hosts]

    res = {}
    for host in hosts:
        interfaces = get_host_interfaces(host, rtn_val='name', strict=strict, **interface_filters)
        host_res = {}
        for interface in interfaces:
            values = get_host_if_show_values(host, interface, fields=fields, con_ssh=con_ssh, auth_info=auth_info)
            host_res[interface] = values

        res[host] = host_res

    return res


def get_host_ethernet_port_table(host, con_ssh=None, use_telnet=False, con_telnet=None, auth_info=Tenant.get('admin')):
    """
    Get system host-if-list <host> table
    Args:
        host (str):
        con_ssh (SSHClient):
        auth_info (dict):
        use_telnet
        con_telnet

    Returns (dict):

    """
    args = ''
    args += ' ' + host

    table_ = table_parser.table(cli.system('host-ethernet-port-list --nowrap', args, ssh_client=con_ssh,
                                           use_telnet=use_telnet, con_telnet=con_telnet,
                                           auth_info=auth_info))
    return table_


def get_service_parameter_values(service=None, section=None, name=None, rtn_value='value', con_ssh=None):
    """
    Returns the list of values from system service-parameter-list
    service, section, name can be used to filter the table
    Args:
        rtn_value (str): field to return valueds for. Default to 'value'
        service (str):
        section (str):
        name (str):
        con_ssh:

    Returns (list):

    """
    kwargs = {}
    if service:
        kwargs['service'] = service
    if section:
        kwargs['section'] = section
    if name:
        kwargs['name'] = name

    table_ = table_parser.table(cli.system('service-parameter-list --nowrap', ssh_client=con_ssh))
    return table_parser.get_values(table_, rtn_value, **kwargs)


def create_service_parameter(service, section, name, value, con_ssh=None, fail_ok=False,
                             check_first=True, modify_existing=True, verify=True, apply=False):
    """
    Add service-parameter
    system service-parameter-add (service) (section) (name)=(value)
    Args:
        service (str): Required
        section (str): Required
        name (str): Required
        value (str): Required
        con_ssh:
        fail_ok:
        check_first (bool): Check if the service parameter exists before
        modify_existing (bool): Whether to modify the service parameter if it already exists
        verify: this enables to skip the verification. sometimes not all values are displayed in the
                 service-parameter-list, ex password
        apply (bool): whether to apply service parameter after add

    Returns (tuple): (rtn_code, err_msg or param_uuid)

    """
    if check_first:
        val = get_service_parameter_values(service=service, section=section, name=name, con_ssh=con_ssh)
        if val:
            val = val[0]
            msg = "The service parameter {} {} {} already exists. value: {}".format(service, section, name, val)
            LOG.info(msg)
            if value != val and modify_existing:
<<<<<<< HEAD
                return modify_service_parameter(service, section, name, value, create=False, apply=apply,
=======
                return modify_service_parameter(service, section, name, value,
>>>>>>> c4544b4a
                                                con_ssh=con_ssh, fail_ok=fail_ok, check_first=False, verify=verify)
            return -1, msg

    LOG.info("Creating service parameter")
    args = service + ' ' + section + ' ' + name + '=' + value
    res, out = cli.system('service-parameter-add', args, ssh_client=con_ssh, fail_ok=fail_ok, rtn_list=True)

    if res == 1:
        return 1, out

    LOG.info("Verifying the service parameter value")
    val = get_service_parameter_values(service=service, section=section, name=name, con_ssh=con_ssh)[0]
    value = value.strip('\"')
    if verify:
        if val != value:
            msg = 'The service parameter was not added with the correct value {} to {}'.format(val, value)
            if fail_ok:
                return 2, msg
            raise exceptions.SysinvError(msg)
    LOG.info("Service parameter was added with the correct value")
    uuid = get_service_parameter_values(rtn_value='uuid', service=service, section=section, name=name,
                                        con_ssh=con_ssh)[0]
    if apply:
        apply_service_parameters(service, wait_for_config=True, con_ssh=con_ssh)

    return 0, uuid


def modify_service_parameter(service, section, name, value, apply=False, con_ssh=None, fail_ok=False,
                             check_first=True, create=True, verify=True):
    """
    Modify a service parameter
    Args:
        service (str): Required
        section (str): Required
        name (str): Required
        value (str): Required
        apply
        con_ssh:
        fail_ok:
        check_first (bool): Check if the parameter exists first
        create (bool): Whether to create the parameter if it does not exist
        verify: this enables to skip the verification. sometimes not all values are displayed in the
                 service-parameter-list, ex password

    Returns (tuple): (rtn_code, message)

    """
    if check_first:
        val = get_service_parameter_values(service=service, section=section, name=name, con_ssh=con_ssh)
        if not val:
            msg = "The service parameter {} {} {} doesn't exist".format(service, section, name)
            LOG.info(msg)
            if create:
                return create_service_parameter(service, section, name, value,
                                                con_ssh=con_ssh, fail_ok=fail_ok, check_first=False)
            return -1, msg
        if val[0] == value:
            msg = "The service parameter value is already set to {}".format(val)
            return -1, msg

    LOG.info("Modifying service parameter")
    args = service + ' ' + section + ' ' + name + '=' + value

    auth_info = dict(Tenant.get('admin'))
    if service == 'identity' and section == 'config' and name == 'token_expiration':
        auth_info['region'] = 'RegionOne'
    res, out = cli.system('service-parameter-modify', args, ssh_client=con_ssh, fail_ok=fail_ok, rtn_list=True,
                          auth_info=auth_info)

    if res == 1:
        return 1, out

    LOG.info("Verifying the service parameter value")
    val = get_service_parameter_values(service=service, section=section, name=name, con_ssh=con_ssh)[0]
    value = value.strip('\"')
    if verify:
        if val != value:
            msg = 'The service parameter was not modified to the correct value'
            if fail_ok:
                return 2, msg
            raise exceptions.SysinvError(msg)
    msg = "Service parameter modified to {}".format(val)
    LOG.info(msg)

    if apply:
        apply_service_parameters(service, wait_for_config=True, con_ssh=con_ssh, auth_info=auth_info)

    return 0, msg


def delete_service_parameter(uuid, con_ssh=None, fail_ok=False, check_first=True):
    """
    Delete a service parameter
    Args:
        uuid (str): Required
        con_ssh:
        fail_ok:
        check_first (bool): Check if the service parameter exists before

    Returns (tuple):

    """
    if check_first:
        uuids = get_service_parameter_values(rtn_value='uuid', con_ssh=con_ssh)
        if uuid not in uuids:
            return -1, "There is no service parameter with uuid {}".format(uuid)

    res, out = cli.system('service-parameter-delete', uuid, ssh_client=con_ssh, fail_ok=fail_ok, rtn_list=True)

    if res == 1:
        return 1, out

    LOG.info("Deleting service parameter")
    uuids = get_service_parameter_values(rtn_value='uuid', con_ssh=con_ssh)
    if uuid in uuids:
        err_msg = "Service parameter was not deleted"
        if fail_ok:
            return 2, err_msg
        raise exceptions.SysinvError(err_msg)
    msg = "The service parameter {} was deleted".format(uuid)
    LOG.info(msg)
    return 0, msg


def apply_service_parameters(service, wait_for_config=True, timeout=300, con_ssh=None, auth_info=Tenant.get('admin'),
                             fail_ok=False):
    """
    Apply service parameters
    Args:
        service (str): Required
        wait_for_config (bool): Wait for config out of date alarms to clear
        timeout (int):
        con_ssh:
        auth_info
        fail_ok:

    Returns (tuple): (rtn_code, message)

    """
    LOG.info("Applying service parameters {}".format(service))
    res, out = cli.system('service-parameter-apply', service, rtn_list=True, fail_ok=fail_ok, auth_info=auth_info,
                          ssh_client=con_ssh)

    if res == 1:
        return res, out

    alarm_id = '250.001'
    time.sleep(10)

    if wait_for_config:
        LOG.info("Waiting for config-out-of-date alarms to clear. "
                 "There may be cli errors when active controller's config updates")
        end_time = time.time() + timeout
        while time.time() < end_time:
            table_ = get_alarms_table(uuid=True, con_ssh=con_ssh, retry=3)
            alarms_tab = table_parser.filter_table(table_, **{'Alarm ID': alarm_id})
            alarms_tab = _compose_alarm_table(alarms_tab, uuid=True)
            uuids = table_parser.get_values(alarms_tab, 'uuid')
            if not uuids:
                LOG.info("Config has been applied")
                break
            time.sleep(5)
        else:
            err_msg = "The config has not finished applying after timeout"
            if fail_ok:
                return 2, err_msg
            raise exceptions.TimeoutException(err_msg)

    return 0, "The {} service parameter was applied".format(service)


def get_hosts_by_personality(con_ssh=None, source_admin=False):
    """
    get hosts by different personality
    Args:
        con_ssh (SSHClient):
        source_admin (bool): whether to source to admin user when running commands. Normally used by
            stand-alone utils without using pytest.

    Returns (tuple): (controllers_list, computes_list, storages_list)
        Examples: for CPE with 2 controllers, returns:
            ([controller-0, controller-1], [], [])

    """
    source_cred = Tenant.get('admin') if source_admin else None
    hosts_tab = table_parser.table(cli.system('host-list', ssh_client=con_ssh, source_openrc=source_cred))
    controllers = table_parser.get_values(hosts_tab, 'hostname', personality='controller')
    computes = table_parser.get_values(hosts_tab, 'hostname', personality='compute')
    storages = table_parser.get_values(hosts_tab, 'hostname', personality='storage')

    return controllers, computes, storages


def are_hosts_unlocked(con_ssh=None):

    table_ = table_parser.table(cli.system('host-list', ssh_client=con_ssh))
    return "locked" not in (table_parser.get_column(table_, 'administrative'))


def get_system_health_query_upgrade(con_ssh=None):
    """
    Queries the  health of a system in use.
    Args:
        con_ssh:

    Returns: tuple
        (0, None, None) - success - all heath checks are OK.
        (1, dict(error msg), None ) -  health query reported 1 or more failures with no recommmended actions.
        (2, dict(error msg), dict(actions) -  health query reported failures with recommended actions to resolve failure
    """

    output = (cli.system('health-query-upgrade', ssh_client=con_ssh)).splitlines()
    failed = {}
    ok = {}

    for line in output:
        if ":" in line:
            k, v = line.split(":")
            if "[OK]" in v.strip():
                ok[k.strip()] = v.strip()
            elif "[Fail]" in v.strip():
                failed[k.strip()] = v.strip()
            elif "Hosts missing placement configuration" in k:
                failed[k.strip()] = v.strip()
            elif "Incomplete configuration" in k:
                failed[k.strip()] = v.strip()
            elif "Locked or disabled hosts" in k:
                failed[k.strip()] = v.strip()
        elif "Missing manifests" in line:
            failed[line] = line
        elif "alarms found" in line:
            if len(line.split(',')) > 1:
                failed["management affecting"] = int(line.split(',')[1].strip()[1])

    if len(failed) == 0:
        LOG.info("system health is OK to start upgrade......")
        return 0, None,  None

    actions = {"lock_unlock": [[], ''],
               "force_upgrade": [False, ''],
               "swact": [False, ''],
               }

    for k, v in failed.items():
        if "No alarms" in k:
            # alarms = True
            table_ = table_parser.table(cli.fm('alarm-list --uuid'))
            alarm_severity_list = table_parser.get_column(table_, "Severity")
            if len(alarm_severity_list) > 0 \
                    and "major" not in alarm_severity_list \
                    and "critical" not in alarm_severity_list:
                # minor alarm present
                LOG.warn("System health query upgrade found minor alarms: {}".format(alarm_severity_list))
                actions["force_upgrade"] = [True, "Minor alarms present"]

        elif "management affecting" in k:
            if v == 0:
                # non management affecting alarm present  use  foce upgrade
                LOG.warning("System health query upgrade found non management affecting alarms: {}".format(k))
                actions["force_upgrade"] = [True, "Non management affecting  alarms present"]

            else:
                # major/critical alarm present,  management affecting
                LOG.error("System health query upgrade found major or critical alarms.")
                return 1, failed, None

        elif "Missing manifests" in k:
            # manifest = True

            if "controller-1" in k:
                if "controller-1" not in actions["lock_unlock"][0]:
                    actions["lock_unlock"][0].append("controller-1")
            if "controller-0" in k:
                if "controller-0" not in actions["lock_unlock"][0]:
                    actions["lock_unlock"][0].append("controller-0")

            actions["lock_unlock"][1] += "Missing manifests;"

        elif any(s in k for s in ("Cinder configuration", "Incomplete configuration")):
            # cinder_config = True
            actions["swact"] = [True, actions["swact"][1] + "Invalid Cinder configuration;"]

        elif "Placement Services Enabled" in k or "Hosts missing placement configuration" in k:
            # placement_services = True
            if "controller-1" in v:
                if "controller-1" not in actions["lock_unlock"][0]:
                    actions["lock_unlock"][0].append("controller-1")
            if "controller-0" in v:
                if "controller-0" not in actions["lock_unlock"][0]:
                    actions["lock_unlock"][0].append("controller-0")
            actions["lock_unlock"][1] += "Missing placement configuration;"
        else:
            err_msg = "System health query upgrade failed: {}".format(failed)
            LOG.error(err_msg)
            return 1, failed,  None

    return 2, failed, actions


def get_system_health_query(con_ssh=None):

    output = (cli.system('health-query', ssh_client=con_ssh)).splitlines()
    failed = {}
    ok = {}
    for line in output:
        if ":" in line:
            k, v = line.split(":")
            if "[OK]" in v.strip():
                ok[k.strip()] = v.strip()
            elif "[Fail]" in v.strip():
                failed[k.strip()] = v.strip()
    if len(failed) > 0:
        return 1, failed
    else:
        return 0, None


def system_upgrade_start(con_ssh=None, force=False, fail_ok=False):
    """

    Args:
        con_ssh:
        force:
        fail_ok:

    Returns (tuple):
        (0, output)
        (1, <stderr>) : "if fail_ok is true # cli returns stderr.
        (2, <stderr>) : "applicable only if fail_ok is true. upgrade-start rejected:
        An upgrade is already in progress."
    """
    if force:
        rc, output = cli.system("upgrade-start", positional_args='--force', fail_ok=True, ssh_client=con_ssh)
    else:
        rc, output = cli.system("upgrade-start", fail_ok=True, ssh_client=con_ssh)

    if rc == 0:
        LOG.info("system upgrade-start ran successfully.")
        return 0, output

    else:
        if "An upgrade is already in progress" in output:
            # upgrade already in progress
            LOG.warning("Upgrade is already in progress. No need to start")
            if fail_ok:
                return 2, output
            else:
                raise exceptions.CLIRejected(output)
        else:
            err_msg = "CLI system command failed: {}".format(output)
            LOG.warning(err_msg)
            if fail_ok:
                return 1, output
            else:
                raise exceptions.CLIRejected(err_msg)


def system_upgrade_show(con_ssh=None):

    """

    Args:
        con_ssh:

    Returns (tuple):
        (0, dict/list)
        (1, <stderr>)   # cli returns stderr.

    """

    rc, output = cli.system("upgrade-show", fail_ok=True, ssh_client=con_ssh)

    if rc == 0:
        return rc, table_parser.table(output)
    else:
        return rc, output


def activate_upgrade(con_ssh=None, fail_ok=False):
    """
    Activates upgrade
    Args:
        con_ssh (SSHClient):
        fail_ok (bool):

    Returns (tuple):
        (0, dict/list)
        (1, <stderr>)   # cli returns stderr, applicable if fail_ok is true

    """
    rc, output = cli.system('upgrade-activate', ssh_client=con_ssh, fail_ok=True, rtn_list=True)
    if rc != 0:
        err_msg = "CLI system uprade-activate failed: {}".format(output)
        LOG.warning(err_msg)
        if fail_ok:
            return rc, output
        else:
            raise exceptions.CLIRejected(err_msg)

    if not wait_for_alarm_gone("250.001", con_ssh=con_ssh, timeout=900, check_interval=60, fail_ok=True):

        alarms = get_alarms(alarm_id="250.001")
        err_msg = "After activating upgrade alarms are not cleared : {}".format(alarms)
        LOG.warning(err_msg)
        if fail_ok:
            return 1, err_msg
        else:
            raise exceptions.HostError(err_msg)

    if not wait_for_upgrade_activate_complete(fail_ok=True):
        err_msg = "Upgrade activate failed"
        LOG.warning(err_msg)
        if fail_ok:
            return 1, err_msg
        else:
            raise exceptions.HostError(err_msg)

    LOG.info("Upgrade activation complete")
    return 0, None


def get_hosts_upgrade_status(con_ssh=None):
    return table_parser.table(cli.system('host-upgrade-list', ssh_client=con_ssh))


def get_upgrade_state(con_ssh=None):

    output = cli.system('upgrade-show', ssh_client=con_ssh)

    if ("+" and "-" and "|") in output:
        table_ = table_parser.table(output)
        table_ = table_parser.filter_table(table_, Property="state")
        return table_parser.get_column(table_, "Value")
    else:
        return output


def wait_for_upgrade_activate_complete(timeout=300, check_interval=60, fail_ok=False):
    upgrade_state = None
    end_time = time.time() + timeout
    while time.time() < end_time:
        upgrade_state = get_upgrade_state()
        if "activation-complete" in upgrade_state:
            LOG.info('Upgrade activation-complete')
            return True

        time.sleep(check_interval)

    err_msg = "Upgrade activation did not complete after waiting for {} seconds. Current state is {}".\
        format(timeout, upgrade_state)
    if fail_ok:
        LOG.warning(err_msg)
        return False, None
    raise exceptions.TimeoutException(err_msg)


def complete_upgrade(con_ssh=None, fail_ok=False):
    """
    Completes upgrade
    Args:
        con_ssh (SSHClient):
        fail_ok (bool):

    Returns (tuple):
        (0, dict/list)
        (1, <stderr>)   # cli returns stderr, applicable if fail_ok is true

    """
    rc, output = cli.system('upgrade-complete', ssh_client=con_ssh, fail_ok=True, rtn_list=True)
    if rc != 0:
        err_msg = "CLI system upgrade-complete rejected: {}".format(output)
        LOG.warning(err_msg)
        if fail_ok:
            return 1, output
        else:
            raise exceptions.CLIRejected(err_msg)

    return 0, "Upgrade complete"


def is_patch_current(con_ssh=None):
    if con_ssh is None:
        con_ssh = ControllerClient.get_active_controller()

    output = con_ssh.exec_cmd('system health-query')[1]

    patch_line = [l for l in output.splitlines() if "patch" in l]
    return 'OK' in patch_line.pop()


def get_system_software_version(con_ssh=None, use_telnet=False, con_telnet=None,):
    """

    Args:
        con_ssh:
        use_telnet
        con_telnet

    Returns (str): e.g., 16.10

    """
    build_info = get_buildinfo(con_ssh=con_ssh, use_telnet=use_telnet, con_telnet=con_telnet,)
    sw_line = [l for l in build_info.splitlines() if "SW_VERSION" in l]
    return ((sw_line.pop()).split("=")[1]).replace('"', '')


def import_load(load_path, timeout=120, con_ssh=None, fail_ok=False, source_creden_=None, upgrade_ver=None):
    # TODO: Need to support remote_cli. i.e., no hardcoded load_path, etc
    if upgrade_ver >= '17.07':
        load_path = '/home/wrsroot/bootimage.sig'
        rc, output = cli.system('load-import /home/wrsroot/bootimage.iso ', load_path, ssh_client=con_ssh, fail_ok=True,
                                source_openrc=source_creden_)
    else:
        rc, output = cli.system('load-import', load_path, ssh_client=con_ssh, fail_ok=True,
                                source_openrc=source_creden_)
    if rc == 0:
        table_ = table_parser.table(output)
        id_ = (table_parser.get_values(table_, "Value", Property='id')).pop()
        soft_ver = (table_parser.get_values(table_, "Value", Property='software_version')).pop()
        LOG.info('Waiting to finish importing  load id {} version {}'.format(id_, soft_ver))

        end_time = time.time() + timeout

        while time.time() < end_time:

            state = get_imported_load_state(id_, load_version=soft_ver, con_ssh=con_ssh, source_creden_=source_creden_)
            LOG.info("Import state {}".format(state))
            if "imported" in state:
                LOG.info("Importing load {} is completed".format(soft_ver))
                return [rc, id_, soft_ver]

            time.sleep(3)

        err_msg = "Timeout waiting to complete importing load {}".format(soft_ver)
        LOG.warning(err_msg)
        if fail_ok:
            return [1, err_msg]
        else:
            raise exceptions.TimeoutException(err_msg)
    else:
        err_msg = "CLI command rejected: {}".format(output)
        if fail_ok:
            return [1, err_msg]
        else:
            raise exceptions.CLIRejected(err_msg)


def get_imported_load_id(load_version=None, con_ssh=None, source_creden_=None):
    table_ = table_parser.table(cli.system('load-list', ssh_client=con_ssh, source_openrc=source_creden_))
    if load_version:
        table_ = table_parser.filter_table(table_, state='imported', software_version=load_version)
    else:
        table_ = table_parser.filter_table(table_, state='imported')

    return table_parser.get_values(table_, 'id')[0]


def get_imported_load_state(load_id, load_version=None, con_ssh=None, source_creden_=None):
    table_ = table_parser.table(cli.system('load-list', ssh_client=con_ssh, source_openrc=source_creden_))
    if load_version:
        table_ = table_parser.filter_table(table_, id=load_id, software_version=load_version)
    else:
        table_ = table_parser.filter_table(table_, id=load_id)

    return (table_parser.get_values(table_, 'state')).pop()


def get_imported_load_version(con_ssh=None, source_creden_=None):
    table_ = table_parser.table(cli.system('load-list', ssh_client=con_ssh, source_openrc=source_creden_))
    table_ = table_parser.filter_table(table_, state='imported')

    return table_parser.get_values(table_, 'software_version')


def get_active_load_id(con_ssh=None, source_creden_=None):
    table_ = table_parser.table(cli.system('load-list', ssh_client=con_ssh, source_openrc=source_creden_))

    table_ = table_parser.filter_table(table_, state="active")
    return table_parser.get_values(table_, 'id')


def get_software_loads(rtn_vals=('id', 'state', 'software_version'), sw_id=None, state=None, software_version=None,
                       strict=False, con_ssh=None, source_creden_=None):

    table_ = table_parser.table(cli.system('load-list', ssh_client=con_ssh, source_openrc=source_creden_))

    kwargs_dict = {
        'id': sw_id,
        'state': state,
        'software_version': software_version,
    }

    kwargs = {}
    for key, value in kwargs_dict.items():
        if value is not None:
            kwargs[key] = value

    if kwargs:
        table_ = table_parser.filter_table(table_, strict=strict, **kwargs)

    rtn_vals_list = []
    for val in rtn_vals:
        vals = table_parser.get_column(table_, val)
        rtn_vals_list.append(vals)

    rtn_vals_list = zip(*rtn_vals_list)

    rtn_vals_list = [' '.join(vals) for vals in rtn_vals_list]

    return rtn_vals_list


def delete_imported_load(load_version=None, con_ssh=None, fail_ok=False, source_creden_=None):
    load_id = get_imported_load_id(load_version=load_version, con_ssh=con_ssh, source_creden_=source_creden_)

    rc, output = cli.system('load-delete', load_id, ssh_client=con_ssh,
                            fail_ok=True, source_openrc=source_creden_)
    if rc == 1:
        return 1, output

    if not wait_for_delete_imported_load(load_id, con_ssh=con_ssh,  fail_ok=True):
        err_msg = "Unable to delete imported load {}".format(load_id)
        LOG.warning(err_msg)
        if fail_ok:
            return 1, err_msg
        else:
            raise exceptions.HostError(err_msg)


def wait_for_delete_imported_load(load_id, timeout=120, check_interval=5, fail_ok=False, con_ssh=None,
                                  auth_info=Tenant.get('admin')):

    LOG.info("Waiting for imported load  {} to be deleted from the load-list ".format(load_id))
    end_time = time.time() + timeout
    while time.time() < end_time:
        table_ = table_parser.table(cli.system('load-list', ssh_client=con_ssh, auth_info=auth_info))

        table_ = table_parser.filter_table(table_, **{'id': load_id})
        if len(table_parser.get_values(table_, 'id')) == 0:
            return True
        else:
            if 'deleting' in table_parser.get_column(table_, 'state'):
                cli.system('load-delete', load_id, ssh_client=con_ssh, fail_ok=True)
        time.sleep(check_interval)

    else:
        err_msg = "Timed out waiting for load {} to get deleted".format(load_id)
        if fail_ok:
            LOG.warning(err_msg)
            return False
        else:
            raise exceptions.TimeoutException(err_msg)


def install_upgrade_license(license_path, timeout=30, con_ssh=None):
    """
    Installs upgrade license on controller-0
    Args:
        con_ssh (SSHClient): " SSH connection to controller-0"
        license_path (str): " license full path in controller-0"
        timeout (int);

    Returns (int): 0 - success; 1 - failure

    """
    if con_ssh is None:
        con_ssh = ControllerClient.get_active_controller()

    cmd = "sudo license-install " + license_path
    con_ssh.send(cmd)
    end_time = time.time() + timeout
    rc = 1
    while time.time() < end_time:
        index = con_ssh.expect([con_ssh.prompt, Prompt.PASSWORD_PROMPT, Prompt.Y_N_PROMPT], timeout=timeout)
        if index == 2:
            con_ssh.send('y')

        if index == 1:
            con_ssh.send(HostLinuxCreds.get_password())

        if index == 0:
            rc = con_ssh.exec_cmd("echo $?")[0]
            con_ssh.flush()
            break

    return rc


def abort_upgrade(con_ssh=None, timeout=60, fail_ok=False):
    """
    Aborts upgrade
    Args:
        con_ssh (SSHClient):
        timeout (int)
        fail_ok (bool):

    Returns (tuple):
        (0, dict/list)
        (1, <stderr>)   # cli returns stderr, applicable if fail_ok is true

    """
    if con_ssh is None:
        con_ssh = ControllerClient.get_active_controller()

    cmd = "source /etc/nova/openrc; system upgrade-abort"
    con_ssh.send(cmd)
    end_time = time.time() + timeout
    rc = 1
    while time.time() < end_time:
        index = con_ssh.expect([con_ssh.prompt,  Prompt.YES_N_PROMPT], timeout=timeout)
        if index == 1:
            con_ssh.send('yes')
            index = con_ssh.expect([con_ssh.prompt, Prompt.CONFIRM_PROMPT], timeout=timeout)
            if index == 1:
                con_ssh.send('abort')
                index = con_ssh.expect([con_ssh.prompt, Prompt.CONFIRM_PROMPT], timeout=timeout)
        if index == 0:
            rc = con_ssh.exec_cmd("echo $?")[0]
            con_ssh.flush()
            break

    if rc != 0:
        err_msg = "CLI system upgrade-abort rejected"
        LOG.warning(err_msg)
        if fail_ok:
            return 1, err_msg
        else:
            raise exceptions.CLIRejected(err_msg)

    table_ = system_upgrade_show()[1]
    state = table_parser.get_value_two_col_table(table_, "state")
    if "aborting" in state:
        return 0, "Upgrade aborting"
    else:
        err_msg = "Upgrade abort failed"
        if fail_ok:
            LOG.warn(err_msg)
            return 1, err_msg
        else:
            raise exceptions.CLIRejected(err_msg)


def get_controller_fs_values(con_ssh=None, auth_info=Tenant.get('admin')):

    table_ = table_parser.table(cli.system('controllerfs-show',  ssh_client=con_ssh, auth_info=auth_info))

    rows = table_parser.get_all_rows(table_)
    values = {}
    for row in rows:
        values[row[0].strip()] = row[1].strip()
    return values


def wait_for_services_enable(timeout=300, fail_ok=False, con_ssh=None):
    """
    Wait for services to be enabled-active in system service-list
    Args:
        timeout (int): max wait time in seconds
        fail_ok (bool): whether return False or raise exception when some services fail to reach enabled-active state
        con_ssh (SSHClient):

    Returns (tuple): (<res>(bool), <msg>(str))
        (True, "All services are enabled-active")
        (False, "Some services are not enabled-active: <failed_rows>")      Applicable if fail_ok=True

    """
    LOG.info("Wait for services to be enabled-active in system service-list")
    service_list_tab = None
    end_time = time.time() + timeout
    while time.time() < end_time:
        service_list_tab = table_parser.table(cli.system('service-list', ssh_client=con_ssh)[1])
        states = table_parser.get_column(service_list_tab, 'state')
        if all(state == 'enabled-active' for state in states):
            LOG.info("All services are enabled-active in system service-list")
            return True, "All services are enabled-active"

    LOG.warning("Not all services are enabled-ative within {} seconds".format(timeout))
    inactive_services_tab = table_parser.filter_table(service_list_tab, exclude=True, state='enabled-active')
    msg = "Some services are not enabled-active: {}".format(table_parser.get_all_rows(inactive_services_tab))
    if fail_ok:
        return False, msg
    raise exceptions.SysinvError(msg)


def is_infra_network_configured(con_ssh=None, auth_info=Tenant.get('admin')):
    """
    Whether infra network is configured in the system
    Args:
        con_ssh (SSHClient):
        auth_info (dict)

    Returns:
        (bool): True if infra network is configured, else False
         value dict:
    """
    if con_ssh is None:
        con_ssh = ControllerClient.get_active_controller()
    output = cli.system('infra-show', ssh_client=con_ssh, auth_info=auth_info)
    if "Infrastructure network not configured" in output:
        return False,  None
    table_ = table_parser.table(output)
    rows = table_parser.get_all_rows(table_)
    values = {}
    for row in rows:
        values[row[0].strip()] = row[1].strip()
    return True, values


def add_infra_network(infra_network_cidr=None, con_ssh=None, auth_info=Tenant.get('admin')):
    """
    Adds infra network to the system
    Args:
        infra_network_cidr:
        con_ssh:
        auth_info:

    Returns:

    """

    if infra_network_cidr is None:
        infra_network_cidr = Networks.INFRA_NETWORK_CIDR

    output = cli.system('infra-add', infra_network_cidr,  ssh_client=con_ssh, auth_info=auth_info)
    if "Infrastructure network not configured" in output:
        msg = "Infra Network already configured in the system"
        LOG.info(msg)
        return False,  None
    table_ = table_parser.table(output)
    rows = table_parser.get_all_rows(table_)
    values = {}
    for row in rows:
        values[row[0].strip()] = row[1].strip()
    return True, values


def enable_murano(con_ssh=None, auth_info=Tenant.get('admin'), fail_ok=False):
    """
    Enable Murano Services
    Args:
        con_ssh:
        con_ssh (SSHClient):
        auth_info (dict):
        fail_ok: whether return False or raise exception when some services fail to reach enabled-active state

    Returns:

    """

    res, output = cli.system('service-enable murano', ssh_client=con_ssh, auth_info=auth_info,
                             fail_ok=fail_ok, rtn_list=True)
    if res == 1:
        return 1, output

    msg = "Enabled Murano Service"

    return 0, msg


def disable_murano(con_ssh=None, auth_info=Tenant.get('admin'), fail_ok=False):
    """
    Disable Murano Services
    Args:
        con_ssh (SSHClient):
        auth_info (dict):
        fail_ok: whether return False or raise exception when some services fail to reach enabled-active state

    Returns:

    """

    res, output = cli.system('service-disable murano', ssh_client=con_ssh, auth_info=auth_info,
                             fail_ok=fail_ok, rtn_list=True)
    if res == 1:
        return 1, output

    msg = "Disabled Murano Service"

    return 0, msg


def get_host_addr_list(host, rtn_val='address', ifname=None, id_=None, con_ssh=None, auth_info=Tenant.get('admin'),
                       fail_ok=False):
    """
    Disable Murano Services
    Args:
        host
        con_ssh (SSHClient):
        ifname:
        id_:
        rtn_val:
        auth_info (dict):
        fail_ok: whether return False or raise exception when some services fail to reach enabled-active state

    Returns:

    """

    table_ = table_parser.table(cli.system('host-addr-list', host,  ssh_client=con_ssh, auth_info=auth_info,
                                fail_ok=fail_ok, rtn_list=True)[1])
    args_dict = {
        'id': id_,
        'ifname': ifname,
    }
    kwargs = {}
    for key, value in args_dict.items():
        if value:
            kwargs[key] = value

    address = table_parser.get_values(table_, rtn_val, strict=True, regex=True, merge_lines=True, **kwargs)
    return address


def get_host_disks_table(host, con_ssh=None, use_telnet=False, con_telnet=None, auth_info=Tenant.get('admin')):
    """
    Get system host-disk-list <host> table
    Args:
        host (str):
        con_ssh (SSHClient):
        use_telnet
        con_telnet
        auth_info (dict):

    Returns (dict):

    """
    args = ''
    args += ' ' + host

    table_ = table_parser.table(cli.system('host-disk-list --nowrap', args, ssh_client=con_ssh,
                                           use_telnet=use_telnet, con_telnet=con_telnet,
                                           auth_info=auth_info))
    return table_


def get_network_values(header='uuid', uuid=None, ntype=None, mtu=None, link_capacity=None,  dynamic=None, vlan=None,
                       pool_uuid=None, auth_info=Tenant.get('admin'), con_ssh=None,  strict=True, regex=None, **kwargs):
    """
    Get
    Args:
        header: 'uuid' (default)
        uuid:
        ntype: (mapped as ntype)
        mtu:
        link_capacity:
        dynamic:
        vlan:
        pool_uuid:
        auth_info:
        con_ssh:
        strict:
        regex:
        **kwargs:

    Returns (list):
    """
    table_ = table_parser.table(cli.system('network-list', 
                                           ssh_client=con_ssh, 
                                           auth_info=auth_info))
    args_temp = {
        'uuid': uuid,
        'ntype': ntype,
        'mtu': mtu,
        'link-capacity': link_capacity,
        'dynamic': dynamic,
        'vlan': vlan,
        'pool_uuid': pool_uuid
    }
    for key, value in args_temp.items():
        if value is not None:
            kwargs[key] = value
    return table_parser.get_values(table_, header, strict=strict, regex=regex, **kwargs)


<<<<<<< HEAD
def get_cluster_values(header='uuid', uuid=None, cluster_uuid=None, ntype=None, name=None,
                       auth_info=Tenant.get('admin'), con_ssh=None, strict=True, regex=None, **kwargs):
=======
def get_cluster_values(header='uuid', uuid=None, cluster_uuid=None, ntype=None, name=None, auth_info=Tenant.get('admin'),
                       con_ssh=None, strict=True, regex=None, **kwargs):
>>>>>>> c4544b4a
    """
    Get cluster values from system cluster-list
    Args:
        header: 'uuid' (default)
        uuid:
        cluster_uuid:
        ntype: (mapped as ntype)
        name:
        auth_info:
        con_ssh:
        strict:
        regex:
        **kwargs:

    Returns (list):

    """
    table_ = table_parser.table(cli.system('cluster-list', ssh_client=con_ssh, auth_info=auth_info))
    args_temp = {
        'uuid': uuid,
        'cluster_uuid': cluster_uuid,
        'ntype': ntype,
        'name': name,
    }
    for key, value in args_temp.items():
        if value is not None:
            kwargs[key] = value
    return table_parser.get_values(table_, header, strict=strict, regex=regex, **kwargs)


def get_disk_values(host, header='uuid', uuid=None, device_node=None, device_num=None,
                    device_type=None, size_gib=None,
                    available_gib=None, rpm=None, serial_id=None,
                    device_path=None, auth_info=Tenant.get('admin'),
                    con_ssh=None, strict=True, regex=None,
                    **kwargs):
    """
    Get disk values from system host-disk-list
    Args:
        host: (mandatory)
        header: 'uuid' (default value)
        uuid: 
        device_node:
        device_num:
        device_type:
        size_gib:
        available_gib:
        rpm:
        serial_id:
        device_path:
        auth_info:
        con_ssh:
        strict:
        regex:
        **kwargs:

    Returns (list):

    """
    table_ = table_parser.table(cli.system('host-disk-list ' + host,
                                           ssh_client=con_ssh,
                                           auth_info=auth_info))
    args_temp = {
        'uuid': uuid,
        'device_node': device_node,
        'device_num': device_num,
        'device_type': device_type,
        'size_gib': size_gib,
        'available_gib': available_gib,
        'rpm': rpm,
        'serial_id': serial_id,
        'device_path': device_path
    }
    for key, value in args_temp.items():
        if value is not None:
            kwargs[key] = value
    return table_parser.get_values(table_, header, strict=strict, regex=regex, **kwargs)


def get_host_lldp_agent_table(host, header='uuid', uuid=None, local_port=None, status=None, chassis_id=None,
                              port_id=None, system_name=None, system_description=None, auth_info=Tenant.get('admin'),
                              con_ssh=None, strict=True, regex=None, **kwargs):
    """
    Get lldp agent table via system host-lldp-agent-list <host>
    Args:
        host: (mandatory)
        header: 'uuid' (default)
        uuid:
        local_port:
        status:
        chassis_id:
        port_id:
        system_name:
        system_description:
        auth_info:
        con_ssh:
        strict:
        regex:
        **kwargs:

    Returns (list):

    """
    table_ = table_parser.table(cli.system('host-lldp-agent-list ' + host, ssh_client=con_ssh, auth_info=auth_info))

    args_temp = {
        'uuid': uuid,
        'local_port': local_port,
        'status': status,
        'chassis_id': chassis_id,
        'system_name': system_name,
        'system_description': system_description,
        'port_id': port_id,
    }
    for key, value in args_temp.items():
        if value is not None:
            kwargs[key] = value
    return table_parser.get_values(table_, header, strict=strict, regex=regex, **kwargs)


def get_host_lldp_neighbor_table(host, header='uuid', uuid=None, local_port=None, remote_port=None, chassis_id=None,
                                 management_address=None, system_name=None, system_description=None,
                                 auth_info=Tenant.get('admin'), con_ssh=None, strict=True, regex=None, **kwargs):
    """
    Get lldp neighbour table via system host-lldp-neighbor-list <host>
    Args:
        host (mandatory - make note of this)
        header: 'uuid' (default value)
        uuid:
        local_port:
        remote_port:
        chassis_id:
        management_address:
        system_name:
        system_description:
        auth_info:
        con_ssh:
        strict:
        regex:
        **kwargs:

    Returns (list):

    """
    table_ = table_parser.table(cli.system('host-lldp-neighbor-list ' + host,
                                           ssh_client=con_ssh,
                                           auth_info=auth_info))
    args_temp = {
        'uuid': uuid,
        'local_port': local_port,
        'remote_port': remote_port,
        'chassis_id': chassis_id,
        'system_name': system_name,
        'system_description': system_description,
        'management_address': management_address
    }
    for key, value in args_temp.items():
        if value is not None:
            kwargs[key] = value
    return table_parser.get_values(table_, header, strict=strict, regex=regex, **kwargs)


def get_service_list_table(header='id', service_id=None, service_name=None, hostname=None, state=None,
                           auth_info=Tenant.get('admin'), con_ssh=None, strict=True, regex=None, **kwargs):
    """
    Get service_list through service service-list command
    Args:
        header: 'id' (default value)
        service_id:
        service_name:
        hostname:
        state:
        auth_info:
        con_ssh:
        strict:
        regex:
        **kwargs:

    Returns (list):

    """
    table_ = table_parser.table(cli.system('service-list',
                                           ssh_client=con_ssh,
                                           auth_info=auth_info))
    args_temp = {
        'id': service_id,
        'service_name': service_name,
        'hostname': hostname,
        'state': state
    }
    for key, value in args_temp.items():
        if value is not None:
            kwargs[key] = value
    return table_parser.get_values(table_, header, strict=strict, regex=regex, **kwargs)


def get_servicenodes_list_table(header='id', servicenode_id=None, name=None, operational=None, availability=None,
                                ready_state=None, auth_info=Tenant.get('admin'), con_ssh=None, strict=True, regex=None,
                                **kwargs):
    """
    Get servicenodes list through service servicenode-list

    Args:
        header: 'id' (default)
        servicenode_id:
        name:
        operational:
        availability:
        ready_state:
        auth_info:
        con_ssh:
        strict:
        regex:
        **kwargs:

    Returns (list):

    """
    table_ = table_parser.table(cli.system('servicenode-list',
                                           ssh_client=con_ssh,
                                           auth_info=auth_info))
    args_temp = {
        'id': servicenode_id,
        'name': name,
        'operational': operational,
        'ready_state': ready_state,
        'availability': availability
    }
    for key, value in args_temp.items():
        if value is not None:
            kwargs[key] = value
    return table_parser.get_values(table_, header, strict=strict, regex=regex, **kwargs)


def get_servicegroups_list_table(header='uuid', uuid=None, service_group_name=None, hostname=None, state=None,
                                 auth_info=Tenant.get('admin'), con_ssh=None, strict=True, regex=None, **kwargs):
    """
    Get servicegroups list through service servicegroup-list command
    Args:
        header: 'uuid' (default)
        uuid:
        service_group_name:
        hostname:
        state:
        auth_info:
        con_ssh:
        strict:
        regex
        **kwargs:

    Returns (list):

    """
    table_ = table_parser.table(cli.system('servicegroup-list',
                                           ssh_client=con_ssh,
                                           auth_info=auth_info))
    args_temp = {
        'uuid': uuid,
        'service_group_name': service_group_name,
        'hostname': hostname,
        'state': state
    }
    for key, value in args_temp.items():
        if value is not None:
            kwargs[key] = value
    return table_parser.get_values(table_, header, strict=strict, regex=regex, **kwargs)
<<<<<<< HEAD


=======


>>>>>>> c4544b4a
def create_snmp_comm_string(comm_string=None, con_ssh=None, auth_info=Tenant.get('admin')):
    """
    Get system host-disk-list <host> table
    Args:
        comm_string (str): Community string to create
        con_ssh (SSHClient):
        auth_info (dict):

    Returns (tuple):

    """
    args = ''
    args += '-c ' + comm_string

    out = cli.system('snmp-comm-add', args, ssh_client=con_ssh, auth_info=auth_info)

    return out


def get_snmp_comm_string(con_ssh=None, auth_info=Tenant.get('admin')):
    """
    Get system host-disk-list <host> table
    Args:
        con_ssh (SSHClient):
        auth_info (dict):

    Returns (dict):

    """

    table_ = table_parser.table(cli.system('snmp-comm-list', ssh_client=con_ssh, auth_info=auth_info))
    comm_strings = table_parser.get_values(table_, 'snmp community', strict=True)

    return comm_strings


def delete_snmp_comm_string(comm_string, con_ssh=None, auth_info=Tenant.get('admin')):
    """
    Get system host-disk-list <host> table
    Args:
        comm_string (str): Community string to create
        con_ssh (SSHClient):
        auth_info (dict):

    Returns (dict):

    """
    args = ''
    args += ' ' + comm_string
    code = 0

    out = cli.system('snmp-comm-delete', args, ssh_client=con_ssh, auth_info=auth_info)

    if re.search("Deleting", out):
        code = 1

    return code


def get_oam_ips():
    LOG.info('In get_oam_ips.')
    table_ = table_parser.table(cli.system('oam-show'))
    oam_properties = table_parser.get_column(table_, 'Property')
    oam_values = table_parser.get_column(table_, 'Value')

    all_oam_ips_dict = {}
    for i in range(len(oam_properties)):
        oam_property = oam_properties[i]
        if oam_property == "oam_c0_ip":
            all_oam_ips_dict['oam_c0_ip'] = oam_values[i]
        if oam_property == "oam_c1_ip":
            all_oam_ips_dict['oam_c1_ip'] = oam_values[i]
        if oam_property == "oam_floating_ip":
            all_oam_ips_dict['oam_floating_ip'] = oam_values[i]

    return all_oam_ips_dict


def modify_oam_ips(arg_str, fail_ok=False):
    cmd = "oam-modify" + arg_str
    LOG.info('In modify_oam_ips. cmd:{}'.format(cmd))
    code, output = cli.system(cmd, rtn_list=True, fail_ok=fail_ok)
    if code != 0:
        return code, output

    msg = "OAM modified successfully."
    return 0, msg


def modify_spectre_meltdown_version(version='spectre_meltdown_all', check_first=True, con_ssh=None, fail_ok=False):
    """
    Modify spectre meltdown version
    Args:
        version (str): valid values: spectre_meltdown_v1, spectre_meltdown_all.
            Other values will be rejected by system modify cmd.
        check_first (bool):
        con_ssh:
        fail_ok (bool):

    Returns (tuple):
        (-1, "Security feature already set to <version>. Do nothing")
        (0, "System security_feature is successfully modified to: <version>")
        (1, <std_err>)

    """
    current_version = get_system_value(field='security_feature')
    if not current_version:
        skip('spectre_meltdown update feature is unavailable in current load')

    from keywords import host_helper
    hosts = get_hostnames(con_ssh=con_ssh)
    check_val = 'nopti nospectre_v2'
    if check_first and version == current_version:
        LOG.info("{} already set in 'system show'. Checking actual cmdline options on each host.".format(version))
        hosts_to_configure = []
        for host in hosts:
            cmdline_options = host_helper.get_host_cmdline_options(host=host)
            if 'v1' in version:
                if check_val not in cmdline_options:
                    hosts_to_configure.append(host)
            elif check_val in cmdline_options:
                hosts_to_configure.append(host)

        hosts = hosts_to_configure
        if not hosts_to_configure:
            msg = 'Security feature already set to {}. Do nothing.'.format(current_version)
            LOG.info(msg)
            return -1, msg

    LOG.info("Set spectre_meltdown version to {}".format(version))
    code, output = cli.system('modify -S {}'.format(version), ssh_client=con_ssh, fail_ok=fail_ok,
                              rtn_list=True)
    if code > 0:
        return 1, output

    conf_storage0 = False
    if 'storage-0' in hosts:
        hosts.remove('storage-0')
        conf_storage0 = True

    active_controller = get_active_controller_name(con_ssh=con_ssh)
    conf_active = False
    if active_controller in hosts:
        hosts.remove(active_controller)
        conf_active = True

    if hosts:
        LOG.info("Lock/unlock unconfigured hosts other than active controller: {}".format(hosts))
        try:
            for host in hosts:
                host_helper.lock_host(host=host, con_ssh=con_ssh)
        finally:
            host_helper.unlock_hosts(hosts=hosts, fail_ok=False, con_ssh=con_ssh)
            host_helper.wait_for_hosts_ready(hosts=hosts, con_ssh=con_ssh)

    if conf_storage0:
        LOG.info("Lock/unlock storage-0")
        try:
            host_helper.lock_host(host='storage-0', con_ssh=con_ssh)
        finally:
            host_helper.unlock_host(host='storage-0', con_ssh=con_ssh)

    if conf_active:
        LOG.info("Lock/unlock active controller (swact first if needed): {}".format(active_controller))
        try:
            host_helper.lock_host(host=active_controller, swact=True, con_ssh=con_ssh)
        finally:
            host_helper.unlock_host(host=active_controller, con_ssh=con_ssh)

    LOG.info("Check 'system show' is updated to {}".format(version))
    post_version = get_system_value(field='security_feature')
    assert version == post_version, 'Value is not {} after system modify'.format(version)

    LOG.info('Check cmdline options are updated on each host via /proc/cmdline')
    hosts.append(active_controller)
    for host in hosts:
        options = host_helper.get_host_cmdline_options(host=host)
        if 'v1' in version:
            assert check_val in options, '{} not in cmdline options after set to {}'.format(check_val, version)
        else:
            assert check_val not in options, '{} in cmdline options after set to {}'.format(check_val, version)

    msg = 'System spectre meltdown version is successfully modified to: {}'.format(version)
    LOG.info(msg)
    return 0, msg


def is_avs(con_ssh=None):
    vswitch_type = ProjVar.get_var('VSWITCH_TYPE')
    if vswitch_type is None:
        vswitch_type = get_system_value(field='vswitch_type', con_ssh=con_ssh)
        ProjVar.set_var(VSWITCH_TYPE=vswitch_type)
    return 'ovs' not in vswitch_type    # 'avs' or '' for avs; 'ovs-dpdk' for ovs.


def get_system_build_id(con_ssh=None, use_telnet=False, con_telnet=None,):
    """

    Args:
        con_ssh:
        use_telnet
        con_telnet

    Returns (str): e.g., 16.10

    """
    build_info = get_buildinfo(con_ssh=con_ssh, use_telnet=use_telnet, con_telnet=con_telnet,)
    build_line = [l for l in build_info.splitlines() if "BUILD_ID" in l]
    for line in build_line:
        if line.split("=")[0].strip() == 'BUILD_ID':
            return line.split("=")[1].strip().replace('"', '')
    else:
        return None


def get_controller_uptime(con_ssh):
    """
    Get uptime for all controllers. If no standby controller, then we only calculate for current active controller.
    Args:
        con_ssh

    Returns (int): in seconds
    """
    active_con, standby_con = get_active_standby_controllers(con_ssh=con_ssh)
    from keywords.host_helper import get_hostshow_value
    active_con_uptime = int(get_hostshow_value(host=active_con, field='uptime', con_ssh=con_ssh))

    con_uptime = active_con_uptime
    if standby_con:
        standby_con_uptime = int(get_hostshow_value(host=standby_con, field='uptime', con_ssh=con_ssh))
        con_uptime = min(active_con_uptime, standby_con_uptime)

<<<<<<< HEAD
    return con_uptime


def get_networks(rtn_val='type', con_ssh=None, **kwargs):
    """
    Get values from 'system network-list'
    Args:
        rtn_val:
        con_ssh:
        **kwargs:

    Returns (list):
    """
    table_ = table_parser.table(cli.system('network-list', positional_args='--nowrap', ssh_client=con_ssh))
    return table_parser.get_values(table_, target_header=rtn_val, **kwargs)


def enable_port_security_param():
    code = create_service_parameter(service='network', section='ml2', name='extension_drivers',
                                    value='port_security', apply=False)[0]
    if 0 == code:
        LOG.info("Apply network service parameter and lock/unlock computes")
        from keywords.host_helper import get_up_hypervisors, lock_unlock_hosts
        apply_service_parameters(service='network', wait_for_config=False)
        computes = get_up_hypervisors()
        for host in computes:
            wait_for_alarm(alarm_id=EventLogID.CONFIG_OUT_OF_DATE, entity_id=host, timeout=30)

        time.sleep(60)
        lock_unlock_hosts(computes)
        wait_for_alarm_gone(alarm_id=EventLogID.CONFIG_OUT_OF_DATE, timeout=60)
=======
    return con_uptime
>>>>>>> c4544b4a
<|MERGE_RESOLUTION|>--- conflicted
+++ resolved
@@ -556,7 +556,6 @@
     return 0, succ_msg
 
 
-<<<<<<< HEAD
 def get_events(rtn_vals=('Event Log ID', 'Entity Instance ID'), limit=10, event_id=None, entity_id=None,
                severity=None, show_suppress=False, start=None, end=None, state=None, show_uuid=True,
                strict=False, time_stamp=None, reason_text=None, uuid=None,
@@ -628,12 +627,6 @@
                      entity_type_id=None, entity_instance_id=None, severity=None, start=None, end=None, query_key=None,
                      query_value=None, query_type=None, con_ssh=None, auth_info=Tenant.get('admin'), use_telnet=False,
                      con_telnet=None, regex=False, **kwargs):
-=======
-def get_events_table(num=5, uuid=False, show_only=None, show_suppress=False, event_log_id=None, entity_type_id=None,
-                     entity_instance_id=None, severity=None, start=None, end=None, query_key=None,
-                     query_value=None, query_type=None, con_ssh=None, auth_info=Tenant.get('admin'), use_telnet=False,
-                     con_telnet=None):
->>>>>>> c4544b4a
     """
     Get a list of events with given criteria as dictionary
     Args:
@@ -703,14 +696,10 @@
 
     table_ = table_parser.table(cli.fm('event-list ', args, ssh_client=con_ssh, auth_info=auth_info,
                                        use_telnet=use_telnet, con_telnet=con_telnet,))
-<<<<<<< HEAD
 
     if kwargs:
         table_ = table_parser.filter_table(table_, regex=regex, **kwargs)
 
-=======
-    # table_ = _compose_events_table(table_, uuid=uuid)
->>>>>>> c4544b4a
     return table_
 
 
@@ -933,13 +922,8 @@
 
 
 def wait_for_alarm(rtn_val='Alarm ID', alarm_id=None, entity_id=None, reason=None, severity=None, timeout=60,
-<<<<<<< HEAD
                    check_interval=3, regex=False, strict=False, fail_ok=False, con_ssh=None,
                    auth_info=Tenant.get('admin'), use_telnet=False, con_telnet=None):
-=======
-                   check_interval=3, regex=False, strict=False, fail_ok=False, con_ssh=None, auth_info=Tenant.get('admin'),
-                   use_telnet=False, con_telnet=None):
->>>>>>> c4544b4a
     """
     Wait for given alarm to appear
     Args:
@@ -1154,18 +1138,9 @@
 
     if code == 1:
         return 1, output
-<<<<<<< HEAD
-=======
-
     return 0, ''
->>>>>>> c4544b4a
-
-    return 0, ''
-
-<<<<<<< HEAD
-
-=======
->>>>>>> c4544b4a
+
+
 def get_system_value(field='name', fail_ok=True, con_ssh=None, use_telnet=False, con_telnet=None):
 
     table_ = table_parser.table(cli.system('show', ssh_client=con_ssh, use_telnet=use_telnet,
@@ -1297,12 +1272,8 @@
     return table_parser.get_value_two_col_table(table_, 'nameservers').strip().split(sep=',')
 
 
-<<<<<<< HEAD
 def set_dns_servers(fail_ok=True, con_ssh=None, auth_info=Tenant.get('admin'), nameservers=None,
                     with_action_option=None):
-=======
-def set_dns_servers(fail_ok=True, con_ssh=None, auth_info=Tenant.get('admin'), nameservers=None, with_action_option=None):
->>>>>>> c4544b4a
     """
     Set the DNS servers
 
@@ -1569,23 +1540,14 @@
         return 0, "4k memory is modified to {} in pending.".format(smallpage_num)
 
 
-<<<<<<< HEAD
 def get_host_mem_values(host, headers, proc_id=None, wait_for_update=True, con_ssh=None, auth_info=Tenant.get('admin'),
                         rtn_dict=True):
-=======
-def get_host_mem_values(host, headers, proc_id, wait_for_update=True, con_ssh=None, auth_info=Tenant.get('admin')):
->>>>>>> c4544b4a
     """
     Get host memory values
     Args:
         host (str): hostname
-<<<<<<< HEAD
         headers (list|tuple):
         proc_id (int|str|None|tuple|list): such as 0, '1'
-=======
-        headers (list):
-        proc_id (int|str): such as 0, '1'
->>>>>>> c4544b4a
         wait_for_update (bool): wait for vm_hp_pending_2M and vm_hp_pending_1G to be None (CGTS-7499)
         con_ssh (SSHClient):
         auth_info (dict):
@@ -1599,14 +1561,12 @@
     cmd = 'host-memory-list --nowrap'
     table_ = table_parser.table(cli.system(cmd, host, ssh_client=con_ssh, auth_info=auth_info))
 
-<<<<<<< HEAD
+
     if isinstance(proc_id, (str, int)):
         proc_id = [int(proc_id)]
     elif proc_id is None:
         proc_id = [int(proc) for proc in table_parser.get_column(table_, 'processor')]
 
-=======
->>>>>>> c4544b4a
     if wait_for_update:
         end_time = time.time() + 300
         while time.time() < end_time:
@@ -1614,11 +1574,7 @@
             pending_1g = [eval(mem) for mem in table_parser.get_column(table_, 'vm_hp_pending_1G')]
 
             for i in range(len(pending_2m)):
-<<<<<<< HEAD
                 if (pending_2m[i] is not None) or (pending_1g[i] is not None):
-=======
-                if pending_2m[i] or pending_1g[i]:
->>>>>>> c4544b4a
                     break
             else:
                 LOG.debug("No pending 2M or 1G mem pages")
@@ -1912,26 +1868,17 @@
     return table_
 
 
-<<<<<<< HEAD
+
 def get_host_interfaces(host, rtn_val='name', net_type=None, if_type=None, uses_ifs=None, used_by_ifs=None,
                         show_all=False, strict=True, regex=False, con_ssh=None, auth_info=Tenant.get('admin'),
                         exclude=False, **kwargs):
-=======
-def get_host_interfaces_info(host, rtn_val='name', net_type=None, if_type=None, uses_ifs=None, used_by_ifs=None,
-                             show_all=False, strict=True, regex=False, con_ssh=None, auth_info=Tenant.get('admin'),
-                             exclude=False, **kwargs):
->>>>>>> c4544b4a
     """
     Get specified interfaces info for given host via system host-if-list
 
     Args:
         host (str):
         rtn_val (str): header for return info
-<<<<<<< HEAD
         net_type (str|list|tuple): valid values: 'oam', 'data', 'infra', 'mgmt', 'None'(string instead of None type)
-=======
-        net_type (str|list|tuple): valid values: 'data', 'infra', 'mgmt', 'None' (string 'None' as opposed to None type)
->>>>>>> c4544b4a
         if_type (str): possible values: 'ethernet', 'ae', 'vlan'
         uses_ifs (str):
         used_by_ifs (str):
@@ -2070,12 +2017,9 @@
     return pci_address
 
 
-<<<<<<< HEAD
+
 def get_host_port_pci_address_for_net_type(host, net_type='mgmt', rtn_list=True, con_ssh=None,
                                            auth_info=Tenant.get('admin')):
-=======
-def get_host_port_pci_address_for_net_type(host, net_type='mgmt', rtn_list=True, con_ssh=None, auth_info=Tenant.get('admin')):
->>>>>>> c4544b4a
     """
 
     Args:
@@ -2112,12 +2056,9 @@
     return res
 
 
-<<<<<<< HEAD
 def get_hosts_interfaces_info(hosts, fields, con_ssh=None, auth_info=Tenant.get('admin'), strict=True,
                               **interface_filters):
-=======
-def get_hosts_interfaces_info(hosts, fields, con_ssh=None, auth_info=Tenant.get('admin'), strict=True, **interface_filters):
->>>>>>> c4544b4a
+
     if isinstance(hosts, str):
         hosts = [hosts]
 
@@ -2210,11 +2151,7 @@
             msg = "The service parameter {} {} {} already exists. value: {}".format(service, section, name, val)
             LOG.info(msg)
             if value != val and modify_existing:
-<<<<<<< HEAD
                 return modify_service_parameter(service, section, name, value, create=False, apply=apply,
-=======
-                return modify_service_parameter(service, section, name, value,
->>>>>>> c4544b4a
                                                 con_ssh=con_ssh, fail_ok=fail_ok, check_first=False, verify=verify)
             return -1, msg
 
@@ -3190,13 +3127,8 @@
     return table_parser.get_values(table_, header, strict=strict, regex=regex, **kwargs)
 
 
-<<<<<<< HEAD
 def get_cluster_values(header='uuid', uuid=None, cluster_uuid=None, ntype=None, name=None,
                        auth_info=Tenant.get('admin'), con_ssh=None, strict=True, regex=None, **kwargs):
-=======
-def get_cluster_values(header='uuid', uuid=None, cluster_uuid=None, ntype=None, name=None, auth_info=Tenant.get('admin'),
-                       con_ssh=None, strict=True, regex=None, **kwargs):
->>>>>>> c4544b4a
     """
     Get cluster values from system cluster-list
     Args:
@@ -3463,13 +3395,8 @@
         if value is not None:
             kwargs[key] = value
     return table_parser.get_values(table_, header, strict=strict, regex=regex, **kwargs)
-<<<<<<< HEAD
-
-
-=======
-
-
->>>>>>> c4544b4a
+
+
 def create_snmp_comm_string(comm_string=None, con_ssh=None, auth_info=Tenant.get('admin')):
     """
     Get system host-disk-list <host> table
@@ -3702,7 +3629,6 @@
         standby_con_uptime = int(get_hostshow_value(host=standby_con, field='uptime', con_ssh=con_ssh))
         con_uptime = min(active_con_uptime, standby_con_uptime)
 
-<<<<<<< HEAD
     return con_uptime
 
 
@@ -3734,6 +3660,3 @@
         time.sleep(60)
         lock_unlock_hosts(computes)
         wait_for_alarm_gone(alarm_id=EventLogID.CONFIG_OUT_OF_DATE, timeout=60)
-=======
-    return con_uptime
->>>>>>> c4544b4a
