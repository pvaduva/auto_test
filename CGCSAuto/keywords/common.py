--- conflicted
+++ resolved
@@ -474,6 +474,7 @@
 
 def wait_for_val_from_func(expt_val, timeout, check_interval, func, *args, **kwargs):
     end_time = time.time() + timeout
+    current_val = None
     while time.time() < end_time:
         current_val = func(*args, **kwargs)
         if not isinstance(expt_val, list) or isinstance(expt_val, tuple):
@@ -623,21 +624,6 @@
         elif isinstance(val, (int, float)):
             args += ' {}={}'.format(key, val)
         elif isinstance(val, dict):
-<<<<<<< HEAD
-            vals = []
-            for key_, val_ in val.items():
-                if ' ' in val_:
-                    val_ = '"{}"'.format(val_)
-                vals.append('{}={}'.format(key_, val_))
-            if repeat_arg:
-                args += ' ' + ' '.join(['{} {}'.format(key, val_) for val_ in vals])
-            else:
-                args += ' {} {}'.format(key, vals_sep.join(vals))
-        elif isinstance(val, (list, tuple)):
-            if repeat_arg:
-                for val_ in val:
-                    args += ' {}={}'.format(key, val_)
-=======
             args += convert_val_dict(key__=key, vals_dict=val, repeat_key=repeat_arg)
         elif isinstance(val, (list, tuple)):
             if repeat_arg:
@@ -646,7 +632,6 @@
                         args += convert_val_dict(key__=key, vals_dict=val_, repeat_key=False)
                     else:
                         args += ' {}={}'.format(key, val_)
->>>>>>> c20de161
             else:
                 args += ' {}={}'.format(key, vals_sep.join(val))
         else:
