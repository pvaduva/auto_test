####################################################################################
# DO NOT import anything from helper modules to this module, such as nova_helper   #
####################################################################################

import os
import pexpect
import time
from datetime import datetime, timedelta
from contextlib import contextmanager

from consts.cgcs import Prompt
from consts.auth import Tenant, SvcCgcsAuto, HostLinuxCreds
from consts.proj_vars import ProjVar
from utils import exceptions
from utils.tis_log import LOG
from utils.ssh import ControllerClient, NATBoxClient, SSHClient
from consts.filepaths import WRSROOT_HOME
from keywords import system_helper, security_helper


def scp_from_test_server_to_active_controller(source_path, dest_dir, dest_name=None, timeout=120, con_ssh=None):
    """
    SCP file or files under a directory from test server to TiS server

    Args:
        source_path (str): test server file path or directory path
        dest_dir (str): destination directory. should end with '/'
        dest_name (str): destination file name if not dir
        timeout (int):
        is_dir (bool):
        con_ssh:

    Returns (str|None): destination file/dir path if scp successful else None

    """
    if con_ssh is None:
        con_ssh = ControllerClient.get_active_controller()

    source_server = SvcCgcsAuto.SERVER
    source_user = SvcCgcsAuto.USER
    source_password = SvcCgcsAuto.PASSWORD

    if dest_name is None:
        dest_name = source_path.split(sep='/')[-1]

    dest_path = dest_dir if not dest_name else dest_dir + dest_name

    LOG.info('Check if file already exists on TiS')
    if con_ssh.file_exists(file_path=dest_path):
        LOG.info('dest path {} already exists. Return existing path'.format(dest_path))
        return dest_path

    LOG.info('Create destination directory on tis server if not already exists')
    cmd = 'mkdir -p {}'.format(dest_dir)
    con_ssh.exec_cmd(cmd, fail_ok=False)

    nat_name = ProjVar.get_var('NATBOX').get('name')
    if nat_name == 'localhost' or nat_name.startswith('128.224.'):
        LOG.info('VBox detected, performing intermediate scp')

        nat_dest_path = '/tmp/{}'.format(dest_name)
        nat_ssh = NATBoxClient.get_natbox_client()

        if not nat_ssh.file_exists(nat_dest_path):
            LOG.info("scp file from test server to NatBox: {}".format(nat_name))
            nat_ssh.scp_on_dest(source_user=source_user, source_ip=source_server, source_path=source_path,
                                dest_path=nat_dest_path, source_pswd=source_password, timeout=timeout)

        LOG.info('scp file from natbox {} to active controller'.format(nat_name))
        dest_user = HostLinuxCreds.get_user()
        dest_pswd = HostLinuxCreds.get_password()
        dest_ip = ProjVar.get_var('LAB').get('floating ip')
        nat_ssh.scp_on_source(source_path=nat_dest_path, dest_user=dest_user, dest_ip=dest_ip, dest_path=dest_path,
                              dest_password=dest_pswd, timeout=timeout)

    else: # if not a VBox lab, scp from test server directly to TiS server
        LOG.info("scp file(s) from test server to tis server")
        con_ssh.scp_on_dest(source_user=source_user, source_ip=source_server, source_path=source_path,
                            dest_path=dest_path, source_pswd=source_password, timeout=timeout)

    return dest_path


def scp_from_active_controller_to_test_server(source_path, dest_dir, dest_name=None, timeout=180, is_dir=False,
                                              multi_files=False, con_ssh=None):

    """
    SCP file or files under a directory from test server to TiS server

    Args:
        source_path (str): test server file path or directory path
        dest_dir (str): destination directory. should end with '/'
        dest_name (str): destination file name if not dir
        timeout (int):
        is_dir (bool):
        con_ssh:

    Returns (str|None): destination file/dir path if scp successful else None

    """
    if con_ssh is None:
        con_ssh = ControllerClient.get_active_controller()

    dir_option = '-r ' if is_dir else ''
    dest_server = SvcCgcsAuto.SERVER
    dest_user = SvcCgcsAuto.USER
    dest_password = SvcCgcsAuto.PASSWORD

    dest_path = dest_dir if not dest_name else dest_dir + dest_name

    scp_cmd = 'scp -oStrictHostKeyChecking=no -o UserKnownHostsFile=/dev/null {}{} {}@{}:{}'.format(
        dir_option, source_path, dest_user, dest_server, dest_path)

    LOG.info("scp file(s) from tis server to test server")
    con_ssh.send(scp_cmd)
    index = con_ssh.expect([con_ssh.prompt, Prompt.PASSWORD_PROMPT, Prompt.ADD_HOST], timeout=timeout)
    if index == 2:
        con_ssh.send('yes')
        index = con_ssh.expect([con_ssh.prompt, Prompt.PASSWORD_PROMPT], timeout=timeout)
    if index == 1:
        con_ssh.send(dest_password)
        index = con_ssh.expect(timeout=timeout)

    assert index == 0, "Failed to scp files"

    exit_code = con_ssh.get_exit_code()
    assert 0 == exit_code, "scp not fully succeeded"

    return dest_path


def scp_to_active_controller(source_path, dest_path='',
                             dest_user=HostLinuxCreds.get_user(), dest_password=HostLinuxCreds.get_password(),
                             timeout=60, is_dir=False):

    active_cont_ip = ControllerClient.get_active_controller().host

    return scp_from_local(source_path, active_cont_ip, dest_path=dest_path,
                          dest_user=dest_user, dest_password=dest_password,
                          timeout=timeout, is_dir=is_dir)


def scp_from_active_controller(source_path, dest_path='',
                               src_user=HostLinuxCreds.get_user(), src_password=HostLinuxCreds.get_password(),
                               timeout=60, is_dir=False):

    active_cont_ip = ControllerClient.get_active_controller().host

    return scp_to_local(source_path, active_cont_ip, dest_path=dest_path,
                        source_user=src_user, source_password=src_password,
                        timeout=timeout, is_dir=is_dir)


def scp_from_local(source_path, dest_ip, dest_path=WRSROOT_HOME,
                   dest_user=HostLinuxCreds.get_user(), dest_password=HostLinuxCreds.get_password(),
                   timeout=60, is_dir=False):
    """
    Scp file(s) from localhost (i.e., from where the automated tests are executed).

    Args:
        source_path (str): source file/directory path
        dest_ip (str): ip of the destination host
        dest_user (str): username of destination host.
        dest_password (str): password of destination host
        dest_path (str): destination directory path to copy the file(s) to
        timeout (int): max time to wait for scp finish in seconds
        is_dir (bool): whether to copy a single file or a directory

    """
    dir_option = '-r ' if is_dir else ''

    cmd = 'scp -oStrictHostKeyChecking=no -o UserKnownHostsFile=/dev/null {}{} {}@{}:{}'.format(
            dir_option, source_path, dest_user, dest_ip, dest_path)

    _scp_base(cmd, remote_password=dest_password, timeout=timeout)


def scp_to_local(dest_path, source_ip, source_path,
                 source_user=HostLinuxCreds.get_user(), source_password=HostLinuxCreds.get_password(),
                 timeout=60, is_dir=False):
    """
    Scp file(s) to localhost (i.e., to where the automated tests are executed).

    Args:
        source_path (str): source file/directory path
        source_ip (str): ip of the source host.
        source_user (str): username of source host.
        source_password (str): password of source host
        dest_path (str): destination directory path to copy the file(s) to
        timeout (int): max time to wait for scp finish in seconds
        is_dir (bool): whether to copy a single file or a directory

    """
    dir_option = '-r ' if is_dir else ''
    cmd = 'scp -oStrictHostKeyChecking=no -o UserKnownHostsFile=/dev/null {}{}@{}:{} {}'.format(
            dir_option, source_user, source_ip, source_path, dest_path)

    _scp_base(cmd, remote_password=source_password, timeout=timeout)


def _scp_base(cmd, remote_password, logdir=None, timeout=60):
    LOG.debug('scp cmd: {}'.format(cmd))

    logdir = logdir or ProjVar.get_var('LOG_DIR')
    logfile = os.path.join(logdir, 'scp_files.log')

    with open(logfile, mode='a') as f:
        local_child = pexpect.spawn(command=cmd, encoding='utf-8', logfile=f)
        index = local_child.expect([pexpect.EOF, 'assword:', 'yes/no'], timeout=timeout)

        if index == 2:
            local_child.sendline('yes')
            index = local_child.expect([pexpect.EOF, 'assword:'], timeout=timeout)

        if index == 1:
            local_child.sendline(remote_password)
            local_child.expect(pexpect.EOF, timeout=timeout)


def get_tenant_name(auth_info=None):
    """
    Get name of given tenant. If None is given, primary tenant name will be returned.

    Args:
        auth_info (dict|None): Tenant dict

    Returns:
        str: name of the tenant

    """
    if auth_info is None:
        auth_info = Tenant.get_primary()
    return auth_info['tenant']


@contextmanager
<<<<<<< HEAD
def ssh_to_remote_node(host, username=None, password=None, prompt=None, con_ssh=None):
=======
def ssh_to_remote_node(host, username=None, password=None, prompt=None, con_ssh=None, use_telnet=False,
                       telnet_session=None):
>>>>>>> d7739abd
    """
    ssh to a exterbal node from sshclient.

    Args:
        host (str|None): hostname or ip address of remote node to ssh to.
        username (str):
        password (str):
        prompt (str):


    Returns (SSHClient): ssh client of the host

    Examples: with ssh_to_remote_node('128.224.150.92) as remote_ssh:
                  remote_ssh.exec_cmd(cmd)

    """

    if not host:
        raise exceptions.SSHException("Remote node hostname or ip address must be provided")

<<<<<<< HEAD
    if not con_ssh:
        con_ssh = ControllerClient.get_active_controller()

    default_user, default_password = security_helper.LinuxUser.get_current_user_password()
    user = username if username else default_user
    password = password if password else default_password
    original_host = con_ssh.host
=======
    if use_telnet and not telnet_session:
        raise exceptions.SSHException("Telnet session cannot be none if using telnet.")

    if not con_ssh and not use_telnet:
        con_ssh = ControllerClient.get_active_controller()

    if not use_telnet:
        default_user, default_password = security_helper.LinuxUser.get_current_user_password()
    else:
        default_user = HostLinuxCreds.get_user()
        default_password = HostLinuxCreds.get_password()

    user = username if username else default_user
    password = password if password else default_password
    if use_telnet:
        original_host = telnet_session.exec_cmd('hostname')[1]
    else:
        original_host = con_ssh.host

>>>>>>> d7739abd
    if not prompt:
        prompt = '.*' + host + '\:~\$'

    remote_ssh = SSHClient(host, user=user, password=password, initial_prompt=prompt)
    remote_ssh.connect()
    current_host = remote_ssh.host
    if not current_host == host:
        raise exceptions.SSHException("Current host is {} instead of {}".format(current_host, host))
    try:
        yield remote_ssh
    finally:
        if current_host != original_host:
            remote_ssh.close()



class Count:
    __vm_count = 0
    __flavor_count = 0
    __volume_count = 0
    __image_count = 0
    __server_group = 0
    __router = 0
    __subnet = 0
    __other = 0

    @classmethod
    def get_vm_count(cls):
        cls.__vm_count += 1
        return cls.__vm_count

    @classmethod
    def get_flavor_count(cls):
        cls.__flavor_count += 1
        return cls.__flavor_count

    @classmethod
    def get_volume_count(cls):
        cls.__volume_count += 1
        return cls.__volume_count

    @classmethod
    def get_image_count(cls):
        cls.__image_count += 1
        return cls.__image_count

    @classmethod
    def get_sever_group_count(cls):
        cls.__server_group += 1
        return cls.__server_group

    @classmethod
    def get_router_count(cls):
        cls.__router += 1
        return cls.__router

    @classmethod
    def get_subnet_count(cls):
        cls.__subnet += 1
        return cls.__subnet

    @classmethod
    def get_other_count(cls):
        cls.__other += 1
        return cls.__other


class NameCount:
    __names_count = {
        'vm': 0,
        'flavor': 0,
        'volume': 0,
        'image': 0,
        'server_group': 0,
        'subnet': 0,
        'heat_stack': 0,
        'qos': 0,
        'other': 0,
    }

    @classmethod
    def get_number(cls, resource_type='other'):
        cls.__names_count[resource_type] += 1
        return cls.__names_count[resource_type]

    @classmethod
    def get_valid_types(cls):
        return list(cls.__names_count.keys())


def get_unique_name(name_str, existing_names=None, resource_type='other'):
    """
    Get a unique name string by appending a number to given name_str

    Args:
        name_str (str): partial name string
        existing_names (list): names to avoid
        resource_type (str): type of resource. valid values: 'vm'

    Returns:

    """
    valid_types = NameCount.get_valid_types()
    if resource_type not in valid_types:
        raise ValueError("Invalid resource_type provided. Valid types: {}".format(valid_types))

    if existing_names:
        if resource_type in ['image', 'volume', 'flavor']:
            unique_name = name_str
        else:
            unique_name = "{}-{}".format(name_str, NameCount.get_number(resource_type=resource_type))

        for i in range(50):
            if unique_name not in existing_names:
                return unique_name

            unique_name = "{}-{}".format(name_str, NameCount.get_number(resource_type=resource_type))
        else:
            raise LookupError("Cannot find unique name.")
    else:
        unique_name = "{}-{}".format(name_str, NameCount.get_number(resource_type=resource_type))

    return unique_name


def _parse_cpus_list(cpus):
    """
    Convert human friendly pcup list to list of integers.
    e.g., '5-7,41-43, 43, 45' >> [5, 6, 7, 41, 42, 43, 43, 45]

    Args:
        cpus (str):

    Returns (list): list of integers

    """
    if isinstance(cpus, str):
        if cpus.strip() == '':
            return []

        cpus = cpus.split(sep=',')

    cpus_list = list(cpus)

    for val in cpus:
        # convert '3-6' to [3, 4, 5, 6]
        if '-' in val:
            cpus_list.remove(val)
            min_, max_ = val.split(sep='-')

            # unpinned:20; pinned_cpulist:-, unpinned_cpulist:10-19,30-39
            if min_ != '':
                cpus_list += list(range(int(min_), int(max_) + 1))

    return sorted([int(val) for val in cpus_list])


def get_timedelta_for_isotimes(time1, time2):
    """

    Args:
        time1 (str): such as "2016-08-16T12:59:45.440697+00:00"
        time2 (str):

    Returns:

    """
    def _parse_time(time_):
        time_ = time_.strip().split(sep='.')[0].split(sep='+')[0]
        if 'T' in time_:
            pattern = "%Y-%m-%dT%H:%M:%S"
        elif ' ' in time_:
            pattern = "%Y-%m-%d %H:%M:%S"
        else:
            raise ValueError("Unknown format for time1: {}".format(time_))
        time_datetime = datetime.strptime(time_, pattern)
        return time_datetime

    time1_datetime = _parse_time(time_=time1)
    time2_datetime = _parse_time(time_=time2)

    return time2_datetime - time1_datetime


def _execute_with_openstack_cli():
    """
    DO NOT USE THIS IN TEST FUNCTIONS!
    """
    return ProjVar.get_var('OPENSTACK_CLI')


def wait_for_val_from_func(expt_val, timeout, check_interval, func, *args, **kwargs):
    end_time = time.time() + timeout
    while time.time() < end_time:
        current_val = func(*args, **kwargs)
        if not isinstance(expt_val, list) or isinstance(expt_val, tuple):
            expt_val = [expt_val]

        for val in expt_val:
            if val == current_val:
                return True, val

        time.sleep(check_interval)

    return False, current_val


def wait_for_process(ssh_client, process, sudo=False, disappear=False, timeout=60, time_to_stay=1, check_interval=1,
                     fail_ok=True):
    """
    Wait for given process to appear or disappear

    Args:
        ssh_client (SSH_Client):
        process (str): unique identification of process, such as pid, or unique proc name
        disappear (bool): whether to wait for proc appear or disappear
        timeout (int): max wait time
        time_to_stay (int): seconds to persists
        check_interval (int): how often to check
        fail_ok (bool):

    Returns (bool): whether or not process appear/disappear within timeout

    """
    cmd = 'ps aux | grep --color=never {} | grep -v grep'.format(process)
    # msg_str = 'disappear' if disappear else 'appear'

    res = ssh_client.wait_for_cmd_output_persists(cmd, process, timeout=timeout, time_to_stay=time_to_stay,
                                                  strict=False, regex=False, check_interval=check_interval,
                                                  exclude=disappear, non_zero_rtn_ok=True, sudo=sudo, fail_ok=fail_ok)

    return res


def get_date_in_format(ssh_client=None, date_format="%Y%m%d %T"):
    """
    Get date in given format.
    Args:
        ssh_client (SSHClient):
        date_format (str): Please see date --help for valid format strings

    Returns (str): date output in given format

    """
    if ssh_client is None:
        ssh_client = ControllerClient.get_active_controller()
    return ssh_client.exec_cmd("date +'{}'".format(date_format), fail_ok=False)[1]


def write_to_file(file_path, content, mode='a'):
    """
    Write content to specified local file
    Args:
        file_path (str): file path on localhost
        content (str): content to write to file
        mode (str): file operation mode. Default is 'a' (append to end of file).

    Returns: None

    """
    time_stamp = time.strftime('%Y-%m-%d %H:%M:%S', time.gmtime())
    with open(file_path, mode=mode) as f:
        f.write('\n-----------------[{}]-----------------\n{}\n'.format(time_stamp, content))
<|MERGE_RESOLUTION|>--- conflicted
+++ resolved
@@ -234,12 +234,8 @@
 
 
 @contextmanager
-<<<<<<< HEAD
-def ssh_to_remote_node(host, username=None, password=None, prompt=None, con_ssh=None):
-=======
 def ssh_to_remote_node(host, username=None, password=None, prompt=None, con_ssh=None, use_telnet=False,
                        telnet_session=None):
->>>>>>> d7739abd
     """
     ssh to a exterbal node from sshclient.
 
@@ -260,15 +256,6 @@
     if not host:
         raise exceptions.SSHException("Remote node hostname or ip address must be provided")
 
-<<<<<<< HEAD
-    if not con_ssh:
-        con_ssh = ControllerClient.get_active_controller()
-
-    default_user, default_password = security_helper.LinuxUser.get_current_user_password()
-    user = username if username else default_user
-    password = password if password else default_password
-    original_host = con_ssh.host
-=======
     if use_telnet and not telnet_session:
         raise exceptions.SSHException("Telnet session cannot be none if using telnet.")
 
@@ -288,7 +275,6 @@
     else:
         original_host = con_ssh.host
 
->>>>>>> d7739abd
     if not prompt:
         prompt = '.*' + host + '\:~\$'
 
