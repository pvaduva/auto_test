import configparser
import datetime
import os.path
import re
import time
from io import StringIO

import pexpect

<<<<<<< HEAD
from consts.timeout import MTCTimeout
from keywords import system_helper, host_helper
=======
from consts.auth import Tenant
from consts.timeout import MTCTimeout
from keywords import system_helper, host_helper
from utils import cli, table_parser
>>>>>>> c4544b4a
from utils.clients.ssh import ControllerClient
from utils.tis_log import LOG

KILL_CMD = 'kill -9'
PROCESS_TYPES = ['sm', 'pmon', 'other']
KILL_PROC_EVENT_FORMAT = {
    # documented
    # 401.001	Service group <group> state change from <state> to <state> on host <host_name>
    #
    # actual in 2017-02-20_22-01-22
    # clear | 400.001      | Service group cloud-services degraded; cinder-api(disabled, failed) |\
    # service_domain=controller.service_group=cloud-services.host=controller-1
    # log   | 401.001      | Service group cloud-services state change from active-degraded to active on host
    # set   | 400.001      | Service group cloud-services degraded; cinder-api(disabled, failed) |\
    # service_domain=controller.service_group=cloud-services.host=controller-1

    # 'sm': ('401.001',
    # actual in 2017-02-20_22-01-22
    # clear	400.001	Service group cloud-services warning; nova-novnc(disabled, failed)
    # service_domain=controller.service_group=cloud-services.host=controller-0

    # 'sm': ('400.001',
    #        r'Service group ([^\s]+) ([^\s]+);\s*(.*)',
    #        r'service_domain=controller\.service_group=([^\.]+)\.host=(.*)'),
    'sm': {
        'event_id': '400.001',
        'critical': (
            r'Service group ([^\s]+) ([^\s]+);\s*(.*)',
            r'service_domain=controller\.service_group=([^\.]+)\.host=(.*)'
        ),
        'major': (
            r'Service group ([^\s]+) ([^\s]+);\s*(.*)',
            r'service_domain=controller\.service_group=([^\.]+)\.host=(.*)'
        ),
        'minor': (
            r'Service group ([^\s]+) ([^\s]+);\s*(.*)',
            r'service_domain=controller\.service_group=([^\.]+)\.host=(.*)'
        ),
    },

    # set 200.006 controller-1 'acpid' process has failed.
    # Auto recovery in progress. host=controller-1.process=acpid	minor
    'pmon': {
        'event_id': '200.006',
        # controller-1 critical 'sm' process has failed and could not be auto-recovered gracefully.
        # Auto- recovery progression by host reboot is required and in progress. host=controller-1.process=sm
        'critical': (
                r'([^\s]+) ([^\s]+) \'([^\']+)\' process has ([^\s]+) and could not be auto-recovered gracefully. '
                r'Auto.recovery progression by host reboot is required and in progress.',
                r'host=([^\.]+)\.process=([^\s]+)'
             ),
        # compute-2 is degraded due to the failure of its 'fsmond' process. Auto recovery of this major
        # | host=compute-2.process= | major | process is in progress.
        'major': (
                r'([^\s]+) is ([^\s]+) due to the failure of its \'([^\']+)\' process. Auto recovery of this ([^\s]+) '
                r'process is in progress.',
                r'host=([^\.]+)\.process=([^\s]+)'
             ),
        # clear 	200.006 	compute-2 'mtclogd' process has failed. Auto recovery in progress.
        # host=compute-2.process=mtclogd 	minor
        # "compute-2 'mtclogd' process has failed. Auto recovery in progress."
        # set compute-1 'ntpd' process has failed. Manual recovery is required.
        'minor': (
            r"([^\s]+) '([^\']+)' process has ([^\s]+)\. [^\s]+ recovery.*",
            r'host=([^\.]+)\.process=([^\s]+)'
        ),
    },
}
AVAILABILITY_MAPPINGS = {'active': 'enabled', 'enabled': 'active'}
PMON_PROC_CONF_DIR = '/etc/pmon.d'


def get_pmon_process_info(name, host, conf_file=None, con_ssh=None):
    """
    Get process info from its PMON config file
    Args:
        name (str):     name of the PMON process
        host (str):     host on which the PROM process running
        con_ssh:        connection to the active controller
        conf_file (str):    configuration file for the PMON process

    Returns (dict):     settings of the process

    """
    LOG.info('Get PMON process information for {}'.format(name))

    if not conf_file:
        file_name = '{}.conf'.format(name)
    else:
        file_name = conf_file

    cmd = 'cat {}'.format(os.path.join(PMON_PROC_CONF_DIR, file_name))

    with host_helper.ssh_to_host(host, con_ssh=con_ssh) as con0_ssh:
        code, output = con0_ssh.exec_sudo_cmd(cmd)

    if 0 != code or not output.strip():
        LOG.error('Failed to read config file:{}/{} for PMON process:{} on host:{}, code:{}, message:{}'.format(
            PMON_PROC_CONF_DIR, file_name, name, host, code, output))
        return {}

    conf_parser = configparser.ConfigParser()
    conf_parser.read_file(StringIO(output))

    settings = {}

    if 'process' in conf_parser.sections():
        settings = {k.strip(): v.split(';')[0].strip() for k, v in conf_parser.items('process')}

    settings['interval'] = int(settings.get('interval', 5))
    settings['debounce'] = int(settings.get('debounce', 20))
    LOG.debug('process settings:{}'.format(settings))
    return settings


def get_ancestor_process(name, host, cmd='', fail_ok=False, retries=5, retry_interval=3, con_ssh=None):
    """
    Get the ancestor of the processes with the given name and command-line if any.

    Args:
        name:       name of the process
        host:       host on which to find the process
        cmd:        executable name
        fail_ok:    do not throw exception when errors
        retries:        times to try before return
        retry_interval: wait before next re-try
        con_ssh:        ssh connection/client to the active controller

    Returns:
        pid (int),          process id, -1 if there is any error
        ppid (int),         parent process id, -1 if there is any error
        cmdline (str)       command line of the process
    """
    retries = retries if retries > 1 else 3
    retry_interval = retry_interval if retry_interval > 0 else 1

    if cmd:
        ps_cmd = 'ps -e -oppid,pid,cmd | /usr/bin/grep "{}\|{}" | /usr/bin/grep -v grep | /usr/bin/grep {}'.format(
            name, os.path.basename(cmd), cmd)
    else:
        ps_cmd = 'ps -e -oppid,pid,cmd | /usr/bin/grep "{}" | /usr/bin/grep -v grep'.format(name)

    code, output = -1, ''
    if fail_ok:
        for count in range(retries):
            with host_helper.ssh_to_host(host, con_ssh=con_ssh) as con0_ssh:
                code, output = con0_ssh.exec_cmd(ps_cmd, fail_ok=True)
                if 0 == code and output.strip():
                    break
                LOG.warn('Failed to run cli:{} on controller at retry:{:02d}, '
                         'wait:{} seconds and try again'.format(cmd, count, retry_interval))
                time.sleep(retry_interval)
    else:
        with host_helper.ssh_to_host(host, con_ssh=con_ssh) as con0_ssh:
            code, output = con0_ssh.exec_cmd(ps_cmd, fail_ok=False)

    if not (0 == code and output.strip()):
        LOG.error('Failed to find process with name:{} and cmd:{}'.format(name, cmd))
        return -1, -1, ''

    procs = []
    ppids = []
    for line in output.strip().splitlines():
        proc_attr = line.strip().split()
        if not proc_attr:
            continue
        try:
            ppid = int(proc_attr[0].strip())
            pid = int(proc_attr[1].strip())
            cmdline = ' '.join(proc_attr[2:])
            LOG.info('ppid={}, pid={}\ncmdline={}'.format(ppid, pid, cmdline))
        except IndexError:
            LOG.warn('Failed to execute ps -p ?! cmd={}, line={}, output={}'.format(
                cmd, line, output.strip()))
            continue

        if cmd and cmd not in cmdline:
            continue
        procs.append((pid, ppid, cmdline))
        ppids.append(ppid)

    if len(procs) <= 0:
        LOG.error('Could not find process with name:{} and cmd:{}'.format(name, cmd))
        return -1, -1, ''

    pids = [v[1] for v in procs]

    if len(pids) == 1:
        LOG.info('porcs[0]:{}'.format(procs[0]))
        return procs[0]

    LOG.warn('Multiple ({}) parent processes?, ppids:{}'.format(len(ppids), ppids))

    if '1' not in ppids:
        LOG.warn('Init is not the grand parent process?, ppids:{}'.format(ppids))

    for ppid, pid, cmdline in procs:
        if pid in ppids and ppid not in pids and 1 != pid:
            LOG.info('pid={}, ppid={}, cmdline={}'.format(pid, ppid, cmdline))
            return pid, ppid, cmdline

    LOG.error('Could not find process, procs:{}, ppids:{}, pids:{}'.format(procs, ppids, pids))
    return -1, -1, ''


def verify_process_with_pid_file(pid, pid_file, con_ssh=None):
    """
    Check if the given PID matching the PID in the specified pid_file

    Args:
        pid:        process id
        pid_file:   the file containing the process id
        con_ssh:    ssh connnection/client to the host on which the process resides

    Returns:

    """
    con_ssh = con_ssh or ControllerClient.get_active_controller()

    code, output = con_ssh.exec_sudo_cmd('cat {} | head -n1'.format(pid_file), fail_ok=False)
    LOG.info('code={}, output={}'.format(code, output))

    output = output.strip()
    if not output or int(output) != pid:
        LOG.info('Mismatched PID, expected:<{}>, from pid_file:<{}>, pid_file={}'.format(pid, output, pid_file))
        return False
    else:
        LOG.info('OK PID:{} matches with that from pid_file:{}, pid_file={}'.format(pid, output.strip(), pid_file))
        return True


def get_process_from_sm(name, con_ssh=None, pid_file='', expecting_status='enabled-active'):
    """
    Get the information for the process from SM, including PID, Name, Current Status and Pid-File

    Args:
        name:               name of the process
        con_ssh:            ssh connection/client to the active-controller
        pid_file:           known pid-file path/name to compare with
        expecting_status:   expected status of the process

    Returns:
        pid (int):          process id
        proc_name (str):    process name
        actual_status (str):    actual/current status of the process
        sm_pid_file (str):      pid-file in records of SM
    """
    con_ssh = con_ssh or ControllerClient.get_active_controller()

    cmd = "true; NM={}; sudo sm-dump --impact --pid --pid_file | awk -v pname=$NM '{{ if ($1 == pname) print }}'; " \
          "echo".format(name)

    code, output = con_ssh.exec_sudo_cmd(cmd, fail_ok=True)

    pid, proc_name, impact, sm_pid_file, actual_status = -1, '', '', '', ''

    if 0 != code or not output:
        LOG.warn('Cannot find the process:{} in SM with error code:\n{}\noutput:{}'.format(name, code, output))
        return pid, proc_name, impact, sm_pid_file, actual_status

    for line in output.splitlines():
        if not line.strip():
            continue
        pid, proc_name, impact, sm_pid_file, actual_status = -1, '', '', '', ''

        results_array = line.strip().split()
        LOG.info('results_array={}'.format(results_array))

        if len(results_array) != 6:
            LOG.debug('Invalid format from output of sm-dump?! line={}\ncmd={}'.format(line, cmd))
            continue

        proc_name = results_array[0]
        if proc_name != name:
            continue

        expect_status = results_array[1]
        actual_status = results_array[2]

        if expect_status != actual_status:
            LOG.warn('service:{} is not in expected status yet. expected:{}, actual:{}. Retry'.format(
                proc_name, expect_status, actual_status))
            continue

        if actual_status != expecting_status:
            LOG.warn('service:{} is not in expected status yet. expected:{}, actual:{}. Retry'.format(
                proc_name, expecting_status, actual_status))
            break

        impact = results_array[3]

        pid = int(results_array[4].strip())
        if results_array[5] != sm_pid_file:
            LOG.warn('pid_file not matching with that from SM-dump, pid_file={}, sm-dump-pid_file={}'.format(
                sm_pid_file, results_array[5]))
        sm_pid_file = results_array[5]

        if pid_file and sm_pid_file != pid_file:
            LOG.warn('pid_file differs from input pid_file, pid_file={}, sm-dump-pid_file={}'.format(
                pid_file, sm_pid_file))

        if sm_pid_file:
            if not verify_process_with_pid_file(pid, sm_pid_file, con_ssh=con_ssh):
                LOG.warn('pid of service mismatch that from pid-file, pid:{}, pid-file:{}, proc-name:{}'.format(
                    pid, sm_pid_file, proc_name))
        # found
        break

    if -1 != pid:
        host = system_helper.get_active_controller_name()
        running, msg = is_process_running(pid, host)
        if not running:
            LOG.warn('Process not existing, name={}, pid={}, msg={}'.format(name, pid, msg))
            return -1, '', '', '', ''
        else:
            LOG.info('OK, Process is running: name={}, pid={}, output={}'.format(name, pid, msg))

    return pid, proc_name, impact, actual_status, sm_pid_file


def is_controller_swacted(prev_active, prev_standby,
                          swact_start_timeout=MTCTimeout.KILL_PROCESS_SWACT_NOT_START,
                          swact_complete_timeout=MTCTimeout.KILL_PROCESS_SWACT_COMPLETE,
                          con_ssh=None):
    """
    Wait and check if the active-controller on the system was 'swacted' with give time period

    Args:
        prev_active:            previous active controller
        prev_standby:           previous standby controller
        swact_start_timeout:    check within this time frame if the swacting started
        swact_complete_timeout: check if the swacting (if any) completed in this time period
        con_ssh:                ssh connection/client to the current active-controller

    Returns:

    """
    LOG.info('Check if the controllers started to swact within:{}, and completing swacting within:{}'.format(
        swact_start_timeout, swact_complete_timeout))

    code = -1
    host = prev_active
    for retry in range(1, 5):
        LOG.info('retry{:02d}: checking if swacting triggered, prev-active-controller={}'.format(retry, prev_active))
        code = 0
        try:
            code, msg = host_helper.wait_for_swact_complete(
                host, con_ssh=con_ssh, fail_ok=True,
                swact_start_timeout=swact_start_timeout, swact_complete_timeout=swact_complete_timeout)

            if 0 == code:
                LOG.info('OK, host-swacted, prev-active:{}, pre-standby:{}, code:{}, message:{}'.format(
                    prev_active, prev_active, code, msg))
                return True

            active, standby = system_helper.get_active_standby_controllers()
            if active == prev_standby and standby == prev_active:
                LOG.info('swacted?! prev-active:{} prev-standby:{}, cur active:{}, cur standby:{}'.format(
                    prev_active, prev_standby, active, standby))
                return True
            break

        except Exception as e:
            LOG.warn('erred, indicating system is in unstable state, meaning probably swacting is in process. '
                     'previous active-controller:{}, previous standby-controller:{}\nerror message:{}'.
                     format(prev_active, prev_standby, e))

            if retry >= 4:
                LOG.error('Fail the test after retry {} times, system remains in unstable state, '
                          'meaning probably swacting is in process. previous active-controller:{}, '
                          'previous standby-controller:{}\nerror message:{}'.
                          format(retry, prev_active, prev_standby, e))
                raise

        time.sleep(10)

    return 0 == code


<<<<<<< HEAD
=======
def search_event(event_id='', type_id='', instance_id='', severity='', start='', end='', limit=30,
                 con_ssh=None, auth_info=Tenant.get('admin'), strict=False, regex=False, **kwargs):
    """
    Search for event using fm event-list
    Args:
        event_id (str):       Event ID to search for
        type_id (str):        Type ID
        instance_id (str):    Entity Instance ID
        severity (str):       valid values include: critical, major, minor
        start (str):          start time of events
        end (str):            end time of events
        limit (int):          upper limit of number of records to get
        con_ssh:        connection to the active controller
        auth_info:      Authentitcation information
        strict (bool):
        regex (bool):   using regex
        **kwargs:

    Returns:
        table of events matching the searching criteria
    """

    base_cmd = 'event-list --nowrap --nopaging --include_suppress --uuid'
    criteria = []

    if event_id:
        criteria.append('event_log_id={}'.format(event_id))

    if start:
        criteria.append('start={}'.format(start))

    if end:
        criteria.append('end={}'.format(end))

    if type_id:
        criteria.append('entity_type_id="{}"'.format(type_id))

    if instance_id:
        criteria.append('entity_instance_id="{}"'.format(instance_id))

    if severity:
        criteria.append('severity="{}"'.format(severity))

    limit = '-l {}'.format(limit) if limit >= 1 else ''

    query = '' 
    if criteria:
        query = '-q "{}"'.format(';'.join(criteria))

    cmd = '{} {} {}'.format(base_cmd, limit, query)

    table = table_parser.table(cli.system(cmd, ssh_client=con_ssh, auth_info=auth_info))

    matched = table
    if table and table['values'] and kwargs:
        matched = table_parser.filter_table(table, strict=strict, regex=regex, **kwargs)

    if matched['values']:
        pass
    else:
        LOG.warn('No matched events found')
        LOG.info('search event: cmd={}'.format(cmd))
        LOG.info('search event kwargs={}'.format(kwargs))

    return matched


>>>>>>> c4544b4a
def wait_for_sm_process_events(service, host, target_status, expecting=True, severity='major',
                               last_events=None, process_type='sm', timeout=60, interval=3, con_ssh=None):

    if process_type not in KILL_PROC_EVENT_FORMAT:
        LOG.error('unknown type of process:{}'.format(process_type))

    event_log_id = KILL_PROC_EVENT_FORMAT[process_type]['event_id']
    reason_pattern, entity_id_pattern = KILL_PROC_EVENT_FORMAT[process_type][severity][0:2]

    if last_events is not None:
        last_event = last_events['values'][0]
        start_time = last_event[1].replace('-', '').replace('T', ' ').split('.')[0]
    else:
        start_time = ''

    search_keys = {
        'Event Log ID': event_log_id,
        'Reason Text': reason_pattern,
        'Entity Instance ID': entity_id_pattern,
    }

    expected_availability = target_status.get('availability', None)

    matched_events = []
    stop_time = time.time() + timeout
    if expecting and (service == 'nova-novnc' or service == 'vim-webserver'):
        stop_time = time.time() + timeout + 300
        interval = 60
    retry = 0
    while time.time() < stop_time:
        retry += 1
        matched_events[:] = []
        events_table = system_helper.get_events_table(
            event_log_id=event_log_id, show_uuid=True,
            start=start_time, limit=10, con_ssh=con_ssh, regex=True, **search_keys)

        if not events_table or not events_table['values']:
            LOG.warn('run{:02d} for process:{}: Empty event table?!\nevens_table:{}\nevent_id={}, '
                     'start={}\nkeys={}, severify={}'.
                     format(retry, service, events_table, event_log_id, start_time, search_keys, severity))
            continue

        for event in events_table['values']:
            try:
                actual_event_id = event[3].strip()
                if actual_event_id != event_log_id:
                    LOG.warn('Irrelevant event? event-list quering broken?!'
                             ' looking-for-event-id={}, actual-event-id={}, event={}'.
                             format(event_log_id, actual_event_id, event))
                    continue

                actual_state = event[2]
                if actual_state not in ('set', 'clear'):
                    LOG.info('State not matching, expected-state="log", actual-state={}", event={}'.format(
                        actual_state, event))
                    continue

                actual_reason = event[4].strip()
                # ('cloud-services', 'active', 'active-degraded', 'controller-0;', ' glance-api(disabled, failed)')
                m = re.match(reason_pattern, actual_reason)
                if not m:
                    LOG.info('Not matched event:{},\nevent_id={}, start={}, reason_text={}'.format(
                        event, event_log_id, start_time, reason_pattern))
                    continue

                actual_group_status = m.group(2)
                if actual_group_status not in ('active', expected_availability):
                    LOG.info('Group status not matching!, expected-status={}, actual-status={}\nevent={}'.format(
                        expected_availability, actual_group_status, event))
                    continue

                if 'host={}'.format(host) not in event[5]:
                    LOG.info('Host not matching, expected-host={}, acutal-host={}, event={}'.format(
                        host, event[5], event))
                    continue

                actual_service_name, status = m.group(3).split('(')
                service_operational, service_availability = status.split(',')
                matched_events.append(dict(
                    uuid=event[0],
                    event=event[1:-1],
                    service=actual_service_name,
                    serice_operational=service_operational,
                    service_availability=service_availability.strip().strip(')'),
                    group_name=m.group(1),
                    group_prev_status=m.group(2),
                    group_status=m.group(3)
                ))

                if not expecting:
                    LOG.error('Found set/clear event while it should NOT\nevent:{}'.format(event))
                    return -1, tuple(matched_events)

                matched_events = list(reversed(matched_events))
                if len(matched_events) > 1:
                    if matched_events[-1]['event'][1] == 'clear' and matched_events[-2]['event'][1] == 'set':
                        LOG.info('OK, found matched events:{}'.format(matched_events))
                        return 0, tuple(matched_events)

            except IndexError:
                LOG.error('CLI fm event-list changed its output format?\nsearching keys={}'.format(search_keys))
                raise

        LOG.warn('No matched event found at try:{}, will sleep {} seconds and retry'
                 '\nmatched events:\n{}, host={}'.format(retry, interval, matched_events, host))

        time.sleep(interval)
        continue

    LOG.info('No matched events:\n{}'.format(matched_events))

    return -1, tuple()


def _check_status_after_killing_process(service, host, target_status, expecting=True,
                                        process_type='sm', last_events=None, con_ssh=None):

    LOG.info('check for process:{} on host:{} expecting status:{}, process_type:{}'.format(
        service, host, target_status, process_type))

    try:
        operational, availability = target_status.split('-')
    except ValueError as e:
        LOG.error('unknown host status:{}, error:{}'.format(target_status, e))
        raise

    expected = {'operational': operational, 'availability': availability}

    if availability == 'warning':
        LOG.info('impact:{} meaning: operational={}, availabiltiy={}'.format(target_status, operational, availability))
        code, _ = wait_for_sm_process_events(
            service,
            host,
            expected,
            expecting=expecting,
            last_events=last_events,
            process_type=process_type,
            con_ssh=con_ssh)

        return (0 == code) == expecting

    total_wait = 120 if expecting else 30

    found = host_helper.wait_for_host_values(host, timeout=total_wait / 2, con_ssh=con_ssh, fail_ok=True, **expected)

    if expecting and found:
        LOG.debug('OK, process:{} in status:{} as expected.'.format(service, target_status))

        LOG.debug('Next, wait and verify the sytstem recovers')
        expected = {'operational': 'enabled', 'availability': 'available'}
        return host_helper.wait_for_host_values(
            host, timeout=total_wait / 2, con_ssh=con_ssh, fail_ok=True, **expected)
        # return True

    elif not expecting and found:
        LOG.error('Unexpected status for process:{}, expected status:{}'.format(service, expected))
        return False

    elif not expecting and not found:
        LOG.info('OK, IMPACT did not happen which is correct. target_status={}'.format(target_status))
        return True

    elif expecting and not found:
        LOG.warn('host is not in expected status:{} for service:{}'.format(expected, service))

        code = wait_for_sm_process_events(
            service, host, expected, expecting=expecting, last_events=last_events,
            process_type=process_type, con_ssh=con_ssh)[0]

        return 0 == code

    else:
        # should never reach here
        pass


def check_impact(impact, service_name, host='', last_events=None,
                 expecting_impact=False, process_type='sm', con_ssh=None, timeout=80, **kwargs):
    """
    Check if the expected IMPACT happens (or NOT) on the specified host

    Args:
        impact (str):   system behavior to check, including:
                            swact   ---  the active controller swacting
                            enabled-degraded    ---     the host changed to 'enalbed-degraded' status
                            disabled-failed     ---     the host changed to 'disabled-failed' status
                            ...
        service_name (str): name of the service/process
        host (str):         the host to check
        last_events (dict)  the last events before action
        expecting_impact (bool):    if the IMPACT should happen
        timeout
        process_type (str):         type of the process: sm, pm, other
        con_ssh:                    ssh connection/client to the active controller
        **kwargs:

    Returns:
        boolean -   whether the IMPACT happens as expected

    """
    LOG.info('Checking impact:{} on host:{} after killing process:{}, process_type={}'.format(
        impact, host, service_name, process_type))

    prev_active = kwargs.get('active_controller', 'controller-0')
    prev_standby = kwargs.get('standby_controller', 'controller-1')
    severity = kwargs.get('severity', 'major')

    if impact == 'swact':
        if expecting_impact:
            return is_controller_swacted(prev_active, prev_standby, con_ssh=con_ssh,
                                         swact_start_timeout=max(timeout/2, 20), swact_complete_timeout=timeout)
        else:
            return not is_controller_swacted(prev_active, prev_standby, con_ssh=con_ssh, swact_start_timeout=timeout/4)

    elif impact in ('enabled-degraded', 'enabled-warning'):
        return _check_status_after_killing_process(
            service_name, host, target_status=impact, expecting=expecting_impact,
            process_type=process_type, last_events=last_events, con_ssh=con_ssh)

    elif impact == 'disabled-failed':

        if host == prev_active:
            LOG.info('Killing PMON process:{} on active host:{} will trigger swact. impact:{}, '
                     'severity:{}'.format(service_name, host, impact, severity))
            swacted = is_controller_swacted(prev_active, prev_standby, con_ssh=con_ssh,
                                            swact_start_timeout=20, swact_complete_timeout=timeout)
            assert swacted, 'Active-controller must be swacted before been taken into disabled-failed status'

        operational, available = impact.split('-')
        expected = {'operational': operational, 'available': available}

        reached = host_helper.wait_for_host_values(host, timeout=timeout, con_ssh=con_ssh, fail_ok=True, **expected)
        if reached and expecting_impact:
            LOG.info('host {} reached status {} as expected after killing process {}'.format(
                host, expected, service_name))
            return True

        elif not reached and not expecting_impact:
            LOG.info('host {} DID NOT reach status {} (as expected) after killing process {}'.format(
                host, expected, service_name))
            return True

        else:
            LOG.error('Host:{} did not get into status:{} in {} seconds, seaching for related events'.format(
                host, expected, timeout))

            # todo: it's better to do this in parallel with process-monitoring
            expected = {'operational': 'enabled', 'available': ['available', 'degraded']}
            reached = host_helper.wait_for_host_values(host, timeout=timeout, con_ssh=con_ssh, fail_ok=True, **expected)

            if reached:
                LOG.info('Host:{} did not recover into status:{} in {} seconds'.format(host, expected, timeout))
                return True

            LOG.error('Host:{} did not get into status:{} in {} seconds, and there is no related events'.format(
                host, expected, timeout))

            return False
    else:
        LOG.warn('impact-checker for impact:{} not implemented yet, kwargs:{}'.format(impact, kwargs))
        return False


def get_pmon_process_id(pid_file, host, con_ssh=None):
    cmd = 'cat {} 2>/dev/null | head -n1 && echo 2>/dev/null'.format(pid_file)

    with host_helper.ssh_to_host(host, con_ssh=con_ssh) as con:
        code, output = con.exec_cmd(cmd)

    if output.strip():
        return int(output.strip())

    return -1


def get_process_info(name, cmd='', pid_file='', host='', process_type='sm', con_ssh=None):
    """
    Get the information of the process with the specified name

    Args:
        name (str):     name of the process
        cmd (str):      path of the executable
        pid_file (str): path of the file containing the process id
        host (str):     host on which the process resides
        process_type (str):  type of service/process, must be one of 'sm', 'pm', 'other'
        con_ssh:        ssh connection/client to the active controller

    Returns:

    """
    LOG.info('name:{} cmd={} pid_file={} host={} process_type={}'.format(
        name, cmd, pid_file, host, process_type))

    active_controller = system_helper.get_active_controller_name()
    if not host:
        host = active_controller

    if process_type == 'sm':
        LOG.debug('to get_process_info for SM process:{} on host:{}'.format(name, host))

        if host != active_controller:
            LOG.warn('Already swacted? host:{} is not  the active controller now. Active controller is {}'.format(
                host, active_controller))
        pid, name, impact, status, pid_file = get_process_from_sm(name, con_ssh=con_ssh, pid_file=pid_file)
        if status != 'enabled-active':
            LOG.warn('SM process is in status:{}, not "enabled-active"'.format(status))
            if 'disabl' in status:
                LOG.warn('Wrong controller? Or controller already swacted, wait and try on the other controller')
                time.sleep(10)
                return get_process_from_sm(name, pid_file=pid_file)

            return -1, name, impact, status, pid_file
        else:
            return pid, name, impact, status, pid_file

    elif process_type == 'pmon':
        pid = get_pmon_process_id(pid_file, host, con_ssh=con_ssh)
        LOG.info('Found: PID={} for PMON process:{}'.format(pid, name))
        return pid, name

    else:
        LOG.info('Try to find the process:{} using "ps"'.format(name))

        pid = get_ancestor_process(name, host, cmd=cmd, con_ssh=con_ssh)[0]
        if -1 == pid:
            return -1, ''

        return pid, name


def is_process_running(pid, host, con_ssh=None, retries=3, interval=3):
    """
    Check if the process with the PID is existing

    Args:
        pid (int):      process id
        host (str):     host the process resides
        con_ssh:        ssh connection/client to the host
        retries (int):  times to re-try if no process found before return failure
        interval (int): time to wait before next re-try

    Returns:
        boolean     - true if the process existing, false otherwise
        msg (str)   - the details of the process or error messages
    """
    cmd = 'ps -p {}'.format(pid)
    for _ in range(retries):
        with host_helper.ssh_to_host(host, con_ssh=con_ssh) as con:
            # code, output = con.exec_sudo_cmd(cmd, fail_ok=True)
            code, output = con.exec_cmd(cmd, fail_ok=True)
            if 0 != code:
                LOG.warn('Process:{} DOES NOT exist, error:{}'.format(pid, output))
            else:
                return True, output
            time.sleep(interval)

    return False, ''


def _get_last_events_timestamps(limit=1, event_log_id=None):
    latest_events = system_helper.get_events_table(limit=limit, event_log_id=event_log_id, show_uuid=True)

    return latest_events


def kill_sm_process_and_verify_impact(
        name, cmd='', pid_file='', retries=2, impact='swact', host='controller-0', interval=20,
        action_timeout=90, total_retries=3, process_type='sm', on_active_controller=True, con_ssh=None):
    """
    Kill the process with the specified name and verify the system behaviors as expected

    Args:
        name (str):             name of the process
        cmd (str):              executable of the process
        pid_file (str):         file containing process id
        retries (int):          times of killing actions upon which the IMPACT will be triggered
        impact (str):           system behavior including:
                                    swact   -- active controller is swacted
                                    enabled-degraded    -- the status of the service will change to
                                    disabled-failed     -- the status of the service will change to
                                    ...
        host (str):             host to test on
        interval (int):         least time to wait between kills
        action_timeout (int):   kills and impact should happen within this time frame
        total_retries (int):    total number of retries for whole kill and wait actions
        process_type (str):     valid types are: sm, pmon, other
        on_active_controller (boolean):
        con_ssh:                ssh connection/client to the active controller

    Returns: (pid, host)
        pid:
            >0  suceess, the final PID of the process
            -1  fail because of impact NOT happening after killing the process up to threshold times
            -2  fail because of impact happening before killing threshold times
            -3  fail after try total_retries times
        host:
            the host tested on
    """
    active_controller, standby_controller = system_helper.get_active_standby_controllers(con_ssh=con_ssh)

    if on_active_controller:
        LOG.info('on active controller: {}, host:{}'.format(active_controller, host))

        host = active_controller
        con_ssh = con_ssh or ControllerClient.get_active_controller()

    LOG.info('on host: {}'.format(host))

    if total_retries < 1 or retries < 1:
        LOG.error('retries/total-retries < 1? retires:{}, total retries:{}'.format(retries, total_retries))
        return None
    count = 0
    for i in range(1, total_retries+1):
        LOG.info('retry:{:02d} kill the process:{} and verify impact:{}'.format(i, name, impact))

        exec_times = []
        killed_pids = []

        timeout = time.time() + action_timeout * (retries/2 if retries > 2 else 1)

        while time.time() < timeout:
            count += 1

            LOG.debug('retry{:02d}-{:02d}: Failed to get process id for {} on host:{}, swacted unexpectedly?'.format(
                    i, count, name, host))

            try:
                pid, proc_name = get_process_info(name, cmd=cmd, host=host, process_type=process_type,
                                                  pid_file=pid_file, con_ssh=con_ssh)[0:2]

            except pexpect.exceptions.EOF:
                LOG.warn('retry{:02d}-{:02d}: Failed to get process id for {} on host:{}, swacted unexpectedly?'.format(
                    i, count, name, host))
                time.sleep(interval / 3.0)
                continue

            if -1 == pid:
                LOG.error('retry{:02d}-{:02d}: Failed to get PID for process with name:{}, cmd:{}, '
                          'wait and retries'.format(i, count, name, cmd))
                time.sleep(interval / 3.0)
                continue

            if killed_pids and pid in killed_pids:
                LOG.warn('retry{:02d}-{:02d}: No new process re-created, prev-pid={}, cur-pid={}'.format(
                    i, count, killed_pids[-1], pid))
                time.sleep(interval / 3.0)
                continue

            last_killed_pid = killed_pids[-1] if killed_pids else None
            killed_pids.append(pid)
            last_kill_time = exec_times[-1] if exec_times else None
            exec_times.append(datetime.datetime.utcnow())

            latest_events = _get_last_events_timestamps(
                event_log_id=KILL_PROC_EVENT_FORMAT[process_type]['event_id'], limit=10)

            LOG.info('retry{:02d}-{:02d}: before kill CLI, proc_name={}, pid={}, last_killed_pid={}, '
                     'last_kill_time={}'.format(i, count, proc_name, pid, last_killed_pid, last_kill_time))

            LOG.info('\tactive-controller={}, standby-controller={}'.format(
                active_controller, standby_controller))

            kill_cmd = '{} {}'.format(KILL_CMD, pid)

            with host_helper.ssh_to_host(host, con_ssh=con_ssh) as con:
                code, output = con.exec_sudo_cmd(kill_cmd, fail_ok=True)
                if 0 != code:
                    # it happens occasionaly
                    LOG.error('Failed to kill pid:{}, cmd={}, output=<{}>, at run:{}, already terminated?'.format(
                              pid, kill_cmd, output, count))

            if count < retries:
                # IMPACT should not happen yet
                if not check_impact(impact, proc_name, last_events=latest_events, active_controller=active_controller,
                                    standby_controller=standby_controller, expecting_impact=False,
                                    process_type=process_type, host=host, con_ssh=con_ssh):
                    LOG.error('Impact:{} observed unexpectedly, it should happen only after killing {} times, '
                              'actual killed times:{}'.format(impact, retries, count))
                    return -2, host

                LOG.info('retry{:02d}-{:02d}: OK, NO impact as expected, impact={}, will kill it another time'.format(
                    i, count, impact))

                time.sleep(max(interval * 1 / 2.0, 5))

            else:
                no_standby_controller = standby_controller is None
                expecting_impact = True if not no_standby_controller else False
                if not check_impact(
                        impact, proc_name, last_events=latest_events, active_controller=active_controller,
                        standby_controller=standby_controller, expecting_impact=expecting_impact,
                        process_type=process_type, host=host, con_ssh=con_ssh):
                    LOG.error('No impact after killing process {} {} times, while {}'.format(
                        proc_name, count, ('expecting impact' if expecting_impact else 'not expecting impact')))

                    return -1, host

                LOG.info('OK, final retry{:02d}-{:02d}: OK, IMPACT happened (if applicable) as expected, '
                         'impact={}'.format(i, count, impact))

                active_controller, standby_controller = system_helper.get_active_standby_controllers(con_ssh=con_ssh)

                LOG.info('OK, after impact:{} (tried:{} times), now active-controller={}, standby-controller={}'.format(
                    impact, count, active_controller, standby_controller))

                pid, proc_name = get_process_info(name, cmd=cmd, host=host, pid_file=pid_file,
                                                  process_type=process_type, con_ssh=con_ssh)[0:2]

                return pid, active_controller

    return -3, host


def wait_for_sm_dump_services_active(timeout=60, fail_ok=False, con_ssh=None):
    """
    Wait for all services
    Args:
        timeout:
        fail_ok:
        con_ssh:

    Returns:

    """
    active_controller = system_helper.get_active_controller_name(con_ssh=con_ssh)
    return host_helper.wait_for_sm_dump_desired_states(controller=active_controller, timeout=timeout, fail_ok=fail_ok)<|MERGE_RESOLUTION|>--- conflicted
+++ resolved
@@ -7,15 +7,10 @@
 
 import pexpect
 
-<<<<<<< HEAD
-from consts.timeout import MTCTimeout
-from keywords import system_helper, host_helper
-=======
 from consts.auth import Tenant
 from consts.timeout import MTCTimeout
 from keywords import system_helper, host_helper
 from utils import cli, table_parser
->>>>>>> c4544b4a
 from utils.clients.ssh import ControllerClient
 from utils.tis_log import LOG
 
@@ -395,8 +390,6 @@
     return 0 == code
 
 
-<<<<<<< HEAD
-=======
 def search_event(event_id='', type_id='', instance_id='', severity='', start='', end='', limit=30,
                  con_ssh=None, auth_info=Tenant.get('admin'), strict=False, regex=False, **kwargs):
     """
@@ -464,7 +457,6 @@
     return matched
 
 
->>>>>>> c4544b4a
 def wait_for_sm_process_events(service, host, target_status, expecting=True, severity='major',
                                last_events=None, process_type='sm', timeout=60, interval=3, con_ssh=None):
 
