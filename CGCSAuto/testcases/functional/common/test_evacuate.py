from pytest import fixture, skip, mark

from utils.tis_log import LOG
from consts.cgcs import VMStatus
from consts.reasons import SkipReason

from keywords import vm_helper, host_helper, nova_helper, cinder_helper, keystone_helper, glance_helper
from testfixtures.fixture_resources import ResourceCleanup
from testfixtures.recover_hosts import HostsToRecover


@fixture(scope='module', autouse=True)
def skip_test_if_less_than_two_hosts():
    if len(host_helper.get_nova_hosts()) < 2:
        skip(SkipReason.LESS_THAN_TWO_HYPERVISORS)

    LOG.fixture_step("Update instance and volume quota to at least 10 and 20 respectively")
    if nova_helper.get_quotas(quotas='instances')[0] < 10:
        nova_helper.update_quotas(instances=10, cores=20)
    if cinder_helper.get_quotas(quotas='volumes')[0] < 20:
        cinder_helper.update_quotas(volumes=20)


class TestCgcsGuest:
    # TODO: replace this with the TestDefaultGuest

    @fixture(scope='class')
    def vms_(self):

        LOG.fixture_step("Create a flavor without ephemeral or swap disks")
        flavor_1 = nova_helper.create_flavor('flv_nolocaldisk')[1]
        ResourceCleanup.add('flavor', flavor_1, scope='module')

        LOG.fixture_step("Create a flavor with ephemeral and swap disks")
        flavor_2 = nova_helper.create_flavor('flv_localdisk', ephemeral=1, swap=1)[1]
        ResourceCleanup.add('flavor', flavor_2, scope='module')

        LOG.fixture_step("Boot vm1 from volume with flavor flv_nolocaldisk and wait for it pingable from NatBox")
        vm1_name = "vol_nolocal"
        vm1 = vm_helper.boot_vm(vm1_name, flavor=flavor_1, source='volume', cleanup='module')[1]
        # ResourceCleanup.add('vm', vm1, scope='module')
        vm_helper.wait_for_vm_pingable_from_natbox(vm1)

        LOG.fixture_step("Boot vm2 from volume with flavor flv_localdisk and wait for it pingable from NatBox")
        vm2_name = "vol_local"
        vm2 = vm_helper.boot_vm(vm2_name, flavor=flavor_2, source='volume', cleanup='module')[1]
        # ResourceCleanup.add('vm', vm2, scope='module')
        vm_helper.wait_for_vm_pingable_from_natbox(vm2)

        LOG.fixture_step("Boot vm3 from image with flavor flv_nolocaldisk and wait for it pingable from NatBox")
        vm3_name = "image_novol"
        vm3 = vm_helper.boot_vm(vm3_name, flavor=flavor_1, source='image', cleanup='module')[1]
        # ResourceCleanup.add('vm', vm3, scope='module', del_vm_vols=False)
        vm_helper.wait_for_vm_pingable_from_natbox(vm3)

        LOG.fixture_step("Boot vm4 from image with flavor flv_nolocaldisk and wait for it pingable from NatBox")
        vm4_name = 'image_vol'
        vm4 = vm_helper.boot_vm(vm4_name, flavor_1, source='image', cleanup='module')[1]
        # ResourceCleanup.add('vm', vm4, scope='module', del_vm_vols=True)
        vm_helper.wait_for_vm_pingable_from_natbox(vm4)

        return [vm1, vm2, vm3, vm4]

    @mark.trylast
    @mark.sanity
    def test_evacuate_vms(self, vms_):
        vm1, vm2, vm3, vm4 = vms_

        # vm2 cannot be live migrated so choose its host as target host
        target_host = nova_helper.get_vm_host(vm2)
        vms_to_mig = [vm1, vm3, vm4]

        LOG.tc_step("Live migrate vm1, vm3, vm4 to vm2 host {} if not already on it".format(target_host))

        for vm in vms_to_mig:
            if nova_helper.get_vm_host(vm) != target_host:
                vm_helper.live_migrate_vm(vm, destination_host=target_host)

        LOG.tc_step("Attach volume to vm4 which was booted from image: {}.".format(vm4))
        vm_helper.attach_vol_to_vm(vm4)

        LOG.tc_step("Reboot target host {}".format(target_host))
        host_helper.reboot_hosts(target_host, wait_for_reboot_finish=False)
        HostsToRecover.add(target_host)

        LOG.tc_step("Wait for vms to reach ERROR or REBUILD state with best effort")
        vm_helper._wait_for_vms_values(vms_, values=[VMStatus.ERROR, VMStatus.REBUILD], fail_ok=True, timeout=120)

        LOG.tc_step("Check vms are in Active state and moved to other host(s) after host reboot")
        res, active_vms, inactive_vms = vm_helper._wait_for_vms_values(vms=vms_, values=VMStatus.ACTIVE, timeout=600)

        vms_host_err = []
        for vm in vms_:
            if nova_helper.get_vm_host(vm) == target_host:
                vms_host_err.append(vm)

        assert not vms_host_err, "Following VMs stayed on the same host {}: {}\nVMs did not reach Active state: {}".\
                                 format(target_host, vms_host_err, inactive_vms)

        assert not inactive_vms, "VMs did not reach Active state after evacuated to other host: {}".format(inactive_vms)

        LOG.tc_step("Check VMs are pingable from NatBox after evacuation")
        vm_helper.ping_vms_from_natbox(vms_)


class TestVariousGuests:

    @fixture(scope='class', params=['image', 'volume'])
    def boot_source(self, request):
        return request.param

    @mark.trylast
    @mark.features('guest_os')
    @mark.parametrize('guest_os', [
        'ubuntu_14',
        'centos_6', 'centos_7',
        'opensuse_11', 'opensuse_12',
        # 'opensuse_13',
        'rhel_6', 'rhel_7',
    ])
    def test_evacuate_vm(self, guest_os, boot_source):
        if guest_os == 'opensuse_12':
            if not cinder_helper.is_volumes_pool_sufficient(min_size=30):
                skip(SkipReason.SMALL_CINDER_VOLUMES_POOL)

        LOG.tc_step("Get/Create {} image".format(guest_os))
        img_id = glance_helper.get_guest_image(guest_os)
        if guest_os != 'ubuntu_14':
            ResourceCleanup.add('image', img_id)

        source_id = img_id if boot_source == 'image' else None
        LOG.tc_step("Boot a {} VM from {}".format(guest_os, boot_source))
        vm_id = vm_helper.boot_vm(name="{}_{}".format(guest_os, boot_source), source=boot_source, source_id=source_id,
                                  guest_os=guest_os, cleanup='function')[1]
        # ResourceCleanup.add('vm', vm_id)

        LOG.tc_step("Wait for VM pingable from NATBox")
        vm_helper.wait_for_vm_pingable_from_natbox(vm_id)

        vm_host = nova_helper.get_vm_host(vm_id)
        LOG.tc_step("Reboot VM host {}".format(vm_host))
        HostsToRecover.add(vm_host, scope='function')
        host_helper.reboot_hosts(vm_host, wait_for_reboot_finish=False)

        LOG.tc_step("Wait for vms to reach ERROR or REBUILD state with best effort")
        vm_helper.wait_for_vm_values(vm_id, fail_ok=True, timeout=120, status=[VMStatus.ERROR, VMStatus.REBUILD])

        LOG.tc_step("Check vms are in Active state and moved to other host after host reboot")
        vm_helper.wait_for_vm_values(vm_id, timeout=300, fail_ok=False, status=[VMStatus.ACTIVE])

        post_vm_host = nova_helper.get_vm_host(vm_id)
        assert vm_host != post_vm_host, "VM host did not change upon host reboot even though VM is in Active state."

        LOG.tc_step("Check VM still pingable from Natbox after evacuated to other host")
        vm_helper.wait_for_vm_pingable_from_natbox(vm_id)


class TestDefaultGuest:

    @mark.parametrize('storage_backing', [
        'local_image',
        'local_lvm',
        'remote',
    ])
    def test_evacuate_vms_with_inst_backing(self, storage_backing, add_admin_role_class):
        """
        Test evacuate vms with various vm storage configs and host instance backing configs

        Args:
            storage_backing: storage backing under test
            add_admin_role_class (None): test fixture to add admin role to primary tenant

        Skip conditions:
            - Less than two hosts configured with storage backing under test

        Setups:
            - Add admin role to primary tenant (module)

        Test Steps:
            - Create flv_rootdisk without ephemeral or swap disks, and set storage backing extra spec
            - Create flv_ephemswap with ephemeral AND swap disks, and set storage backing extra spec
            - Boot following vms on same host and wait for them to be pingable from NatBox:
                - Boot vm1 from volume with flavor flv_rootdisk
                - Boot vm2 from volume with flavor flv_localdisk
                - Boot vm3 from image with flavor flv_rootdisk
                - Boot vm4 from image with flavor flv_rootdisk, and attach a volume to it
                - Boot vm5 from image with flavor flv_localdisk
            - sudo reboot -f on vms host
            - Ensure evacuation for all 5 vms are successful (vm host changed, active state, pingable from NatBox)

        Teardown:
            - Delete created vms, volumes, flavors
            - Remove admin role from primary tenant (module)

        """
        hosts = host_helper.get_hosts_by_storage_aggregate(storage_backing=storage_backing)
        if len(hosts) < 2:
            skip(SkipReason.LESS_THAN_TWO_HOSTS_WITH_BACKING.format(storage_backing))

        target_host = hosts[0]

        LOG.tc_step("Create a flavor without ephemeral or swap disks")
        flavor_1 = nova_helper.create_flavor('flv_rootdisk', storage_backing=storage_backing,
                                             check_storage_backing=False)[1]
        ResourceCleanup.add('flavor', flavor_1, scope='class')

        LOG.tc_step("Create another flavor with ephemeral and swap disks")
        flavor_2 = nova_helper.create_flavor('flv_ephemswap', ephemeral=1, swap=1, storage_backing=storage_backing,
                                             check_storage_backing=False)[1]
        ResourceCleanup.add('flavor', flavor_2, scope='class')

        LOG.tc_step("Boot vm1 from volume with flavor flv_rootdisk and wait for it pingable from NatBox")
        vm1_name = "vol_root"
        vm1 = vm_helper.boot_vm(vm1_name, flavor=flavor_1, source='volume', avail_zone='nova', vm_host=target_host,
<<<<<<< HEAD
                                cleanup='module')[1]
=======
                                cleanup='class')[1]
>>>>>>> 81da3c06
        # ResourceCleanup.add('vm', vm1, scope='module')

        vm_helper.wait_for_vm_pingable_from_natbox(vm1)

        LOG.tc_step("Boot vm2 from volume with flavor flv_localdisk and wait for it pingable from NatBox")
        vm2_name = "vol_ephemswap"
        vm2 = vm_helper.boot_vm(vm2_name, flavor=flavor_2, source='volume', avail_zone='nova', vm_host=target_host,
<<<<<<< HEAD
                                cleanup='module')[1]
=======
                                cleanup='class')[1]
>>>>>>> 81da3c06
        # ResourceCleanup.add('vm', vm2, scope='module')

        vm_helper.wait_for_vm_pingable_from_natbox(vm2)

        LOG.tc_step("Boot vm3 from image with flavor flv_rootdisk and wait for it pingable from NatBox")
        vm3_name = "image_root"
        vm3 = vm_helper.boot_vm(vm3_name, flavor=flavor_1, source='image', avail_zone='nova', vm_host=target_host,
<<<<<<< HEAD
                                cleanup='module')[1]
=======
                                cleanup='class')[1]
>>>>>>> 81da3c06
        # ResourceCleanup.add('vm', vm3, scope='module', del_vm_vols=False)

        vm_helper.wait_for_vm_pingable_from_natbox(vm3)

        LOG.tc_step("Boot vm4 from image with flavor flv_rootdisk, attach a volume to it and wait for it "
                    "pingable from NatBox")
        vm4_name = 'image_root_attachvol'
        vm4 = vm_helper.boot_vm(vm4_name, flavor_1, source='image', avail_zone='nova', vm_host=target_host,
<<<<<<< HEAD
                                cleanup='module')[1]
=======
                                cleanup='class')[1]
>>>>>>> 81da3c06
        # ResourceCleanup.add('vm', vm4, scope='module', del_vm_vols=True)

        vol = cinder_helper.create_volume(bootable=False)[1]
        ResourceCleanup.add('volume', vol, scope='class')
        vm_helper.attach_vol_to_vm(vm4, vol_id=vol)

        vm_helper.wait_for_vm_pingable_from_natbox(vm4)

        LOG.tc_step("Boot vm5 from image with flavor flv_localdisk and wait for it pingable from NatBox")
        vm5_name = 'image_ephemswap'
        vm5 = vm_helper.boot_vm(vm5_name, flavor_2, source='image', avail_zone='nova', vm_host=target_host,
<<<<<<< HEAD
                                cleanup='module')[1]
=======
                                cleanup='class')[1]
>>>>>>> 81da3c06
        # ResourceCleanup.add('vm', vm5, scope='module', del_vm_vols=True)
        vm_helper.wait_for_vm_pingable_from_natbox(vm5)

        LOG.tc_step("Check all VMs are booted on {}".format(target_host))
        vms_on_host = nova_helper.get_vms_on_hypervisor(hostname=target_host)
        vms = [vm1, vm2, vm3, vm4, vm5]
        assert set(vms) <= set(vms_on_host), "VMs booted on host: {}. Current vms on host: {}".format(vms, vms_on_host)

        LOG.tc_step("Reboot target host {}".format(target_host))
        host_helper.reboot_hosts(target_host, wait_for_reboot_finish=False)
        HostsToRecover.add(target_host)

        LOG.tc_step("Wait for vms to reach ERROR or REBUILD state with best effort")
        vm_helper._wait_for_vms_values(vms, values=[VMStatus.ERROR, VMStatus.REBUILD], fail_ok=True, timeout=120)

        LOG.tc_step("Check vms are in Active state and moved to other host(s) after host reboot")
        res, active_vms, inactive_vms = vm_helper._wait_for_vms_values(vms=vms, values=VMStatus.ACTIVE, timeout=600)

        vms_host_err = []
        for vm in vms:
            if nova_helper.get_vm_host(vm) == target_host:
                vms_host_err.append(vm)

        assert not vms_host_err, "Following VMs stayed on the same host {}: {}\nVMs did not reach Active state: {}". \
            format(target_host, vms_host_err, inactive_vms)

        assert not inactive_vms, "VMs did not reach Active state after evacuated to other host: {}".format(inactive_vms)

        LOG.tc_step("Check VMs are pingable from NatBox after evacuation")
        vm_helper.ping_vms_from_natbox(vms)<|MERGE_RESOLUTION|>--- conflicted
+++ resolved
@@ -212,11 +212,7 @@
         LOG.tc_step("Boot vm1 from volume with flavor flv_rootdisk and wait for it pingable from NatBox")
         vm1_name = "vol_root"
         vm1 = vm_helper.boot_vm(vm1_name, flavor=flavor_1, source='volume', avail_zone='nova', vm_host=target_host,
-<<<<<<< HEAD
-                                cleanup='module')[1]
-=======
-                                cleanup='class')[1]
->>>>>>> 81da3c06
+                                cleanup='class')[1]
         # ResourceCleanup.add('vm', vm1, scope='module')
 
         vm_helper.wait_for_vm_pingable_from_natbox(vm1)
@@ -224,11 +220,8 @@
         LOG.tc_step("Boot vm2 from volume with flavor flv_localdisk and wait for it pingable from NatBox")
         vm2_name = "vol_ephemswap"
         vm2 = vm_helper.boot_vm(vm2_name, flavor=flavor_2, source='volume', avail_zone='nova', vm_host=target_host,
-<<<<<<< HEAD
-                                cleanup='module')[1]
-=======
-                                cleanup='class')[1]
->>>>>>> 81da3c06
+                                cleanup='class')[1]
+
         # ResourceCleanup.add('vm', vm2, scope='module')
 
         vm_helper.wait_for_vm_pingable_from_natbox(vm2)
@@ -236,11 +229,8 @@
         LOG.tc_step("Boot vm3 from image with flavor flv_rootdisk and wait for it pingable from NatBox")
         vm3_name = "image_root"
         vm3 = vm_helper.boot_vm(vm3_name, flavor=flavor_1, source='image', avail_zone='nova', vm_host=target_host,
-<<<<<<< HEAD
-                                cleanup='module')[1]
-=======
-                                cleanup='class')[1]
->>>>>>> 81da3c06
+                                cleanup='class')[1]
+
         # ResourceCleanup.add('vm', vm3, scope='module', del_vm_vols=False)
 
         vm_helper.wait_for_vm_pingable_from_natbox(vm3)
@@ -249,11 +239,7 @@
                     "pingable from NatBox")
         vm4_name = 'image_root_attachvol'
         vm4 = vm_helper.boot_vm(vm4_name, flavor_1, source='image', avail_zone='nova', vm_host=target_host,
-<<<<<<< HEAD
-                                cleanup='module')[1]
-=======
-                                cleanup='class')[1]
->>>>>>> 81da3c06
+                                cleanup='class')[1]
         # ResourceCleanup.add('vm', vm4, scope='module', del_vm_vols=True)
 
         vol = cinder_helper.create_volume(bootable=False)[1]
@@ -265,11 +251,7 @@
         LOG.tc_step("Boot vm5 from image with flavor flv_localdisk and wait for it pingable from NatBox")
         vm5_name = 'image_ephemswap'
         vm5 = vm_helper.boot_vm(vm5_name, flavor_2, source='image', avail_zone='nova', vm_host=target_host,
-<<<<<<< HEAD
-                                cleanup='module')[1]
-=======
-                                cleanup='class')[1]
->>>>>>> 81da3c06
+                                cleanup='class')[1]
         # ResourceCleanup.add('vm', vm5, scope='module', del_vm_vols=True)
         vm_helper.wait_for_vm_pingable_from_natbox(vm5)
 
