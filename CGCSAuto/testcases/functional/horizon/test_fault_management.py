--- conflicted
+++ resolved
@@ -22,11 +22,7 @@
 
 # move out from suite for now until fixed. This failure will cause all of the rest horizon testcases to fail.
 @mark.parametrize('event_id', ['100.101'])
-<<<<<<< HEAD
 def _test_horizon_suppress_event(fault_management_pg, event_id):
-=======
-def _test_suppress_event(fault_management_pg, event_id):
->>>>>>> eee908a6
 
     fault_management_pg.go_to_events_suppression_tab()
 
