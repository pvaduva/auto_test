# Copyright (c) 2013-2014 Wind River Systems, Inc.
#
# The right to copy, distribute, modify, or otherwise make use
# of this software may be licensed only pursuant to the terms
# of an applicable Wind River license agreement.

import time
from pytest import fixture, mark, skip, raises, fail
from utils.tis_log import LOG
from utils import cli, exceptions
from utils import table_parser
from consts.auth import Tenant
from consts.cgcs import HostAvailabilityState
from keywords import vm_helper, nova_helper, system_helper, host_helper, cinder_helper
from testfixtures.resource_mgmt import ResourceCleanup
from testfixtures.recover_hosts import HostsToRecover


def _lock_unlock_computes_except_one(host_name, action='lock'):
    """"""
    compute_list = host_helper.get_hypervisors()

    if action == 'unlock':
        host_helper.unlock_hosts(compute_list)
    elif action == 'lock':
        for comp_name in compute_list:
            if comp_name != host_name:
                HostsToRecover.add(comp_name, scope='module')
                host_helper.lock_host(comp_name)


def launch_instance_on_compute(network_name=None,
                               flavor=None,
                               host_name=None,
                               image=None,
                               **instance_names):
    """
    Function for launching VM instance on specific compute node and
    check VM host value

    :network_name param: name of network (public or private)
    :flavor param:  flavour id
    :host_name param: name of required  host (compute-0 or compute-1)
    :image_name param: name launching image
    :instance_names param: names of instances that should be created

    instance_helpers.launch_instance_on_compute(self, network_name='private',
                flavor=1, host_name='compute-0', image_name='wrk5-avp',
                instance_name1='wrl5-test', instance_name2='wrl5-test-1')
    """

    LOG.tc_step('Locking unused computes and making sure {} is unlocked'.format(host_name))
    host_helper.unlock_host(host_name)
    _lock_unlock_computes_except_one(host_name, action='lock')
<<<<<<< HEAD
    assert host_name in host_helper.get_hosts(availability=[HostAvailabilityState.AVAILABLE,
                                                            HostAvailabilityState.DEGRADED])

    lvm_hosts = host_helper.get_hosts_by_storage_aggregate('local_lvm')
    backing = 'local_image'
    if host_name in lvm_hosts:
        backing = 'local_lvm'
    flavor_id = nova_helper.create_flavor(host_name, storage_backing=backing,
                                          check_storage_backing=False, guest_os=image)[1]
    ResourceCleanup.add('flavor', flavor_id)

=======

    assert host_name in host_helper.get_hosts(availability=[HostAvailabilityState.AVAILABLE,
                                                            HostAvailabilityState.DEGRADED])

    lvm_hosts = host_helper.get_hosts_by_storage_aggregate('local_lvm')
    backing = 'local_image'
    if host_name in lvm_hosts:
        backing = 'local_lvm'
    flavor_id = nova_helper.create_flavor(host_name, storage_backing=backing,
                                          check_storage_backing=False, guest_os=image)[1]
    ResourceCleanup.add('flavor', flavor_id)

>>>>>>> 7b219ffd
    LOG.tc_step('Booting instances on {}'.format(host_name))
    vm_ids = []
    for name in instance_names:

        vm_id = vm_helper.boot_vm(name=instance_names[name], flavor=flavor_id, guest_os=image)[1]
        ResourceCleanup.add('vm', vm_id)
        vm_ids.append(vm_id)

    LOG.tc_step('Verify instances are running')
    time.sleep(10)
    for vm_id in vm_ids:
        show_instance_table = table_parser.table(cli.nova('show {}'.format(vm_id),
                                                          ssh_client=None, auth_info=Tenant.ADMIN))

        search_name = table_parser.get_values(show_instance_table,
                                              'Value',
                                              Property='OS-EXT-SRV-ATTR:host')[0]
        assert host_name == search_name
        search_name = table_parser.get_values(show_instance_table,
                                              'Value',
                                              Property='OS-EXT-SRV-ATTR:hypervisor_hostname')[0]
        assert host_name == search_name
        LOG.tc_step("Ssh into {} guest".format(image))
        with vm_helper.ssh_to_vm_from_natbox(vm_id=vm_id, vm_image_name=image) as vm_ssh:
            vm_ssh.exec_cmd('pwd')


@mark.skipif(system_helper.is_small_footprint(), reason="Skip for small footprint lab.")
@mark.usefixtures('ubuntu14_image')
@mark.parametrize(('host', 'guest'), [
    ('compute-0', 'ubuntu_14'),
    ('compute-0', None),            # cgcs-guest
    ('compute-1', 'ubuntu_14'),
    ('compute-1', None),
])
def test_launch_guest_instances_on_specific_compute(host, guest):
    """
    Test launching Guest instances on specified compute

    nova boot --key_name=controller-0 --flavor=1
              --availability-zone=nova-compute:compute-0
              --nic net-id=<private_net_id> --nic net-id=<internal_net_id>
              --image=ubuntu-precise-amd64 ubuntu-test
    nova boot --key_name=controller-0 --flavor=1
              --availability-zone=nova-compute:compute-0
              --nic net-id=<private_net_id> --nic net-id=<internal_net_id>
              --image=ubuntu-precise-amd64 ubuntu-test-1
    Verification Steps
    1. lock all computes except first one
    2. boot 2 ubuntu VMs
    """
    vm_name1 = 'vm-on-{}-test-1'.format(host)
    vm_name2 = 'vm-on-{}-test-2'.format(host)
    compute_name = host

    LOG.info('Booting ubuntu image on first compute')
    launch_instance_on_compute(host_name=compute_name,
                               image=guest,
                               instance_name1=vm_name1,
                               instance_name2=vm_name2)<|MERGE_RESOLUTION|>--- conflicted
+++ resolved
@@ -52,19 +52,6 @@
     LOG.tc_step('Locking unused computes and making sure {} is unlocked'.format(host_name))
     host_helper.unlock_host(host_name)
     _lock_unlock_computes_except_one(host_name, action='lock')
-<<<<<<< HEAD
-    assert host_name in host_helper.get_hosts(availability=[HostAvailabilityState.AVAILABLE,
-                                                            HostAvailabilityState.DEGRADED])
-
-    lvm_hosts = host_helper.get_hosts_by_storage_aggregate('local_lvm')
-    backing = 'local_image'
-    if host_name in lvm_hosts:
-        backing = 'local_lvm'
-    flavor_id = nova_helper.create_flavor(host_name, storage_backing=backing,
-                                          check_storage_backing=False, guest_os=image)[1]
-    ResourceCleanup.add('flavor', flavor_id)
-
-=======
 
     assert host_name in host_helper.get_hosts(availability=[HostAvailabilityState.AVAILABLE,
                                                             HostAvailabilityState.DEGRADED])
@@ -77,7 +64,6 @@
                                           check_storage_backing=False, guest_os=image)[1]
     ResourceCleanup.add('flavor', flavor_id)
 
->>>>>>> 7b219ffd
     LOG.tc_step('Booting instances on {}'.format(host_name))
     vm_ids = []
     for name in instance_names:
