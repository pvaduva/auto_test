--- conflicted
+++ resolved
@@ -8,11 +8,7 @@
 @fixture(scope='module', autouse=True)
 def update_net_quota(request):
     network_quota = network_helper.get_quota('network')
-<<<<<<< HEAD
-    network_helper.update_quotas(network=network_quota + 10)
-=======
     network_helper.update_quotas(network=network_quota + 6)
->>>>>>> a2b9a235
 
     def _revert_quota():
         network_helper.update_quotas(network=network_quota)
