--- conflicted
+++ resolved
@@ -4,11 +4,7 @@
 from consts.cgcs import VMStatus
 from consts.reasons import SkipStorageBacking, SkipHypervisor
 
-<<<<<<< HEAD
-from keywords import vm_helper, host_helper, nova_helper, cinder_helper, check_helper
-=======
-from keywords import vm_helper, host_helper, nova_helper, cinder_helper, system_helper
->>>>>>> a2b9a235
+from keywords import vm_helper, host_helper, nova_helper, cinder_helper, check_helper, system_helper
 from testfixtures.fixture_resources import ResourceCleanup
 from testfixtures.recover_hosts import HostsToRecover
 
@@ -190,7 +186,6 @@
         assert not inactive_vms, "VMs did not reach Active state after evacuated to other host: {}".format(inactive_vms)
 
         LOG.tc_step("Check VMs are pingable from NatBox after evacuation")
-<<<<<<< HEAD
         vm_helper.ping_vms_from_natbox(vms, fail_ok=False)
 
         LOG.tc_step("Check files after evacuation")
@@ -198,7 +193,6 @@
             LOG.info("--------------------Check files for vm {}".format(vm_))
             check_helper.check_vm_files(vm_id=vm_, vm_action='evacuate', storage_backing=storage_backing,
                                         prev_host=target_host, **vms_info[vm_])
-=======
         vm_helper.ping_vms_from_natbox(vms)
 
 
@@ -243,5 +237,4 @@
         assert not inactive_vms, "VMs did not reach Active state after evacuated to other host: {}".format(inactive_vms)
 
         LOG.tc_step("Check VMs are pingable from NatBox after evacuation")
-        vm_helper.ping_vms_from_natbox(vms)
->>>>>>> a2b9a235
+        vm_helper.ping_vms_from_natbox(vms)