import time
from pytest import mark, skip, fixture

from keywords import host_helper, nova_helper, vm_helper, network_helper
from consts.kpi_vars import VmStartup, LiveMigrate, ColdMigrate, Rebuild
from consts.reasons import SkipStorageBacking
from consts.cgcs import FlavorSpec
<<<<<<< HEAD
from consts.proj_vars import ProjVar
from consts.auth import Tenant
=======
from consts.auth import Tenant
from consts.proj_vars import ProjVar
>>>>>>> c4544b4a

from utils.kpi import kpi_log_parser
from utils.tis_log import LOG
from testfixtures.resource_mgmt import ResourceCleanup


@fixture(scope='module')
def hosts_per_backing(add_admin_role_module):
    hosts = host_helper.get_hosts_per_storage_backing()
    return hosts


@mark.kpi
@mark.parametrize('boot_from', [
    'volume',
    'local_image',
    'local_lvm',
    'remote'
])
def test_kpi_vm_launch_migrate_rebuild(ixia_supported, collect_kpi, hosts_per_backing, boot_from):
    """
    KPI test  - vm startup time.
    Args:
        collect_kpi:
        hosts_per_backing
        boot_from

    Test Steps:
        - Create a flavor with 2 vcpus, dedicated cpu policy and storage backing (if boot-from-image)
        - Launch a vm from specified boot source
        - Collect the vm startup time via event log

    """
    if not collect_kpi:
        skip("KPI only test. Skip due to kpi collection is not enabled.")

    # vm launch KPI
    if boot_from != 'volume':
        storage_backing = boot_from
        hosts = hosts_per_backing.get(boot_from)
        if not hosts:
            skip(SkipStorageBacking.NO_HOST_WITH_BACKING.format(boot_from))

        target_host = hosts[0]
        LOG.tc_step("Clear local storage cache on {}".format(target_host))
        host_helper.clear_local_storage_cache(host=target_host)

        LOG.tc_step("Create a flavor with 2 vcpus, dedicated cpu policy, and {} storage".format(storage_backing))
        boot_source = 'image'
        flavor = nova_helper.create_flavor(name=boot_from, vcpus=2, storage_backing=storage_backing,
                                           check_storage_backing=False)[1]
    else:
        target_host = None
        boot_source = 'volume'
        storage_backing = nova_helper.get_storage_backing_with_max_hosts()[0]
        LOG.tc_step("Create a flavor with 2 vcpus, and dedicated cpu policy and {} storage".format(storage_backing))
        flavor = nova_helper.create_flavor(vcpus=2, storage_backing=storage_backing)[1]

    ResourceCleanup.add('flavor', flavor)
    nova_helper.set_flavor_extra_specs(flavor, **{FlavorSpec.CPU_POLICY: 'dedicated'})

    host_str = ' on {}'.format(target_host) if target_host else ''
    LOG.tc_step("Boot a vm from {}{} and collect vm startup time".format(boot_from, host_str))

    mgmt_net_id = network_helper.get_mgmt_net_id()
    tenant_net_id = network_helper.get_tenant_net_id()
    internal_net_id = network_helper.get_internal_net_id()
    nics = [{'net-id': mgmt_net_id, 'vif-model': 'virtio'},
            {'net-id': tenant_net_id, 'vif-model': 'virtio'},
            {'net-id': internal_net_id, 'vif-model': 'virtio'}]
<<<<<<< HEAD
    vm_id = vm_helper.boot_vm(boot_from, flavor=flavor, source=boot_source, nics=nics, cleanup='function')[1]
=======
    vm_id = vm_helper.boot_vm(boot_from, flavor=flavor, source=boot_source,
                              nics=nics, cleanup='function')[1]
>>>>>>> c4544b4a

    code_boot, out_boot = \
        kpi_log_parser.record_kpi(local_kpi_file=collect_kpi, kpi_name=VmStartup.NAME.format(boot_from),
                                  log_path=VmStartup.LOG_PATH, end_pattern=VmStartup.END.format(vm_id),
                                  start_pattern=VmStartup.START.format(vm_id), uptime=1)

    # Migration KPI
<<<<<<< HEAD
    if ('ixia_ports' in ProjVar.get_var("LAB")) and (len(hosts_per_backing.get(storage_backing)) >= 2):

        LOG.info("Run migrate tests when more than 2 {} hosts available".format(storage_backing))
        LOG.tc_step("Launch an observer vm")

        mgmt_net_observer = network_helper.get_mgmt_net_id(auth_info=Tenant.get_secondary())
        tenant_net_observer = network_helper.get_tenant_net_id(auth_info=Tenant.get_secondary())
        nics_observer = [{'net-id': mgmt_net_observer, 'vif-model': 'virtio'},
                         {'net-id': tenant_net_observer, 'vif-model': 'virtio'},
                         {'net-id': internal_net_id, 'vif-model': 'virtio'}]
        vm_observer = vm_helper.boot_vm('observer', flavor=flavor, source=boot_source,
                                        nics=nics_observer, cleanup='function', auth_info=Tenant.get_secondary())[1]

        vm_helper.setup_kernel_routing(vm_observer)
        vm_helper.setup_kernel_routing(vm_id)

        vm_helper.route_vm_pair(vm_observer, vm_id)

        if 'local_lvm' != boot_from:
            # live migration unsupported for boot-from-image vm with local_lvm storage
            LOG.tc_step("Collect live migrate KPI for vm booted from {}".format(boot_from))

            def operation_live(vm_id_):
                code, msg = vm_helper.live_migrate_vm(vm_id=vm_id_)
                assert 0 == code, msg
                vm_helper.wait_for_vm_pingable_from_natbox(vm_id=vm_id_)

=======
    if len(hosts_per_backing.get(storage_backing)) >= 2:
        LOG.info("Run migrate tests when more than 2 {} hosts available".format(storage_backing))

        LOG.tc_step("Launch an observer vm")

        mgmt_net_id = network_helper.get_mgmt_net_id(auth_info=Tenant.get_secondary())
        tenant_net_id = network_helper.get_tenant_net_id(auth_info=Tenant.get_secondary())
        internal_net_id = network_helper.get_internal_net_id(auth_info=Tenant.get_secondary())
        nics = [{'net-id': mgmt_net_id, 'vif-model': 'virtio'},
                {'net-id': tenant_net_id, 'vif-model': 'virtio'},
                {'net-id': internal_net_id, 'vif-model': 'virtio'}]
        vm_observer = vm_helper.boot_vm('observer', flavor=flavor, source=boot_source,
                                        nics=nics, cleanup='function', auth_info=Tenant.get_secondary())[1]

        vm_helper.setup_kernel_routing(vm_observer)
        vm_helper.setup_kernel_routing(vm_id)

        vm_helper.route_vm_pair(vm_observer, vm_id)

        if 'local_lvm' != boot_from:
            # live migration unsupported for boot-from-image vm with local_lvm storage
            LOG.tc_step("Collect live migrate KPI for vm booted from {}".format(boot_from))

            def operation_live(vm_id_):
                code, msg = vm_helper.live_migrate_vm(vm_id=vm_id_)
                assert 0 == code, msg
                vm_helper.wait_for_vm_pingable_from_natbox(vm_id=vm_id_)

>>>>>>> c4544b4a
            vm_helper.wait_for_vm_pingable_from_natbox(vm_id=vm_id)
            time.sleep(30)

            duration = vm_helper.get_traffic_loss_duration_on_operation(vm_id, vm_observer, operation_live, vm_id)
            assert duration > 0, "No traffic loss detected during live migration for {} vm".format(boot_from)
            kpi_log_parser.record_kpi(local_kpi_file=collect_kpi, kpi_name=LiveMigrate.NAME.format(boot_from),
<<<<<<< HEAD
                                      kpi_val=duration, uptime=1, unit='Time(ms)')
=======
                                          kpi_val=duration, uptime=1, unit='Time(ms)')
>>>>>>> c4544b4a

            vim_duration = vm_helper.get_live_migrate_duration(vm_id=vm_id)
            kpi_log_parser.record_kpi(local_kpi_file=collect_kpi, kpi_name=LiveMigrate.NOVA_NAME.format(boot_from),
                                      kpi_val=vim_duration, uptime=1, unit='Time(s)')

            LOG.tc_step("Collect cold migrate KPI for vm booted from {}".format(boot_from))

        def operation_cold(vm_id_):
            code, msg = vm_helper.cold_migrate_vm(vm_id=vm_id_)
            assert 0 == code, msg
            vm_helper.wait_for_vm_pingable_from_natbox(vm_id=vm_id_)

        vm_helper.wait_for_vm_pingable_from_natbox(vm_id=vm_id)
        time.sleep(30)

        duration = vm_helper.get_traffic_loss_duration_on_operation(vm_id, vm_observer, operation_cold, vm_id)
<<<<<<< HEAD
        assert duration > 0, "No traffic loss detected during cold migration for {} vm".format(boot_from)
=======
        assert duration > 0, "No traffic loss detected during live migration for {} vm".format(boot_from)
>>>>>>> c4544b4a
        kpi_log_parser.record_kpi(local_kpi_file=collect_kpi, kpi_name=ColdMigrate.NAME.format(boot_from),
                                  kpi_val=duration, uptime=1, unit='Time(ms)')

        vim_duration = vm_helper.get_cold_migrate_duration(vm_id=vm_id)
        kpi_log_parser.record_kpi(local_kpi_file=collect_kpi, kpi_name=ColdMigrate.NOVA_NAME.format(boot_from),
                                  kpi_val=vim_duration, uptime=1, unit='Time(s)')

    # Rebuild KPI
    if 'volume' != boot_from:
        LOG.info("Run rebuild test for vm booted from image")

        def operation_rebuild(vm_id_):
            code, msg = vm_helper.rebuild_vm(vm_id=vm_id_)
            assert 0 == code, msg
            vm_helper.wait_for_vm_pingable_from_natbox(vm_id=vm_id_)

        LOG.tc_step("Collect vm rebuild KPI for vm booted from {}".format(boot_from))
        time.sleep(30)
<<<<<<< HEAD
        duration = vm_helper.get_ping_loss_duration_on_operation(vm_id, 300, 0.5, operation_rebuild, vm_id)
        assert duration > 0, "No ping loss detected during rebuild for {} vm".format(boot_from)
        kpi_log_parser.record_kpi(local_kpi_file=collect_kpi, kpi_name=Rebuild.NAME.format(boot_from),
                                  kpi_val=duration, uptime=1, unit='Time(ms)')

    # Check the vm boot result at the end after collecting other KPIs
=======
        duration = vm_helper.get_ping_loss_duration_on_operation(vm_id, 300, 0.01, operation_rebuild, vm_id)
        assert duration > 0, "No ping loss detected during live migration for {} vm".format(boot_from)
        kpi_log_parser.record_kpi(local_kpi_file=collect_kpi, kpi_name=Rebuild.NAME.format(boot_from),
                                  kpi_val=duration, uptime=1, unit='Time(ms)')

>>>>>>> c4544b4a
    assert code_boot == 0, out_boot


def check_for_qemu_process(host_ssh):
    return bool(host_ssh.exec_cmd(cmd='ps aux | grep qemu')[1])


def get_compute_free_disk_gb(host):
    free_disk_space = host_helper.get_hypervisor_info(hosts=host, rtn_val='free_disk_gb')[host]
    return free_disk_space


def get_initial_pool_space(host_ssh, excluded_vm):
    all_volume_size = 0.00

    raw_thin_pool_output = host_ssh.exec_sudo_cmd(
            cmd="lvs --units g --noheadings -o lv_size -S lv_name=nova-local-pool")[1]
    assert raw_thin_pool_output, "thin pool volume not found"
    raw_lvs_output = host_ssh.exec_sudo_cmd(
            "lvs --units g --noheadings -o lv_name,lv_size -S pool_lv=nova-local-pool | grep -v {}_disk".
            format(excluded_vm))[1]

    if raw_lvs_output:
        lvs_in_pool = raw_lvs_output.split('\n')

        for lv in lvs_in_pool:
            raw_vm_volume_output = lv.split()[1]
            vm_volume_size = float(raw_vm_volume_output.strip('<g'))
            all_volume_size += vm_volume_size

    return float(raw_thin_pool_output.strip('<g')) - all_volume_size


# TC5080
@mark.parametrize('storage', ['local_lvm'])
def test_check_vm_disk_on_compute(storage, hosts_per_backing):

    """
        Tests that existence of volumes are properly reported for lvm-backed vms.

        Skip:
            - Skip if no lvm-configured compute nodes available

        Test steps:
            - Create a flavor for a lvm-backed vms and boot vm out of that flavor
            - SSH onto the node hosting the VM and do the following:
                - Run ps aux and confirm that there is a qemu process
                - Run sudo lvs and confirm the existence of a thin pool
                - Run sudo lvs and confirm the existence of a volume for the vm
            - Ensure that the "free" space shown for the hypervisor (obtained by running
                "nova hypervisor-show <compute node>" and then checking the "free_disk_gb" field)
                reflects the space available within the thin pool
            - Delete the instance and ensure that space is returned to the hypervisor

        Test Teardown:
            - Delete created VM if not already done

    """

    hosts_with_backing = hosts_per_backing.get(storage, [])
    if not hosts_with_backing:
        skip(SkipStorageBacking.NO_HOST_WITH_BACKING.format(storage))

    LOG.tc_step("Create flavor and boot vm")
    flavor = nova_helper.create_flavor(storage_backing=storage, check_storage_backing=False)[1]
    ResourceCleanup.add('flavor', flavor, scope='function')
    vm = vm_helper.boot_vm(source='image', flavor=flavor, cleanup='function')[1]
    vm_helper.wait_for_vm_pingable_from_natbox(vm)
    vm_host = nova_helper.get_vm_host(vm)

    with host_helper.ssh_to_host(vm_host) as compute_ssh:
        LOG.tc_step("Look for qemu process")
        compute_ssh.exec_sudo_cmd(cmd="lvs --units g")
        assert check_for_qemu_process(compute_ssh), "qemu process not found when calling ps"

        LOG.tc_step("Look for pool information")
        thin_pool_size = get_initial_pool_space(compute_ssh, vm)

        vm_vol_name = vm + '_disk'
        raw_vm_volume_output = \
            compute_ssh.exec_sudo_cmd(cmd="lvs --units g --noheadings -o lv_size -S lv_name={}".format(vm_vol_name))[1]
        assert raw_vm_volume_output, "created vm volume not found"
        vm_volume_size = float(raw_vm_volume_output.strip('<g'))

    LOG.tc_step("Calculate compute free disk space and ensure that it reflects thin pool")
    expected_space_left = int(thin_pool_size - vm_volume_size)
    free_disk_space = get_compute_free_disk_gb(vm_host)
    assert expected_space_left - 1 <= free_disk_space <= expected_space_left + 1, \
        'Hypervisor-show does not reflect space within thin pool'

    LOG.tc_step("Calculate free space following vm deletion (ensure volume space is returned)")
    vm_helper.delete_vms(vm)
    free_disk_space = get_compute_free_disk_gb(vm_host)
    assert int(thin_pool_size) == free_disk_space, \
        'Space is not properly returned to the hypervisor or hypervisor info does not properly reflect it'<|MERGE_RESOLUTION|>--- conflicted
+++ resolved
@@ -5,13 +5,8 @@
 from consts.kpi_vars import VmStartup, LiveMigrate, ColdMigrate, Rebuild
 from consts.reasons import SkipStorageBacking
 from consts.cgcs import FlavorSpec
-<<<<<<< HEAD
 from consts.proj_vars import ProjVar
 from consts.auth import Tenant
-=======
-from consts.auth import Tenant
-from consts.proj_vars import ProjVar
->>>>>>> c4544b4a
 
 from utils.kpi import kpi_log_parser
 from utils.tis_log import LOG
@@ -82,12 +77,8 @@
     nics = [{'net-id': mgmt_net_id, 'vif-model': 'virtio'},
             {'net-id': tenant_net_id, 'vif-model': 'virtio'},
             {'net-id': internal_net_id, 'vif-model': 'virtio'}]
-<<<<<<< HEAD
+
     vm_id = vm_helper.boot_vm(boot_from, flavor=flavor, source=boot_source, nics=nics, cleanup='function')[1]
-=======
-    vm_id = vm_helper.boot_vm(boot_from, flavor=flavor, source=boot_source,
-                              nics=nics, cleanup='function')[1]
->>>>>>> c4544b4a
 
     code_boot, out_boot = \
         kpi_log_parser.record_kpi(local_kpi_file=collect_kpi, kpi_name=VmStartup.NAME.format(boot_from),
@@ -95,7 +86,6 @@
                                   start_pattern=VmStartup.START.format(vm_id), uptime=1)
 
     # Migration KPI
-<<<<<<< HEAD
     if ('ixia_ports' in ProjVar.get_var("LAB")) and (len(hosts_per_backing.get(storage_backing)) >= 2):
 
         LOG.info("Run migrate tests when more than 2 {} hosts available".format(storage_backing))
@@ -123,47 +113,13 @@
                 assert 0 == code, msg
                 vm_helper.wait_for_vm_pingable_from_natbox(vm_id=vm_id_)
 
-=======
-    if len(hosts_per_backing.get(storage_backing)) >= 2:
-        LOG.info("Run migrate tests when more than 2 {} hosts available".format(storage_backing))
-
-        LOG.tc_step("Launch an observer vm")
-
-        mgmt_net_id = network_helper.get_mgmt_net_id(auth_info=Tenant.get_secondary())
-        tenant_net_id = network_helper.get_tenant_net_id(auth_info=Tenant.get_secondary())
-        internal_net_id = network_helper.get_internal_net_id(auth_info=Tenant.get_secondary())
-        nics = [{'net-id': mgmt_net_id, 'vif-model': 'virtio'},
-                {'net-id': tenant_net_id, 'vif-model': 'virtio'},
-                {'net-id': internal_net_id, 'vif-model': 'virtio'}]
-        vm_observer = vm_helper.boot_vm('observer', flavor=flavor, source=boot_source,
-                                        nics=nics, cleanup='function', auth_info=Tenant.get_secondary())[1]
-
-        vm_helper.setup_kernel_routing(vm_observer)
-        vm_helper.setup_kernel_routing(vm_id)
-
-        vm_helper.route_vm_pair(vm_observer, vm_id)
-
-        if 'local_lvm' != boot_from:
-            # live migration unsupported for boot-from-image vm with local_lvm storage
-            LOG.tc_step("Collect live migrate KPI for vm booted from {}".format(boot_from))
-
-            def operation_live(vm_id_):
-                code, msg = vm_helper.live_migrate_vm(vm_id=vm_id_)
-                assert 0 == code, msg
-                vm_helper.wait_for_vm_pingable_from_natbox(vm_id=vm_id_)
-
->>>>>>> c4544b4a
             vm_helper.wait_for_vm_pingable_from_natbox(vm_id=vm_id)
             time.sleep(30)
 
             duration = vm_helper.get_traffic_loss_duration_on_operation(vm_id, vm_observer, operation_live, vm_id)
             assert duration > 0, "No traffic loss detected during live migration for {} vm".format(boot_from)
             kpi_log_parser.record_kpi(local_kpi_file=collect_kpi, kpi_name=LiveMigrate.NAME.format(boot_from),
-<<<<<<< HEAD
                                       kpi_val=duration, uptime=1, unit='Time(ms)')
-=======
-                                          kpi_val=duration, uptime=1, unit='Time(ms)')
->>>>>>> c4544b4a
 
             vim_duration = vm_helper.get_live_migrate_duration(vm_id=vm_id)
             kpi_log_parser.record_kpi(local_kpi_file=collect_kpi, kpi_name=LiveMigrate.NOVA_NAME.format(boot_from),
@@ -180,11 +136,7 @@
         time.sleep(30)
 
         duration = vm_helper.get_traffic_loss_duration_on_operation(vm_id, vm_observer, operation_cold, vm_id)
-<<<<<<< HEAD
         assert duration > 0, "No traffic loss detected during cold migration for {} vm".format(boot_from)
-=======
-        assert duration > 0, "No traffic loss detected during live migration for {} vm".format(boot_from)
->>>>>>> c4544b4a
         kpi_log_parser.record_kpi(local_kpi_file=collect_kpi, kpi_name=ColdMigrate.NAME.format(boot_from),
                                   kpi_val=duration, uptime=1, unit='Time(ms)')
 
@@ -203,20 +155,12 @@
 
         LOG.tc_step("Collect vm rebuild KPI for vm booted from {}".format(boot_from))
         time.sleep(30)
-<<<<<<< HEAD
         duration = vm_helper.get_ping_loss_duration_on_operation(vm_id, 300, 0.5, operation_rebuild, vm_id)
         assert duration > 0, "No ping loss detected during rebuild for {} vm".format(boot_from)
         kpi_log_parser.record_kpi(local_kpi_file=collect_kpi, kpi_name=Rebuild.NAME.format(boot_from),
                                   kpi_val=duration, uptime=1, unit='Time(ms)')
 
     # Check the vm boot result at the end after collecting other KPIs
-=======
-        duration = vm_helper.get_ping_loss_duration_on_operation(vm_id, 300, 0.01, operation_rebuild, vm_id)
-        assert duration > 0, "No ping loss detected during live migration for {} vm".format(boot_from)
-        kpi_log_parser.record_kpi(local_kpi_file=collect_kpi, kpi_name=Rebuild.NAME.format(boot_from),
-                                  kpi_val=duration, uptime=1, unit='Time(ms)')
-
->>>>>>> c4544b4a
     assert code_boot == 0, out_boot
 
 
