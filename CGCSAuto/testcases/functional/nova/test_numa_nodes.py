import re

from pytest import fixture, mark

from utils import table_parser
from utils.ssh import ControllerClient
from utils.tis_log import LOG
from consts.cgcs import FlavorSpec, InstanceTopology
from consts.cli_errs import NumaErr
from keywords import nova_helper, vm_helper, system_helper
from testfixtures.fixture_resources import ResourceCleanup


########################################
# Test Set with NUMA node(s) Specified #
########################################

@mark.p3
@mark.parametrize(('vcpus', 'vswitch_affinity', 'numa_nodes', 'numa0', 'numa0_cpus', 'numa0_mem', 'numa1', 'numa1_cpus',
                   'numa1_mem', 'expt_err'), [
    (3, 'prefer', 2, 1, None, None, 0, None, None, 'NumaErr.FLV_UNDEVISIBLE'),
    (4, 'strict', 2, 0, 0, 512, 1, 1, None, 'NumaErr.FLV_CPU_OR_MEM_UNSPECIFIED')
])
def test_flavor_setting_numa_negative(vcpus, vswitch_affinity, numa_nodes, numa0, numa0_cpus, numa0_mem,
                                      numa1, numa1_cpus, numa1_mem, expt_err):

    LOG.tc_step("Create a 1024ram flavor with {} vcpus".format(vcpus))
    name = 'vswitch_affinity_{}_1G_{}cpu'.format(vswitch_affinity, vcpus)
    flv_id = nova_helper.create_flavor(name=name, vcpus=vcpus, ram=1024, check_storage_backing=False)[1]
    ResourceCleanup.add('flavor', flv_id)

    specs = {FlavorSpec.CPU_POLICY: 'dedicated', FlavorSpec.NUMA_NODES: numa_nodes,
             FlavorSpec.VSWITCH_NUMA_AFFINITY: vswitch_affinity}
    tmp_dict = {FlavorSpec.NUMA_0: numa0,
                FlavorSpec.NUMA0_CPUS: numa0_cpus,
                FlavorSpec.NUMA0_MEM: numa0_mem,
                FlavorSpec.NUMA_1: numa1,
                FlavorSpec.NUMA1_CPUS: numa1_cpus,
                FlavorSpec.NUMA1_MEM: numa1_mem}

    for key, val in tmp_dict.items():
        if val is not None:
            specs[key] = val

    LOG.tc_step("Attempt to set following extra spec to flavor {} and ensure it's rejected: {}".format(flv_id, specs))
    code, output = nova_helper.set_flavor_extra_specs(flv_id, fail_ok=True, **specs)
    assert 1 == code, "Invalid extra spec is not rejected. Details: {}".format(output)
    assert eval(expt_err) in output, "Expected error message is not found"


@fixture(scope='module')
def flavor_2_nodes(request):
    """
    Create basic flavor with 2 vcpus
    """
    flavor = nova_helper.create_flavor('two_numa_nodes', vcpus=2)[1]
    nova_helper.set_flavor_extra_specs(flavor, **{FlavorSpec.NUMA_NODES: 2})

    def delete():
        nova_helper.delete_flavors(flavor)
    request.addfinalizer(delete)

    return flavor


@mark.p3
@mark.parametrize(('cpu_policy', 'numa_0', 'numa_1'), [
    ('dedicated', 1, 0),
    ('dedicated', 0, 1),
])
def test_2_nodes_set_guest_numa_node_value(flavor_2_nodes, cpu_policy, numa_0, numa_1):
    """
    Test set guest NUMA nodes values with 2 NUMA nodes.
    Args:
        flavor_2_nodes (str): id of a flavor with 2 numa nodes set in the extra spec
        cpu_policy (str): cpu policy to add to flavor
        numa_0 (int or str): cell id to assign to numa_node.0
        numa_1 (int or str): cell id to assign to numa_node.1

    Setup:
        - Create a flavor with number of numa nodes set to 2 in extra specs (module level)

    Test Steps:
        - Set cpu policy to given policy in flavor extra specs
        - Set guest numa nodes values in flavor extra specs and ensure it's set.

    Notes: Has to set both guest nodes in one cli. Otherwise cli will be rejected as expected.

    Teardown:
        - Delete created flavor (module level)

    """

    LOG.tc_step("Set flavor cpu_policy spec to {}.".format(cpu_policy))
    nova_helper.set_flavor_extra_specs(flavor=flavor_2_nodes, **{FlavorSpec.CPU_POLICY: cpu_policy})

    args = {FlavorSpec.NUMA_0: numa_0, FlavorSpec.NUMA_1: numa_1}
    LOG.tc_step("Set flavor numa_node spec(s) to {} and verify setting succeeded".format(args))
    nova_helper.set_flavor_extra_specs(flavor=flavor_2_nodes, **args)


@mark.parametrize(('cpu_policy', 'numa_0', 'numa_1'), [
    mark.p2(('dedicated', 1, 1)),
    mark.p2(('dedicated', 0, 0)),
])
def test_2_nodes_set_numa_node_values_reject(flavor_2_nodes, cpu_policy, numa_0, numa_1):
    LOG.tc_step("Set flavor cpu_policy spec to {}.".format(cpu_policy))
    nova_helper.set_flavor_extra_specs(flavor=flavor_2_nodes, **{FlavorSpec.CPU_POLICY: cpu_policy})

    args = {FlavorSpec.NUMA_0: numa_0, FlavorSpec.NUMA_1: numa_1}
    LOG.tc_step("Attempt set flavor numa_node spec(s) to {} and verify setting rejected".format(args))
    code, msg = nova_helper.set_flavor_extra_specs(flavor=flavor_2_nodes, fail_ok=True, **args)
    assert 1 == code


@fixture(scope='module')
def flavor_1_node(request):
    """
    Create basic flavor with 2 vcpus and 1 numa node
    """
    flavor = nova_helper.create_flavor('one_numa_node', vcpus=2)[1]
    nova_helper.set_flavor_extra_specs(flavor, **{FlavorSpec.NUMA_NODES: 1})

    def delete():
        nova_helper.delete_flavors(flavor)
    request.addfinalizer(delete)

    return flavor


@mark.p3
@mark.parametrize('numa_node_spec', [
    {"hw:numa_node.2": 0},
    {"hw:numa_node.-1": 0},
    # {"hw:numa_node.0": 2},      # Cli accepted. Feature is under development to allow more than 0, 1 values
    {"hw:numa_node.0": '-1'},
])
def test_1_node_set_guest_numa_node_value_invalid(flavor_1_node, numa_node_spec):
    """
    Attempt to set guest NUMA node to invalid cell value, and ensure it's rejected.

    Args:
        flavor_1_node (str): id of flavor with NUMA nodes number set to 1 in extra specs
        numa_node_spec (dict): guest numa node spec to set

    Setup:
        - Create a flavor with number of numa nodes set to 1 in extra specs (module level)

    Test Steps:
        - Attempt to set guest NUMA node spec with invalid value and ensure it's rejected.

    Teardown:
        - Delete created flavor (module level)

    """

    LOG.tc_step("Attempt to set flavor numa_node spec(s) to {} and verify cli is rejected.".format(numa_node_spec))
    code, output = nova_helper.set_flavor_extra_specs(flavor=flavor_1_node, fail_ok=True, **numa_node_spec)
    assert code == 1, "Expect nova flavor-key set cli to be rejected. Actual: {}".format(output)


##########################################
# Test Unset with NUMA node(s) Specified #
##########################################

@fixture(scope='function')
def flavor_unset(request):
    """
    Create basic flavor with 2 vcpus and 1 numa node
    """
    flavor = nova_helper.create_flavor('test_unset_numa', vcpus=2)[1]

    def delete():
        nova_helper.delete_flavors(flavor)
    request.addfinalizer(delete)

    return flavor


@mark.p3
def test_1_node_unset_numa_nodes(flavor_unset):
    LOG.tc_step("Set number of numa nodes to 1 in extra specs")
    nova_helper.set_flavor_extra_specs(flavor_unset, **{FlavorSpec.NUMA_NODES: 1})

    LOG.tc_step("Set numa_node.0 spec.")
    nova_helper.set_flavor_extra_specs(flavor_unset, **{FlavorSpec.NUMA_0: 0})
    LOG.tc_step("Unset numa_node.0 spec and ensure it's successful.")
    nova_helper.unset_flavor_extra_specs(flavor_unset, FlavorSpec.NUMA_0)

    LOG.tc_step("Set numa_node.0 spec.")
    nova_helper.set_flavor_extra_specs(flavor_unset, **{FlavorSpec.NUMA_0: 0})
    LOG.tc_step("Unset numa_nodes spec and ensure it's successful.")
    nova_helper.unset_flavor_extra_specs(flavor_unset, FlavorSpec.NUMA_0)


@mark.p3
def test_2_nodes_unset_numa_nodes(flavor_unset):
    LOG.tc_step("Set number of numa nodes to 2 in extra specs")
    nova_helper.set_flavor_extra_specs(flavor_unset, **{FlavorSpec.NUMA_NODES: 2})

    LOG.tc_step("Set numa_node.0 and numa_node.1 specs.")
    nova_helper.set_flavor_extra_specs(flavor_unset, **{FlavorSpec.NUMA_0: 0, FlavorSpec.NUMA_1: 1})
    LOG.tc_step("Unset numa_node.0 and numa_node.1 specs and ensure it's successful.")
    nova_helper.unset_flavor_extra_specs(flavor_unset, [FlavorSpec.NUMA_0, FlavorSpec.NUMA_1])

    LOG.tc_step("Set numa_node.0 and numa_node.1 specs.")
    nova_helper.set_flavor_extra_specs(flavor_unset, **{FlavorSpec.NUMA_0: 1, FlavorSpec.NUMA_1: 0})
    LOG.tc_step("Unset numa_node.0, numa_node.1, and numa_nodes specs and ensure it's successful.")
    nova_helper.unset_flavor_extra_specs(flavor_unset, [FlavorSpec.NUMA_NODES, FlavorSpec.NUMA_0, FlavorSpec.NUMA_1])


@mark.p3
def test_2_nodes_unset_numa_nodes_reject(flavor_unset):
    """
    Attempt to unset hw:numa_nodes spec when hw:numa_node.1 is set, and ensure it's rejected.

    Args:
        flavor_unset (str): id of a flavor with 2 numa nodes set in the extra spec

    Setup:
        - Create a flavor with 2 vcpus and number of numa nodes set to 2 in extra specs (module level)

    Test Steps:
        - Set guest numa nodes values in flavor extra specs
        - Attempt to unset number of NUMA nodes spec (hw:numa_nodes) and ensure it's rejected.

    Teardown:
        - Delete created flavor (module level)

    """
    LOG.tc_step("Set number of numa nodes to 2 and guest numa nodes values in extra specs")
    nova_helper.set_flavor_extra_specs(flavor_unset,
                                       **{FlavorSpec.NUMA_NODES: 2, FlavorSpec.NUMA_0: 0, FlavorSpec.NUMA_1: 1})

    LOG.tc_step("Attempt to unset numa_nodes extra spec with guest numa node extra spec, and verify cli is rejected.")
    code, output = nova_helper.unset_flavor_extra_specs(flavor_2_nodes, fail_ok=True, extra_specs=FlavorSpec.NUMA_NODES,
                                                        check_first=False)
    assert code == 1, "Expect nova flavor-key unset cli to be rejected. Actual: {}".format(output)


####################################################
# Test Set/Unset with NUMA nodes unspecified Start #
####################################################

@fixture(scope='module')
def flavor_0_node(request):
    """
    Create basic flavor with 2 vcpus and 1 numa node
    """
    flavor = nova_helper.create_flavor('no_numa_node', vcpus=1)[1]

    def delete():
        nova_helper.delete_flavors(flavor)
    request.addfinalizer(delete)

    return flavor


@mark.p3
def test_0_node_set_guest_numa_node_value_reject(flavor_0_node):
    """
    Test set numa_node.1 is rejected when number of NUMA nodes is not set in extra specs.

    Args:
        flavor_0_node (str): id of flavor with 1 vcpu and without specifying hw:numa_nodes spec.

    Setup:
        - Create a flavor with 1 vcpu and number of numa nodes unset in extra specs (module level)

    Test Steps:
        - Attempt to set guest NUMA node 1 (hw:numa_node.1) and ensure it's rejected.

    Teardown:
        - Delete created flavor (module level)

    """
    numa_node_spec_0 = {FlavorSpec.NUMA_1: 0}

    LOG.tc_step("Attempt to set guest numa node extra spec without numa_nodes extra spec, and verify cli is rejected.")
    code, output = nova_helper.set_flavor_extra_specs(flavor=flavor_0_node, fail_ok=True, **numa_node_spec_0)
    assert 1 == code, "Expect nova flavor-key set cli to be rejected. Actual: {}".format(output)


@mark.p3
def test_0_node_unset_numa_nodes_reject(flavor_0_node):
    LOG.tc_step("Attempt to unset numa nodes spec when it's not in the spec, and verify cli is rejected.")
    code, output = nova_helper.unset_flavor_extra_specs(flavor_0_node, FlavorSpec.NUMA_NODES, fail_ok=True,
                                                        check_first=False)
    assert 1 == code, "Expect nova flavor-key unset cli to be rejected. Actual: {}".format(output)


################################
# Test vm NUMA node(s) configs #
################################

@mark.parametrize(('vcpus', 'numa_nodes', 'numa_node0', 'numa_node1'), [
    mark.p2((2, 1, 0, None)),
    mark.nightly((2, 2, 1, 0)),
    mark.p2((1, 1, 1, None)),
])
# @mark.usefixtures('delete_resources_func')    # This fixture is auto-used by nova test cases
def test_vm_numa_node_settings(vcpus, numa_nodes, numa_node0, numa_node1):
    """
    Test NUMA nodes settings in flavor extra specs are successfully applied to a vm

    Args:
        vcpus (int): Number of vcpus to set when creating flavor
        numa_nodes (int): Number of NUMA nodes to set in flavor extra specs
        numa_node0 (int): node.0 value in flavor extra specs
        numa_node1 (int): node.1 value in flavor extra specs

    Test Steps:
        - Create a flavor with given number of vcpus specified
        - Add numa_nodes related extra specs
        - Boot a vm with flavor
        - Run vm-topology
        - Verify vcpus, numa nodes, cpulist for specific vm reflects the settings in flavor

    Teardown:
        - Delete created vm, volume, and flavor

    """
    LOG.tc_step("Create flavor with {} vcpus".format(vcpus))
    flavor = nova_helper.create_flavor('numa_vm', vcpus=vcpus)[1]
    ResourceCleanup.add('flavor', flavor, scope='function')

    extra_specs = {FlavorSpec.CPU_POLICY: 'dedicated',
                   FlavorSpec.NUMA_NODES: numa_nodes,
                   FlavorSpec.NUMA_0: numa_node0
                   }
    if numa_node1 is not None:
        extra_specs[FlavorSpec.NUMA_1] = numa_node1

    LOG.tc_step("Set following extra specs for flavor {}: {}.".format(extra_specs, flavor))
    nova_helper.set_flavor_extra_specs(flavor, **extra_specs)

    LOG.tc_step("Boot vm with flavor {}.".format(flavor))
    vm_id = vm_helper.boot_vm(flavor=flavor)[1]
    ResourceCleanup.add('vm', vm_id, scope='function')

    LOG.tc_step("Verify cpu info for vm {} via vm-topology.".format(vm_id))
    # con_ssh = ControllerClient.get_active_controller()
<<<<<<< HEAD
    nova_tab, libvert_tab = system_helper.get_vm_topology_tables('servers', 'libvirt')
    # nova_tab, libvert_tab = table_parser.tables(con_ssh.exec_cmd('vm-topology --show servers,libvirt',
=======
    nova_tab, libvirt_tab = system_helper.get_vm_topology_tables('servers', 'libvirt')
    # nova_tab, libvirt_tab = table_parser.tables(con_ssh.exec_cmd('vm-topology --show servers,libvirt',
>>>>>>> 81da3c06
    #                                                              expect_timeout=30)[1], combine_multiline_entry=False)
    # Filter out the line for vm under test
    nova_tab = table_parser.filter_table(nova_tab, ID=vm_id)
    libvirt_tab = table_parser.filter_table(libvirt_tab, uuid=vm_id)

    instance_topology = table_parser.get_column(nova_tab, 'instance_topology')[0]
    cpulist = table_parser.get_column(libvirt_tab, 'cpulist')[0]
    if '-' in cpulist:
        cpulist = cpulist.split(sep='-')
        cpulist_len = int(cpulist[1]) - int(cpulist[0]) + 1
    else:
        cpulist_len = len(cpulist.split(sep=','))
    vcpus_libvirt = int(table_parser.get_column(libvirt_tab, 'vcpus')[0])
    nodelist = table_parser.get_column(libvirt_tab, 'nodelist')[0]

    if isinstance(instance_topology, str):
        instance_topology = [instance_topology]

    # Each numa node will have an entry for given instance, thus number of entries should be the same as number of
    # numa nodes for the vm
    assert numa_nodes == len(instance_topology) , \
        "Number of numa node entries for vm {} is different than number of NUMA nodes set in flavor".format(vm_id)

    expected_node_vals = [int(val) for val in [numa_node0, numa_node1] if val is not None]
    actual_node_vals = []
    for actual_node_info in instance_topology:
        actual_node_val = int(re.findall(InstanceTopology.NODE, actual_node_info)[0])
        actual_node_vals.append(actual_node_val)

    assert expected_node_vals == actual_node_vals, \
        "Individual NUMA node value(s) for vm {} is different than numa_node setting in flavor".format(vm_id)

    assert vcpus == vcpus_libvirt, \
        "Number of vcpus for vm {} in libvirt view is different than what's set in flavor.".format(vm_id)

    assert vcpus == cpulist_len, \
        "Number of entries in cpulist for vm {} in libvirt view is different than number of vcpus set in flavor".format(
                vm_id)

    if '-' in nodelist:
        nodelist = nodelist.split(sep='-')
        nodelist_len = int(nodelist[1]) - int(nodelist[0]) + 1
    else:
        nodelist_len = 1 if nodelist else 0

    assert numa_nodes == nodelist_len, \
        "nodelist for vm {} in libvirt view does not match number of numa nodes set in flavor".format(vm_id)<|MERGE_RESOLUTION|>--- conflicted
+++ resolved
@@ -340,13 +340,8 @@
 
     LOG.tc_step("Verify cpu info for vm {} via vm-topology.".format(vm_id))
     # con_ssh = ControllerClient.get_active_controller()
-<<<<<<< HEAD
-    nova_tab, libvert_tab = system_helper.get_vm_topology_tables('servers', 'libvirt')
-    # nova_tab, libvert_tab = table_parser.tables(con_ssh.exec_cmd('vm-topology --show servers,libvirt',
-=======
     nova_tab, libvirt_tab = system_helper.get_vm_topology_tables('servers', 'libvirt')
     # nova_tab, libvirt_tab = table_parser.tables(con_ssh.exec_cmd('vm-topology --show servers,libvirt',
->>>>>>> 81da3c06
     #                                                              expect_timeout=30)[1], combine_multiline_entry=False)
     # Filter out the line for vm under test
     nova_tab = table_parser.filter_table(nova_tab, ID=vm_id)
