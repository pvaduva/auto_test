--- conflicted
+++ resolved
@@ -1,7 +1,7 @@
 import pytest
 from utils.tis_log import LOG
 from utils.rest import Rest
-<<<<<<< HEAD
+
 from testcases.rest import rest_test_helper
 
 
@@ -9,39 +9,6 @@
 def sysinv_rest():
     r = Rest('sysinv')
     return r
-=======
-
-
-@pytest.fixture(scope='module')
-def sysinv_rest():
-    r = Rest('sysinv')
-    return r
-
-
-def get(sysinv_rest, resource):
-    """
-    Test GET of <resource> with valid authentication.
-
-    Args:
-        n/a
-
-    Prerequisites: system is running
-    Test Setups:
-        n/a
-    Test Steps:
-        - Using requests GET <resource> with proper authentication
-        - Determine if expected status_code of 200 is received
-    Test Teardown:
-        n/a
-    """
-    message = "Using requests GET {} with proper authentication"
-    LOG.tc_step(message.format(resource))
-
-    status_code, text = sysinv_rest.get(resource=resource, auth=True)
-    message = "Retrieved: status_code: {} message: {}"
-    LOG.debug(message.format(status_code, text))
->>>>>>> c4544b4a
-
 
 
 @pytest.mark.parametrize(
@@ -90,8 +57,5 @@
 def test_good_authentication(sysinv_rest, operation, resource):
     if operation == "GET":
         LOG.info("getting... {}".format(resource))
-<<<<<<< HEAD
         rest_test_helper.get(sysinv_rest, resource=resource)
-=======
-        get(sysinv_rest, resource)
->>>>>>> c4544b4a
+
