--- conflicted
+++ resolved
@@ -329,15 +329,9 @@
 
     collect_logs('after_backup')
 
-<<<<<<< HEAD
-    collect_logs('after_backup')
-    # Copying system backup ISO file for future restore
-    assert backup_load_iso_image(backup_info)
-=======
     if system_helper.is_avs(con_ssh=con_ssh):
         # Copying system backup ISO file for future restore
         assert backup_load_iso_image(backup_info)
->>>>>>> 71852594
 
 
 def backup_load_iso_image(backup_info):
