--- conflicted
+++ resolved
@@ -27,7 +27,6 @@
 from utils.tis_log import LOG
 from setups import collect_tis_logs
 
-<<<<<<< HEAD
 cinder_export_deprecated = '2018-09-12'
 
 
@@ -40,10 +39,6 @@
     Returns:
     """
 
-=======
-
-def collect_logs(msg):
->>>>>>> c4544b4a
     try:
         LOG.info('collecting logs: ' + msg)
         active_controller = ControllerClient.get_active_controller()
@@ -292,10 +287,7 @@
     LOG.info('Before backup, perform configuration changes and launch VMs')
     con_ssh = ControllerClient.get_active_controller()
     pre_backup_test(backup_info, con_ssh)
-<<<<<<< HEAD
     backup_info['con_ssh'] = con_ssh
-=======
->>>>>>> c4544b4a
 
     lab = InstallVars.get_install_var('LAB')
     LOG.tc_step("System backup: lab={}; backup dest = {} backup destination path = {} ..."
@@ -317,50 +309,9 @@
     backup_info['backup_file_prefix'] = get_backup_file_name_prefix(backup_info)
     backup_info['cinder_backup'] = BackupVars.get_backup_var('cinder_backup')
 
-<<<<<<< HEAD
     if not backup_info['cinder_backup']:
         backup_sysconfig_images(backup_info)
         backup_cinder_volumes(backup_info)
-=======
-    backup_file_prefix = get_backup_file_name_prefix(backup_info)
-
-    install_helper.backup_system(backup_file_prefix, backup_dest=backup_dest,
-                                 backup_dest_path=backup_info['backup_dest_full_path'],
-                                 dest_server=dest_server, copy_to_usb=copy_to_usb)
-
-    # storage lab start backup image files separately if it's a storage lab
-    if backup_info.get('is_storage_lab', False):
-
-        LOG.tc_step("Storage lab detected. copying images to backup.")
-        image_ids = glance_helper.get_images()
-        for img_id in image_ids:
-            prop_key = 'store'
-            image_stores = glance_helper.get_image_properties(img_id, prop_key)
-            LOG.debug('image store backends:{}'.format(image_stores))
-
-            if image_stores and image_stores.get(prop_key, None) == 'rbd':
-                LOG.info('rbd based image, exporting it: {}, stores:{}'.format(img_id, image_stores))
-
-                install_helper.export_image(img_id, backup_dest=backup_dest,
-                                        backup_dest_path=backup_info['backup_dest_full_path'], dest_server=dest_server,
-                                        copy_to_usb=copy_to_usb)
-            else:
-                LOG.warn('non-rbd based image, skip it:  {}, store:{}'.format(img_id, image_stores))
-
-    # execute backup available volume command
-    LOG.tc_step("Cinder Volumes backup ...")
-
-    vol_ids = cinder_helper.get_volumes(auth_info=Tenant.get('admin'), status='Available')
-    vol_ids += cinder_helper.get_volumes(auth_info=Tenant.get('admin'), status='in-use')
-    if len(vol_ids) > 0:
-        LOG.info("Exporting cinder volumes: {}".format(vol_ids))
-        exported = install_helper.export_cinder_volumes(backup_dest=backup_dest,
-                                                        backup_dest_path=backup_info['backup_dest_full_path'],
-                                                        dest_server=dest_server, copy_to_usb=copy_to_usb)
-
-        assert len(exported) > 0, "Fail to export all volumes"
-        assert len(exported) == len(vol_ids), "Some volumes failed export: {}".format(set(vol_ids)-set(exported))
->>>>>>> c4544b4a
     else:
         backup_cinder_volumes(backup_info)
         backup_sysconfig_images(backup_info)
@@ -443,7 +394,6 @@
 
 
 def get_build_info():
-<<<<<<< HEAD
     """
     Read in and parse the /etc/build.info and return a dictionary.
 
@@ -451,8 +401,6 @@
         dictionary contains all information from /etc/buid.info
     """
 
-=======
->>>>>>> c4544b4a
     build_info = {}
     try:
         LOG.info('Getting build information')
@@ -476,7 +424,6 @@
 
 
 def adjust_cinder_quota(con_ssh, increase, backup_info):
-<<<<<<< HEAD
     """
     Increase the quota for number of volumes for the tenant as which System Backup will be done.
     By default, it's 'tenant1'
@@ -502,8 +449,6 @@
             - max limit for an individual volume
     """
 
-=======
->>>>>>> c4544b4a
     if backup_info.get('is_storage_lab', False):
         free_space, total_space, unit = -1, -1, 1
     else:
@@ -549,7 +494,6 @@
 
 
 def pb_create_volumes(con_ssh, volume_names=None, volume_sizes=None, backup_info=None):
-<<<<<<< HEAD
     """
     Create volumes before doing System Backup.
 
@@ -569,9 +513,6 @@
     Return:
         a dictionary of information for created volumes, including id, name, and size of volumes
     """
-
-=======
->>>>>>> c4544b4a
     LOG.info('Create VOLUMEs')
 
     if not volume_names:
@@ -607,11 +548,7 @@
         LOG.info('-OK, attempt to create volume of size:{:05.3f}, free space left:{:05.3f}'.format(size, free_space))
         volme_id = cinder_helper.create_volume(name=name, size=size, auth_info=Tenant.TENANT1)
 
-<<<<<<< HEAD
         volumes.update({volme_id: {'name': name, 'size': size}})
-=======
-        volumes.update({volme_id: {'name':name, 'size':size}})
->>>>>>> c4544b4a
 
         count_volumes += 1
         if 0 < num_volumes < count_volumes:
@@ -623,7 +560,6 @@
 
 
 def adjust_vm_quota(vm_count, con_ssh, backup_info=None):
-<<<<<<< HEAD
     """
     Increase the quotas for creating VM if needed for the tenant in testing.
     The following quotas if any will be changed:
@@ -645,8 +581,6 @@
         None
     """
 
-=======
->>>>>>> c4544b4a
     quotas = {'instances': {}, 'cores': {}, 'ram': {}}
     limit_usage = ['limit', 'reserved', 'in_use']
     tenant = backup_info['tenant']
@@ -654,7 +588,6 @@
     quota_keys = list(quotas.keys())
     LOG.info('TODO: quotas:{}, limit_usage:{}, tenant:{}'.format(quotas, limit_usage, tenant))
     for limit in limit_usage:
-<<<<<<< HEAD
         limit_values = nova_helper.get_quotas(quotas=quota_keys, detail=limit, auth_info=tenant, con_ssh=con_ssh)
         for i in range(len(quota_keys)):
             key = quota_keys[i]
@@ -667,17 +600,6 @@
     free_quota = int(quotas['instances']['limit'])
     free_quota -= int(quotas['instances']['in_use'])
     free_quota -= int(quotas['instances']['reserved'])
-=======
-        limit_values = nova_helper.get_quotas(quotas=quota_keys, detail=limit, auth_info=tenant)
-        for i in range(len(quota_keys)):
-            key = quota_keys[i]
-            value = quotas.get(key, {})
-            value.update({limit: int(limit_values[i])})
-    LOG.info('TODO:{}'.format(quotas))
-
-    new_quotas = {'instances': 0, 'cores': 0, 'ram': 0}
-    free_quota = quotas['instances']['limit'] - quotas['instances']['in_use'] - quotas['instances']['reserved']
->>>>>>> c4544b4a
     LOG.info('free_quota:{}'.format(free_quota))
     if vm_count > free_quota:
         LOG.info('Not enough quota for VM instances, increase {}'.format(vm_count - free_quota))
@@ -685,7 +607,6 @@
         new_quotas['cores'] = 2 * vm_count
         new_quotas['ram'] = 2048 * vm_count
         LOG.info('TODO: update quotas with:{}'.format(new_quotas))
-<<<<<<< HEAD
         nova_helper.update_quotas(tenant=tenant['user'], con_ssh=con_ssh, **new_quotas)
 
 
@@ -711,23 +632,12 @@
 
     if not image_ids:
         LOG.warn('No images to backup, backup_info:{}'.format(backup_info))
-=======
-        nova_helper.update_quotas(tenant=tenant, **new_quotas)
-
-
-def pb_launch_vms(con_ssh, image_ids, backup_info=None):
-    vms_added = []
-
-    if not image_ids:
-        LOG.warn('No images to backup')
->>>>>>> c4544b4a
     else:
         LOG.info('-currently active images: {}'.format(image_ids))
         properties = ['name', 'status', 'visibility']
         for image_id in image_ids:
             name, status, visibility = glance_helper.get_image_properties(image_id, properties)
             if status == 'active' and name and 'centos-guest' in name:
-<<<<<<< HEAD
                 vm_type = 'virtio'
                 LOG.info('launch VM of type:{} from image:{}, image-id:{}'.format(vm_type, name, image_id))
                 vms_added += vm_helper.launch_vms(
@@ -736,29 +646,15 @@
                     boot_source='image',
                     auth_info=Tenant.TENANT1,
                     con_ssh=con_ssh)[0]
-=======
-                LOG.info('launch VM from image:{}, id:{}'.format(name, image_id))
-
-                LOG.info('-launch VMs from the image: {}'.format(image_id))
-                vms_added += vm_helper.launch_vms('vswitch',
-                                            image=image_id,
-                                            boot_source='image',
-                                            auth_info=Tenant.TENANT1,
-                                            con_ssh=con_ssh)[0]
->>>>>>> c4544b4a
                 LOG.info('-OK, 1 VM from image boot up {}'.format(vms_added[-1]))
                 break
             else:
                 LOG.info('skip booting VMs from image:{}, id:{}'.format(name, image_id))
 
-<<<<<<< HEAD
     vm_types = ['virtio']
     if system_helper.is_avs(con_ssh=con_ssh):
         vm_types += ['vswitch', 'dpdk', 'vhost']
 
-=======
-    vm_types = ['vswitch', 'dpdk', 'vhost']
->>>>>>> c4544b4a
     LOG.info('-launch VMs for different types:{}'.format(vm_types))
 
     LOG.info('-first make sure we have enough quota')
@@ -768,16 +664,12 @@
     for vm_type in vm_types:
         vms_added += vm_helper.launch_vms(vm_type, auth_info=Tenant.TENANT1, con_ssh=con_ssh)[0]
 
-<<<<<<< HEAD
     vms_added.append(vm_helper.boot_vm(auth_info=Tenant.TENANT1, con_ssh=con_ssh)[1])
 
-=======
->>>>>>> c4544b4a
     return vms_added
 
 
 def pre_backup_setup(backup_info, con_ssh):
-<<<<<<< HEAD
     """
     Setup before doing System Backup, including clean up existing VMs, snapshots, volumes and create volumes and VMs
     for B&R test purpose.
@@ -792,23 +684,14 @@
     Return:
          information of created VMs, Volumes, and Images
     """
-=======
->>>>>>> c4544b4a
-
     tenant = Tenant.TENANT1
     backup_info['tenant'] = tenant
 
     tenant_id = keystone_helper.get_tenant_ids(tenant_name=tenant['user'], con_ssh=con_ssh)[0]
-<<<<<<< HEAD
     LOG.info('Using tenant:{} in the pre-backup test, details:{}'.format(tenant_id, tenant))
-=======
-    LOG.info('Using tenant:{} thoughout the pre-backup test, details:{}'.format(tenant_id, tenant))
->>>>>>> c4544b4a
-
     LOG.info('Deleting VMs for pre-backup system-wide test')
     vm_helper.delete_vms()
 
-<<<<<<< HEAD
     LOG.info('Deleting Volumes snapshots if any')
     cinder_helper.delete_volume_snapshots(auth_info=Tenant.get('admin'), con_ssh=con_ssh)
 
@@ -816,12 +699,6 @@
     volumes = cinder_helper.get_volumes()
     LOG.info('-deleting volumes:{}'.format(volumes))
     cinder_helper.delete_volumes(volumes, timeout=180)
-=======
-    LOG.info('Deleting Volumes for pre-backup system-wide test')
-    volumes = cinder_helper.get_volumes()
-    LOG.info('-deleting volumes:{}'.format(volumes))
-    cinder_helper.delete_volumes(volumes)
->>>>>>> c4544b4a
 
     LOG.info('Make sure we have glance images to backup')
     image_ids = glance_helper.get_images()
@@ -836,7 +713,6 @@
 
 
 def pb_migrate_test(backup_info, con_ssh, vm_ids=None):
-<<<<<<< HEAD
     """
     Run migration test before doing system backup.
 
@@ -849,8 +725,6 @@
     Return:
         None
     """
-=======
->>>>>>> c4544b4a
 
     hyporvisors = host_helper.get_up_hypervisors(con_ssh=con_ssh)
     if len(hyporvisors) < 2:
@@ -858,11 +732,7 @@
         LOG.info('Skip migration test')
         return 0
     else:
-<<<<<<< HEAD
         LOG.debug('There {} hyporvisors'.format(len(hyporvisors)))
-=======
-        LOG.info('There {} hyporvisors')
->>>>>>> c4544b4a
 
     LOG.info('Randomly choose some VMs and do migrate:')
 
@@ -893,7 +763,6 @@
 
 
 def lock_unlock_host(backup_info, con_ssh, vms):
-<<<<<<< HEAD
     """
     Do lock & unlock hosts test before system backup.
 
@@ -911,13 +780,10 @@
     """
 
     active_controller_name = system_helper.get_active_controller_name()
-=======
->>>>>>> c4544b4a
 
     target_vm = random.choice(vms)
     LOG.info('lock and unlock the host of VM:{}'.format(target_vm))
 
-<<<<<<< HEAD
     target_host = nova_helper.get_vm_host(target_vm, con_ssh=con_ssh)
     if target_host == active_controller_name:
         if not system_helper.is_simplex():
@@ -939,22 +805,9 @@
     host_helper.unlock_host(target_host)
 
     host_helper.wait_for_host_values(target_host,
-=======
-    target_host = nova_helper.get_vm_host(target_vm)
-    LOG.info('lock and unlock:{}'.format(target_host))
-
-    host_helper.lock_host(target_host)
-    LOG.info('check if the VM is pingable')
-    vm_helper.ping_vms_from_natbox(target_vm)
-
-    LOG.info('unlock:{}'.format(target_host))
-    host_helper.unlock_host(target_host)
-    host_helper.wait_for_host_states(target_host,
->>>>>>> c4544b4a
                                      administrative='unlocked',
                                      availability='available',
                                      vim_progress_status='services-enabled')
-
     for tried in range(5):
         pingable, message = vm_helper.ping_vms_from_natbox(target_vm, fail_ok=(tried < 4))
         if pingable:
@@ -964,22 +817,15 @@
             LOG.info('Succeeded to ping VM:{}'.format(target_vm))
             break
     if backup_info.get('dest', 'local') == 'usb':
-<<<<<<< HEAD
         if active_controller_name != 'controller-0':
             LOG.info('current active_controller: ' + active_controller_name
                      + ', restore to controller-0 in case it was not after swact')
-=======
-        active_controller_name = system_helper.get_active_controller_name()
-        if active_controller_name != 'controller-0':
-            LOG.info('current active_controller: ' + active_controller_name + ', restore to controller-0 in case it was not after swact')
->>>>>>> c4544b4a
             host_helper.swact_host()
             active_controller_name = system_helper.get_active_controller_name()
             LOG.info('current active_controller should be restored to controller-0, actual:' + active_controller_name)
 
 
 def pre_backup_test(backup_info, con_ssh):
-<<<<<<< HEAD
     """
     Various (system) tests before doing system backup
 
@@ -993,20 +839,13 @@
         None
     """
 
-=======
->>>>>>> c4544b4a
     LOG.tc_step('Pre-backup testing')
     LOG.info('Backup-info:{}'.format(backup_info))
 
     created = pre_backup_setup(backup_info, con_ssh)
     vms = created['vms']
-<<<<<<< HEAD
     volumes = created['volumes']
     images = created['images']
-=======
-    volumes = created['volumes'];
-    images = created['images'];
->>>>>>> c4544b4a
     LOG.info('OK, createed VMs:{}, volumes:{}, images:{}'.format(vms, volumes, images))
 
     LOG.info('Do VM migration tests')
@@ -1017,7 +856,6 @@
 
 
 def get_backup_file_name_prefix(backup_info):
-<<<<<<< HEAD
     """
     Construct the file name prefix for backup files
 
@@ -1028,8 +866,6 @@
     Return:
         the core name of the backup files 
     """
-=======
->>>>>>> c4544b4a
 
     core_name = PREFIX_BACKUP_FILE
     if backup_info.get('dest', 'local') == 'usb':
@@ -1037,8 +873,4 @@
     if backup_info.get('is_storage_lab', False):
         core_name += '.ceph'
 
-<<<<<<< HEAD
     return core_name
-=======
-    return core_name
->>>>>>> c4544b4a
