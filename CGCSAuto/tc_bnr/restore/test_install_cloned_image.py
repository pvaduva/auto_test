import pytest
import re
import time
from utils.tis_log import LOG
from keywords import install_helper, host_helper, system_helper
from consts.proj_vars import InstallVars, ProjVar
from consts.cgcs import HostAvailabilityState, HostOperationalState, HostAdminState, Prompt, EventLogID
from utils.ssh import ControllerClient
from consts.filepaths import BuildServerPath
from consts.build_server import Server, get_build_server_info
from consts.auth import SvcCgcsAuto
from consts.timeout import HostTimeout
from utils import node, local_host


@pytest.fixture(scope='session')
def install_clone_setup():

    LOG.tc_func_start("CLONE_INSTALL_TEST")
    lab = InstallVars.get_install_var('LAB')
    LOG.info("Lab info; {}".format(lab))
    install_cloned_info = {'usb_verified': False,
                           'build_server': None,
                           'hostnames': [k for k, v in lab.items() if isinstance(v, node.Node)],
                           'system_mode': 'duplex' if len(lab['controller_nodes']) == 2 else "simplex"
                           }

    controller_node = lab['controller-0']
    controller_conn = None
    extra_controller_prompt = Prompt.TIS_NODE_PROMPT_BASE.format(lab['name'].split('_')[0]) + '|' + Prompt.CONTROLLER_0
    if local_host.ping_to_host(controller_node.host_ip):
        controller_conn = install_helper.establish_ssh_connection(controller_node.host_ip,
                                                              initial_prompt=extra_controller_prompt,  fail_ok=True)
    if controller_conn:
        LOG.info("Connection established with controller-0 ....")
        ControllerClient.set_active_controller(ssh_client=controller_conn)
        if verify_usb(controller_conn):
            install_cloned_info['usb_verified'] = True

    bld_server = get_build_server_info(InstallVars.get_install_var('BUILD_SERVER'))

    LOG.info("Connecting to Build Server {} ....".format(bld_server['name']))
    bld_server_attr = dict()
    bld_server_attr['name'] = bld_server['name']
    bld_server_attr['server_ip'] = bld_server['ip']
    bld_server_attr['prompt'] = r'{}@{}\:(.*)\$ '.format(SvcCgcsAuto.USER, bld_server['name'])

    bld_server_conn = install_helper.establish_ssh_connection(bld_server_attr['name'], user=SvcCgcsAuto.USER,
                                password=SvcCgcsAuto.PASSWORD, initial_prompt=bld_server_attr['prompt'])

    bld_server_conn.exec_cmd("bash")
    bld_server_conn.set_prompt(bld_server_attr['prompt'])
    bld_server_conn.deploy_ssh_key(install_helper.get_ssh_public_key())
    bld_server_attr['ssh_conn'] = bld_server_conn
    bld_server_obj = Server(**bld_server_attr)

    install_cloned_info['build_server'] = bld_server_obj

    return install_cloned_info


def test_install_cloned_image(install_clone_setup):

    controller1 = 'controller-1'
    controller0 = 'controller-0'

    lab = InstallVars.get_install_var('LAB')
    controller0_node = lab['controller-0']
    hostnames = install_clone_setup['hostnames']
    system_mode = install_clone_setup['system_mode']
    lab_name = lab['name']
    LOG.info("Starting install-clone on AIO lab {} .... ".format(lab_name))
    LOG.tc_step("Booting controller-0 ... ")

    install_helper.wipe_disk_hosts(hostnames,  close_telnet_conn=False)

    # power off hosts
    LOG.tc_step("Powring off system hosts ... ")
    install_helper.power_off_host(hostnames)

    install_helper.boot_controller(boot_usb=True, small_footprint=True, clone_install=True)

    # establish telnet connection with controller
    LOG.tc_step("Establishing telnet connection with controller-0 after install-clone ...")

    node_name_in_ini = '{}.*\~\$ '.format(controller0_node.host_name)
    normalized_name = re.sub(r'([^\d])0*(\d+)', r'\1\2', node_name_in_ini)

    # controller_prompt = Prompt.TIS_NODE_PROMPT_BASE.format(lab['name'].split('_')[0]) \
    #                     + '|' + Prompt.CONTROLLER_0 \
    #                     + '|{}'.format(node_name_in_ini) \
    #                     + '|{}'.format(normalized_name)

    if controller0_node.telnet_conn:
        controller0_node.telnet_conn.close()

    output_dir = ProjVar.get_var('LOG_DIR')
    controller0_node.telnet_conn = install_helper.open_telnet_session(controller0_node, output_dir)
    controller0_node.telnet_conn.login()
    controller0_node.telnet_conn.exec_cmd("xterm")

    LOG.tc_step ("Verify install-clone status ....")
    install_helper.check_clone_status(tel_net_session=controller0_node.telnet_conn)

    LOG.info("Source Keystone user admin environment ...")

    #controller0_node.telnet_conn.exec_cmd("cd; source /etc/nova/openrc")

    LOG.tc_step ("Checking controller-0 hardware ....")
    install_helper.check_cloned_hardware_status('controller-0')

    if system_mode == 'duplex':
        LOG.tc_step("Booting controller-1 ... ")
        boot_interfaces = lab['boot_device_dict']
        install_helper.open_vlm_console_thread('controller-1', boot_interface=boot_interfaces, vlm_power_on=True,
                                               wait_for_thread=True)

        LOG.info("waiting for {} to boot ...".format(controller1))

        LOG.info("Verifying {} is Locked, Disabled and Online ...".format(controller1))
        host_helper.wait_for_hosts_states(controller1, check_interval=20, use_telnet=True,
                                          con_telnet=controller0_node.telnet_conn,
                                          administrative=HostAdminState.LOCKED,
                                          operational=HostOperationalState.DISABLED,
                                          availability=HostAvailabilityState.ONLINE)

        LOG.info("Unlocking {} ...".format(controller1))

        rc, output = host_helper.unlock_host(controller1, use_telnet=True,
                                             con_telnet=controller0_node.telnet_conn)
        assert rc == 0, "Host {} unlock failed: {}".format(controller1, output)

        LOG.info("Host {} unlocked successfully ...".format(controller1))

        LOG.info("Host controller-1  booted successfully... ")

        LOG.tc_step ("Checking controller-1 hardware ....")
        install_helper.check_cloned_hardware_status(controller1)
    #
    LOG.tc_step ("Customizing the cloned system ....")
    LOG.info("Changing the OAM IP configuration ... ")
    install_helper.update_oam_for_cloned_system(system_mode=system_mode)

    LOG.tc_step ("Downloading lab specific license, config and scripts ....")
    software_version = system_helper.get_system_software_version()
    load_path = BuildServerPath.LATEST_HOST_BUILD_PATHS[software_version]
    install_helper.download_lab_config_files(lab, install_clone_setup['build_server'], load_path)

    LOG.tc_step ("Running lab cleanup to removed source attributes ....")
    rc, output = install_helper.run_setup_script(script='lab_cleanup')
<<<<<<< HEAD
    assert rc == 0, "Lab cleanup script run failed: {}".format(output)
=======
    #assert rc == 0, "Lab cleanup script run failed: {}".format(output)
>>>>>>> d7739abd

    LOG.tc_step ("Running lab setup script to upadate cloned system attributes ....")
    rc, output = install_helper.run_lab_setup()
    assert rc == 0, "Lab setup run failed: {}".format(output)
<<<<<<< HEAD
    #
    # LOG.info("Changing the system name ... ")
    # install_helper.update_system_info_for_cloned_system()
=======

    time.sleep(30)
    LOG.tc_step ("Checking config status of controller-0 and perform lock/unlock if necessary...")
    if host_helper.get_hostshow_value('controller-0', 'config_status') == 'Config out-of-date':
        rc, output = host_helper.lock_unlock_controllers()
        assert rc == 0, "Failed to lock/unlock controller: {}".format(output)
>>>>>>> d7739abd

    LOG.tc_step("Verifying system health after restore ...")
    system_helper.wait_for_all_alarms_gone(timeout=300)
    rc, failed = system_helper.get_system_health_query()
    assert rc == 0, "System health not OK: {}".format(failed)


def verify_usb(conn_ssh):

    if conn_ssh is None:
        conn_ssh = ControllerClient.get_active_controller()

    if conn_ssh:
        LOG.tc_step("Checking if a USB flash drive with cloned image file is plugged in... ")
        usb_device_name = install_helper.get_usb_device_name(con_ssh=conn_ssh)
        assert usb_device_name, "No USB found "

        LOG.tc_step("USB flash drive found, checking for cloned image iso file ... ")
        cmd = "mount | grep {}  | awk \' {{ print $3}}\'".format(usb_device_name + " ")
        mount_point = conn_ssh.exec_cmd(cmd)[1]
        if not mount_point:
            LOG.info("Mounting USB device to /media/wrsroot ....")
            install_helper.mount_usb(usb_device_name, mount="/media/wrsroot", con_ssh=conn_ssh)

        rc, output = conn_ssh.exec_sudo_cmd("ls /media/wrsroot")
        clone_files = ['boot.cat', 'clone-archive', 'install_clone']
        if rc == 0 and output:
            if all(f in output for f in clone_files):
                return True
            else:
                LOG.info("Plugged USB {} does not appear to contain cloned image iso file".format(usb_device_name))
                return False
    else:
        LOG.info(" SSH connection with controller-0 is not available; USB cannot be checked ....")
        return False<|MERGE_RESOLUTION|>--- conflicted
+++ resolved
@@ -147,28 +147,17 @@
     install_helper.download_lab_config_files(lab, install_clone_setup['build_server'], load_path)
 
     LOG.tc_step ("Running lab cleanup to removed source attributes ....")
-    rc, output = install_helper.run_setup_script(script='lab_cleanup')
-<<<<<<< HEAD
-    assert rc == 0, "Lab cleanup script run failed: {}".format(output)
-=======
-    #assert rc == 0, "Lab cleanup script run failed: {}".format(output)
->>>>>>> d7739abd
+    install_helper.run_setup_script(script='lab_cleanup')
 
     LOG.tc_step ("Running lab setup script to upadate cloned system attributes ....")
     rc, output = install_helper.run_lab_setup()
     assert rc == 0, "Lab setup run failed: {}".format(output)
-<<<<<<< HEAD
-    #
-    # LOG.info("Changing the system name ... ")
-    # install_helper.update_system_info_for_cloned_system()
-=======
 
     time.sleep(30)
     LOG.tc_step ("Checking config status of controller-0 and perform lock/unlock if necessary...")
     if host_helper.get_hostshow_value('controller-0', 'config_status') == 'Config out-of-date':
         rc, output = host_helper.lock_unlock_controllers()
         assert rc == 0, "Failed to lock/unlock controller: {}".format(output)
->>>>>>> d7739abd
 
     LOG.tc_step("Verifying system health after restore ...")
     system_helper.wait_for_all_alarms_gone(timeout=300)
