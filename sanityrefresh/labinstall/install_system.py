#!/usr/bin/env python3.4

'''
install_system.py - Installs Titanium Server load on specified configuration.

Copyright (c) 2015-2016 Wind River Systems, Inc.

The right to copy, distribute, modify, or otherwise make use
of this software may be licensed only pursuant to the terms
of an applicable Wind River license agreement.
'''

'''
modification history:
---------------------
18feb16,amf  Adding doc strings to each function
02dec15,kav  initial version
'''


import pdb
import os
import sys
import re
import copy
import time
import tempfile
import threading
import getpass
import textwrap
import argparse
import configparser
from constants import *
from utils.ssh import SSHClient
import utils.log as logutils
from utils.common import create_node_dict, vlm_reserve, vlm_exec_cmd, find_error_msg, get_ssh_key
from utils.classes import Host
import utils.wr_telnetlib as telnetlib

LOGGER_NAME = os.path.splitext(__name__)[0]
SCRIPT_DIR = os.path.abspath(os.path.dirname(__file__))
PUBLIC_SSH_KEY = None
USERNAME = None
PASSWORD = None

def parse_args():
    ''' Get commandline options. '''

    parser = argparse.ArgumentParser(formatter_class=\
                                     argparse.RawTextHelpFormatter,
                                     add_help=False, prog=__file__,
                                     description="Script to install Titanium"
                                     " Server load on specified configuration.")
    node_grp = parser.add_argument_group('Nodes')
    node_grp.add_argument('--controller', metavar='LIST', required=True,
                          help="Comma-separated list of VLM barcodes"
                          " for controllers")
    #TODO: Removed required here, this should be mutually-exclusive with 
    #running small footprint
    node_grp.add_argument('--compute', metavar='LIST',
                          help="Comma-separated list of VLM barcodes"
                          " for computes")
    node_grp.add_argument('--storage', metavar='LIST',
                          help="Comma-separated list of VLM barcodes"
                          " for storage nodes")

    lab_grp = parser.add_argument_group("Lab setup")
    lab_grp.add_argument('--tuxlab', dest='tuxlab_server',
                         choices=TUXLAB_SERVERS,
                         default=DEFAULT_TUXLAB_SERVER,
                         help="Tuxlab server with controller-0 feed directory"
                         "\n(default: %(default)s)")
    lab_grp.add_argument('--run-lab-setup', dest='run_lab_setup',
                           action='store_true', help="Run lab setup")

    #TODO: Have an if for this and say it is not supported yet
    lab_grp.add_argument('--small-footprint', dest='small_footprint',
                           action='store_true',help="Run installation"
                           " as small footprint")

    parser.add_argument('lab_config_location', help=textwrap.dedent('''\
                        Specify either:\n\n
                        (a) Directory for lab listed under:
                            -> cgcs/extras.ND/lab/yow/
                            e.g.: cgcs-ironpass-1_4\n
                        or\n
                        (b) Custom directory path accessible by "--build-server"
                            for lab config files\n
                        Option (a): For installation of existing lab
                                    Directory contains config files:
                                        -> system_config
                                        -> hosts_bulk_add.xml
                                        -> lab_setup.conf
                        Option (b): Intended for large office.
                                    Directory path contains:
                                        -> system_config
                                        -> hosts_bulk_add.xml'''))
    bld_grp = parser.add_argument_group("Build server and paths")
    bld_grp.add_argument('--build-server', metavar='SERVER',
                         dest='bld_server',choices=BLD_SERVERS,
                         default=DEFAULT_BLD_SERVER,
                         help="Titanium Server build server"
                         " host name\n(default: %(default)s)")
    bld_grp.add_argument('--bld-server-wkspce', metavar='DIR_PATH',
                         dest='bld_server_wkspce',
                         default="/localdisk/loadbuild/jenkins",
                         help="Directory path to build server workspace"
                         "\n(default: %(default)s)")
    bld_grp.add_argument('--tis-blds-dir', metavar='DIR',
                         dest='tis_blds_dir',
                         default="CGCS_2.0_Unified_Daily_Build",
                         help='Directory under "--bld-server-wkspce"'
                         " containing directories for Titanium Server loads"
                         "\n(default: %(default)s)")
    bld_grp.add_argument('--tis-bld-dir', metavar='DIR',
                         dest='tis_bld_dir', default=LATEST_BUILD_DIR,
                         help='Specific directory under "--tis-blds-dir"'
                         " containing Titanium Server load"
                         " \n(default: %(default)s)")
    bld_grp.add_argument('--guest-bld-dir', metavar='DIR',
                         dest='guest_bld_dir',
                         default="CGCS_2.0_Guest_Daily_Build",
                         help='Directory under "--bld-server-wkspce"'
                         " containing directories for guest images"
                         "\n(default: %(default)s)")
    bld_grp.add_argument('--patch-dir-paths', metavar='LIST',
                         dest='patch_dir_paths',
                         help=textwrap.dedent('''\
                         Comma-separated list of directory paths accessible by
                         "--build-server" containing patches\n
                         e.g.: for 15.05 patch testing, the following paths
                         would be specified:
                             -> /folk/cgts/patches-to-verify/ZTE/'
                             -> /folk/cgts/patches-to-verify/15.05'
                             -> /folk/cgts/rel-ops/Titanium-Server-15/15.05'''))

    other_grp = parser.add_argument_group("Other options:")
    other_grp.add_argument('--output-dir', metavar='DIR_PATH',
                           dest='output_dir', help="Directory path"
                           " for output logs")
    other_grp.add_argument('--log-level', dest='log_level',
                           choices=logutils.LOG_LEVEL_NAMES, default='DEBUG',
                           help="Logging level (default: %(default)s)")
    other_grp.add_argument('--password', metavar='PASSWORD', dest='password',
                           help="User password")
    other_grp.add_argument('-h','--help', action='help',
                           help="Show this help message and exit")

    args = parser.parse_args()
    return args

def get_load_path(bld_server_conn, bld_server_wkspce, tis_blds_dir, tis_bld_dir):
    ''' Get the directory path for the load that will be used in the 
        lab. This directory path is typically taken as the latest build on
        the TiS build server.
    '''

    load_path = "{}/{}".format(bld_server_wkspce, tis_blds_dir)

    if tis_bld_dir == LATEST_BUILD_DIR:
        cmd = "readlink " + load_path + "/" + LATEST_BUILD_DIR
        tis_bld_dir = bld_server_conn.exec_cmd(cmd, expect_pattern=TIS_BLD_DIR_REGEX)

    load_path += "/" + tis_bld_dir
    cmd = "test -d " + load_path
    if bld_server_conn.exec_cmd(cmd)[0] != 0:
        log.error("Load path {} not found".format(load_path))
        sys.exit(1)

    return load_path

def verify_custom_lab_cfg_location(lab_cfg_location):
    ''' Verify that the correct configuration file is used in setting up the 
        lab. 
    '''

    # Rename variable to reflect that it is a path
    lab_cfg_path = lab_cfg_location
    lab_settings_filepath = None
    found_bulk_cfg_file = False
    found_system_cfg_file = False
    found_lab_settings_file = False
    for file in os.listdir(lab_cfg_location):
        if file == SYSTEM_CFG_FILENAME:
            found_system_cfg_file = True
        elif file == BULK_CFG_FILENAME:
            found_bulk_cfg_file = True
        elif file == CUSTOM_LAB_SETTINGS_FILENAME:
             found_lab_settings_file = True
    if not (found_bulk_cfg_file and found_system_cfg_file):
        log.error('Failed to find \"{}\" or \"{}\" in {}'.format(
                  BULK_CFG_FILENAME, SYSTEM_CFG_FILENAME,
                  lab_cfg_location))
        sys.exit(1)
    if found_lab_settings_file:
        lab_settings_filepath = lab_cfg_location + "/"\
                                + CUSTOM_LAB_SETTINGS_FILENAME
    return lab_cfg_path, lab_settings_filepath

def verify_lab_cfg_location(bld_server_conn, lab_cfg_location, load_path):
    ''' Get the directory path for the configuration file that is used in 
        setting up the lab. 
    '''

    lab_cfg_rel_path = LAB_YOW_REL_PATH + "/" + lab_cfg_location
    lab_cfg_path = load_path + "/" + lab_cfg_rel_path
    lab_settings_filepath = None

    cmd = "test -d " + lab_cfg_path
    if bld_server_conn.exec_cmd(cmd)[0] != 0:
        log.error('Lab config directory \"{}\" not found in {}'.format(
                  lab_cfg_location, lab_cfg_rel_path))
        sys.exit(1)

    lab_settings_rel_path = LAB_SETTINGS_DIR + "/{}.ini".format(
                            lab_cfg_location)
    lab_settings_filepath = SCRIPT_DIR + "/" + lab_settings_rel_path
    # MARIA ADD START
    if not os.path.isfile(lab_settings_filepath):
        log.error('Lab settings filepath was not found.')
    # MARIA ADD END
    # MARIA COMMENT START
    #if os.path.isfile(lab_settings_rel_path):
        # Path is relative to current directory
    #    lab_settings_filepath = SCRIPT_DIR + "/" + lab_settings_rel_path
    # MARIA COMMENT END

    return lab_cfg_path, lab_settings_filepath

#TODO: Remove this as using deploy_key defined for ssh and telnetlib
def deploy_key(conn):
    ''' Set the keys used for ssh and telnet connections.
    '''

    try:
        ssh_key = (open(os.path.expanduser(SSH_KEY_FPATH)).read()).rstrip()
    except FileNotFoundError:
        log.exception("User must have a public key {} defined".format(SSH_KEY_FPATH))
        sys.exit(1)
    else:
        log.info("User has public key defined: " + SSH_KEY_FPATH)

    if isinstance(conn, SSHClient):
        conn.sendline("mkdir -p ~/.ssh/")
        cmd = 'grep -q "{}" {}'.format(ssh_key, AUTHORIZED_KEYS_FPATH)
        if conn.exec_cmd(cmd)[0] != 0:
            log.info("Adding public key to {}".format(AUTHORIZED_KEYS_FPATH))
            conn.sendline('echo -e "{}\n" >> {}'.format(ssh_key, AUTHORIZED_KEYS_FPATH))
            conn.sendline("chmod 700 ~/.ssh/ && chmod 644 {}".format(AUTHORIZED_KEYS_FPATH))
    elif isinstance(conn, telnetlib.Telnet):
        conn.write_line("mkdir -p ~/.ssh/")
        cmd = 'grep -q "{}" {}'.format(ssh_key, AUTHORIZED_KEYS_FPATH)
        if conn.exec_cmd(cmd)[0] != 0:
            log.info("Adding public key to {}".format(AUTHORIZED_KEYS_FPATH))
            conn.write_line('echo -e "{}\n" >> {}'.format(ssh_key, AUTHORIZED_KEYS_FPATH))
            conn.write_line("chmod 700 ~/.ssh/ && chmod 644 {}".format(AUTHORIZED_KEYS_FPATH))

def set_network_boot_feed(barcode, tuxlab_server, bld_server_conn, load_path):
    ''' Transfer the load and set the feed on the tuxlab server in preparation
        for booting up the lab. 
    '''

    logutils.print_step("Set feed for {} network boot".format(barcode))
    tuxlab_sub_dir = USERNAME + '/' + os.path.basename(load_path)

    tuxlab_conn = SSHClient(log_path=output_dir + "/" + tuxlab_server + ".ssh.log")
    tuxlab_conn.connect(hostname=tuxlab_server, username=USERNAME,
                        password=PASSWORD)
    tuxlab_conn.deploy_ssh_key(PUBLIC_SSH_KEY)

    tuxlab_barcode_dir = TUXLAB_BARCODES_DIR + "/" + barcode

    if tuxlab_conn.exec_cmd("cd " + tuxlab_barcode_dir)[0] != 0:
        log.error("Failed to cd to: " + tuxlab_barcode_dir)
        sys.exit(1)

    log.info("Copy load into feed directory")
    if tuxlab_conn.exec_cmd("test -d " + tuxlab_sub_dir)[0] != 0:
        feed_path = tuxlab_barcode_dir + "/" + tuxlab_sub_dir
        tuxlab_conn.sendline("mkdir -p " + tuxlab_sub_dir)
        tuxlab_conn.find_prompt()
        tuxlab_conn.sendline("chmod 755 " + tuxlab_sub_dir)
        tuxlab_conn.find_prompt()
        # Extra forward slash at end is required to indicate the sync is for
        # all of the contents of RPM_INSTALL_REL_PATH into the feed path
        bld_server_conn.rsync(load_path + "/" + RPM_INSTALL_REL_PATH + "/", USERNAME, tuxlab_server, feed_path, ["--delete"])

        bld_server_conn.sendline("cd " + load_path)
        bld_server_conn.find_prompt()

        bld_server_conn.rsync("extra_cfgs/yow*", USERNAME, tuxlab_server, feed_path)
        bld_server_conn.rsync(RPM_INSTALL_REL_PATH + "/boot/isolinux/vmlinuz", USERNAME, tuxlab_server, feed_path)
        bld_server_conn.rsync(RPM_INSTALL_REL_PATH + "/boot/isolinux/initrd", USERNAME, tuxlab_server, feed_path + "/initrd.img")
    else:
        log.info("Build directory \"{}\" already exists".format(tuxlab_sub_dir))

    log.info("Create new symlink to feed directory")
    if tuxlab_conn.exec_cmd("rm -f feed")[0] != 0:
        log.error("Failed to remove feed")
        sys.exit(1)

    if tuxlab_conn.exec_cmd("ln -s " + tuxlab_sub_dir + "/" + " feed")[0] != 0:
        log.error("Failed to set VLM target {} feed symlink to: " + tuxlab_sub_dir)
        sys.exit(1)

    tuxlab_conn.logout()

def wipe_disk(node):
    ''' Perform a wipedisk operation on the lab before booting a new load into
        it. 
    '''

    if node.telnet_conn is None:
        node.telnet_conn = telnetlib.connect(node.telnet_ip, int(node.telnet_port), negotiate=node.telnet_negotiate, vt100query=node.telnet_vt100query, log_path=output_dir + "/" + node.name + ".telnet.log", debug=False)
        node.telnet_conn.login()

    node.telnet_conn.write_line("sudo -k wipedisk")
    node.telnet_conn.get_read_until(PASSWORD_PROMPT)
    node.telnet_conn.write_line(WRSROOT_PASSWORD)
    node.telnet_conn.get_read_until("[y/n]")
    node.telnet_conn.write_line("y")
    node.telnet_conn.get_read_until("confirm")
    node.telnet_conn.write_line("wipediskscompletely")
    node.telnet_conn.get_read_until("The disk(s) have been wiped.", WIPE_DISK_TIMEOUT)

    log.info("Disk(s) have been wiped on: " + node.name)

def wait_state(nodes, type, expected_state):
    ''' Function to wait for the lab to enter a specified state.  
        If the expected state is not entered, the boot operation will be 
        terminated.
    '''

    if isinstance(nodes, Host):
        nodes = [nodes]
    else:
        nodes = copy.copy(nodes)
    count = 0
    if type not in STATE_TYPE_DICT:
        log.error("Type of state can only be one of: " + str(list(STATE_TYPE_DICT.keys())))
        sys.exit(1)
    if expected_state not in STATE_TYPE_DICT[type]:
        log.error("Expected {} state can only be on one of: {}".format(type, str(STATE_TYPE_DICT[type])))
        sys.exit(1)

    expected_state_count = 0
    sleep_secs = int(REBOOT_TIMEOUT/MAX_SEARCH_ATTEMPTS)
    node_count = len(nodes)
    while count < MAX_SEARCH_ATTEMPTS:
        output = controller0.ssh_conn.exec_cmd("system host-list")[1]
        # Remove table header and footer
        output = "\n".join(output.splitlines()[3:-1])
        node_names = [node.name for node in nodes]
        log.info('Waiting for {} to be \"{}\"...'.format(node_names, expected_state))
        # Create copy of list so that it is unaffected by removal of node
        for node in copy.copy(nodes):
            match = re.search("^.*{}.*{}.*$".format(node.name, expected_state), output, re.MULTILINE|re.IGNORECASE)
            if match:
                if type == ADMINISTRATIVE:
                    node.administrative = expected_state
                elif type == OPERATIONAL:
                    node.operational = expected_state
                elif type == AVAILABILITY:
                    node.availability = expected_state
                log.info("{} has {} state: {}".format(node.name, type, expected_state))
                expected_state_count += 1
                # Remove matched line from output
                output = re.sub(re.escape(match.group(0)), "", output)
                nodes.remove(node)
        if expected_state_count == node_count:
            break
        else:
            log.info("Sleeping for {} seconds...".format(str(sleep_secs)))
            time.sleep(sleep_secs)
        count += 1
    if count == MAX_SEARCH_ATTEMPTS:
        log.error('Waited {} seconds and {} did not become \"{}\"'.format(str(REBOOT_TIMEOUT), node_names, expected_state))
        sys.exit(1)

def bring_up(node, boot_device_dict, small_footprint, close_telnet_conn=True):
    ''' Initiate the boot and installation operation.
    '''

    if node.telnet_conn is None:
        node.telnet_conn = telnetlib.connect(node.telnet_ip, int(node.telnet_port), negotiate=node.telnet_negotiate, vt100query=node.telnet_vt100query, log_path=output_dir + "/" + node.name + ".telnet.log")
    vlm_exec_cmd(VLM_TURNON, node.barcode)
    logutils.print_step("Installing {}...".format(node.name))
    node.telnet_conn.install(node, boot_device_dict, small_footprint)
    if close_telnet_conn:
        node.telnet_conn.close()

def apply_patches(node, bld_server_conn, patch_dir_paths):
    ''' Apply any patches after the load is installed.  
    '''

    patch_names = []

    for dir_path in patch_dir_paths.split(","):
        if bld_server_conn.exec_cmd("test -d " + dir_path)[0] != 0:
            log.error("Patch directory path {} not found".format(dir_path))
            sys.exit(1)

        if bld_server_conn.exec_cmd("cd " + dir_path)[0] != 0:
            log.error("Failed to cd to: " + dir_path)
            sys.exit(1)

        rc, output = bld_server_conn.exec_cmd("ls -1 --color=none *.patch")
        if rc != 0:
            log.error("Failed to list patches in: " + dir_path)
            sys.exit(1)

        for item in output.splitlines():
            # Remove ".patch" extension
            patch_name = os.path.splitext(item)[0]
            log.info("Found patch named: " + patch_name)
            patch_names.append(patch_name)

        bld_server_conn.rsync(dir_path + "/", WRSROOT_USERNAME, node.host_ip, WRSROOT_PATCHES_DIR)

    log.info("List of patches:\n" + "\n".join(patch_names))

    cmd = "echo " + WRSROOT_PASSWORD + " | sudo -S sw-patch query"
    if node.telnet_conn.exec_cmd(cmd)[0] != 0:
        log.error("Failed to query patches")
        sys.exit(1)
    cmd = "echo " + WRSROOT_PASSWORD + " | sudo -S sw-patch upload-dir " + WRSROOT_PATCHES_DIR
    output = node.telnet_conn.exec_cmd(cmd)[1]
    if find_error_msg(output):
        log.error("Failed to upload entire patch directory: " + WRSROOT_PATCHES_DIR)
        sys.exit(1)
    cmd = "echo " + WRSROOT_PASSWORD + " | sudo -S sw-patch query"
    rc, output = node.telnet_conn.exec_cmd(cmd)
    if rc != 0:
        log.error("Failed to query patches")
        sys.exit(1)

    # Remove table header
    output = "\n".join(output.splitlines()[2:])
    for patch in patch_names:
        if not re.search("^{}.*{}.*$".format(patch, AVAILABLE), output, re.MULTILINE|re.IGNORECASE):
            log.error('Patch \"{}\" is not in list or in {} state'.format(patch, AVAILABLE))
            sys.exit(1)

    cmd = "echo " + WRSROOT_PASSWORD + " | sudo -S sw-patch apply --all"
    if node.telnet_conn.exec_cmd(cmd)[0] != 0:
        log.error("Failed to apply patches")
        sys.exit(1)
    cmd = "echo " + WRSROOT_PASSWORD + " | sudo -S sw-patch install-local"

    output = node.telnet_conn.exec_cmd(cmd)[1]
    if not find_error_msg(output):
        log.error("Failed to install patches")
        sys.exit(1)
    cmd = "echo " + WRSROOT_PASSWORD + " | sudo -S sw-patch query"
    if node.telnet_conn.exec_cmd(cmd)[0] != 0:
        log.error("Failed to query patches")
        sys.exit(1)

    node.telnet_conn.exec_cmd("echo " + WRSROOT_PASSWORD + " | sudo -S reboot")
    node.telnet_conn.get_read_until(LOGIN_PROMPT, REBOOT_TIMEOUT)

if __name__ == '__main__':

    boot_device_dict = DEFAULT_BOOT_DEVICE_DICT
    custom_lab_setup = False
    lab_settings_filepath = ""
    compute_dict = {}
    storage_dict = {}
    provision_cmds = []
    barcodes = []
    threads = []

    args = parse_args()

    USERNAME = getpass.getuser()
    PASSWORD = args.password or getpass.getpass()
    PUBLIC_SSH_KEY = get_ssh_key()

    lab_cfg_location = args.lab_config_location

    controller_nodes = tuple(args.controller.split(','))

    if args.compute != None:
        compute_nodes = tuple(args.compute.split(','))
    else:
        compute_nodes = None

    if args.storage != None:
        storage_nodes = tuple(args.storage.split(','))
    else:
        storage_nodes = None

    tuxlab_server = args.tuxlab_server + HOST_EXT
    run_lab_setup = args.run_lab_setup
    small_footprint = args.small_footprint

    bld_server = args.bld_server + HOST_EXT

    bld_server_wkspce = args.bld_server_wkspce

    tis_blds_dir = args.tis_blds_dir

    tis_bld_dir = args.tis_bld_dir

    guest_bld_dir = args.guest_bld_dir

    patch_dir_paths = args.patch_dir_paths

    if args.output_dir:
        output_dir = args.output_dir
        if not os.path.exists(output_dir):
            os.makedirs(output_dir, exist_ok=True)
    else:
        prefix = re.search("\w+", __file__).group(0) + "."
        suffix = ".logs"
        output_dir = tempfile.mkdtemp(suffix, prefix)

    log_level = args.log_level

    log_level_idx = logutils.LOG_LEVEL_NAMES.index(log_level)
    logutils.GLOBAL_LOG_LEVEL = logutils.LOG_LEVELS[log_level_idx]
    log = logutils.getLogger(LOGGER_NAME)

    logutils.print_step("Arguments:")
    logutils.print_name_value("Lab config location", lab_cfg_location)
    logutils.print_name_value("Controller", controller_nodes)
    logutils.print_name_value("Compute", compute_nodes)
    logutils.print_name_value("Storage", storage_nodes)
    logutils.print_name_value("Run lab setup", run_lab_setup)
    logutils.print_name_value("Tuxlab server", tuxlab_server)
    logutils.print_name_value("Small footprint", small_footprint)
    logutils.print_name_value("Build server", bld_server)
    logutils.print_name_value("Build server workspace", bld_server_wkspce)
    logutils.print_name_value("TiS builds directory", tis_blds_dir)
    logutils.print_name_value("TiS build directory", tis_bld_dir)
    logutils.print_name_value("Guest build directory", guest_bld_dir)
    logutils.print_name_value("Patch directory paths", patch_dir_paths)
    logutils.print_name_value("Output directory", output_dir)
    logutils.print_name_value("Log level", log_level)

    print("\nRunning as user: " + USERNAME + "\n")

    controller_dict = create_node_dict(controller_nodes, CONTROLLER)
    controller0 = controller_dict[CONTROLLER0]

    if compute_nodes is not None:
        compute_dict = create_node_dict(compute_nodes, COMPUTE)

    if storage_nodes is not None:
        storage_dict = create_node_dict(storage_nodes, STORAGE)

    bld_server_conn = SSHClient(log_path=output_dir + "/" + bld_server + ".ssh.log")
    bld_server_conn.connect(hostname=bld_server, username=USERNAME,
                            password=PASSWORD)

    guest_load_path = "{}/{}".format(bld_server_wkspce, guest_bld_dir)

    load_path = get_load_path(bld_server_conn, bld_server_wkspce, tis_blds_dir,
                              tis_bld_dir)

    if os.path.isdir(lab_cfg_location):
        custom_lab_setup = True
        lab_cfg_path, lab_settings_filepath = verify_custom_lab_cfg_location(lab_cfg_location)
    else:
        lab_cfg_path, lab_settings_filepath = verify_lab_cfg_location(bld_server_conn,
                                                        lab_cfg_location,
                                                        load_path)

    if lab_settings_filepath:
        log.info("Lab settings file path: " + lab_settings_filepath)
        config = configparser.ConfigParser()
        try:
            lab_settings_file = open(lab_settings_filepath, 'r')
            config.read_file(lab_settings_file)
        except Exception:
            log.exception("Failed to read file: " + lab_settings_filepath)
            sys.exit(1)

        for section in config.sections():
            try:
                provision_cmds = config.get(CFG_PROVISION_SECTION_NAME,
                                            CFG_CMD_OPT_NAME)
                log.info("Provision commands: " + str(provision_cmds))
            except (configparser.NoSectionError, configparser.NoOptionError):
                pass

            try:
                boot_device_dict = dict(config.items(CFG_BOOT_INTERFACES_NAME))
            except configparser.NoSectionError:
                pass

    executed = False
    if not executed:
        set_network_boot_feed(controller0.barcode, tuxlab_server, bld_server_conn, load_path)

    nodes = list(controller_dict.values()) + list(compute_dict.values()) + list(storage_dict.values())

    [barcodes.append(node.barcode) for node in nodes]

    executed = False
    if not executed:
        vlm_reserve(barcodes, note=INSTALLATION_RESERVE_NOTE)

<<<<<<< HEAD
        #TODO: Must add option NOT to wipedisk, e.g. if cannot login to any of
        #      the nodes as the system was left not in an installed state
        #TODO: In this case still need to set the telnet session for controller0
        #      so consider keeping this outside of the wipe_disk method
        cont0_telnet_conn = telnetlib.connect(controller0.telnet_ip, int(controller0.telnet_port), negotiate=controller0.telnet_negotiate, vt100query=controller0.telnet_vt100query, log_path=output_dir + "/" + CONTROLLER0 + ".telnet.log", debug=False)
        cont0_telnet_conn.login()
        controller0.telnet_conn = cont0_telnet_conn

        for node in nodes:
            node_thread = threading.Thread(target=wipe_disk,name=node.name,args=(node,))
            threads.append(node_thread)
            log.info("Starting thread for {}".format(node_thread.name))
            node_thread.start()
=======
        #TODO: Must add option NOT to wipedisk, e.g. if cannot login to any of the nodes as the system was left not in an installed state
        #TODO: IN THIS CASE STILL NEED TO SET TELNET FOR CONTROLLER0 SO PERHAPS LEAVE THIS OUTSIDE OF WIPEDISK METHOD?
        #cont0_telnet_conn = telnetlib.connect(controller0.telnet_ip, int(controller0.telnet_port), negotiate=controller0.telnet_negotiate, vt100query=controller0.telnet_vt100query, log_path=output_dir + "/" + CONTROLLER0 + ".telnet.log", debug=False)
        #cont0_telnet_conn.login()
        #controller0.telnet_conn = cont0_telnet_conn

        # MARIA COMMENTING OUT SECTION
        #for node in nodes:
        #    node_thread = threading.Thread(target=wipe_disk,name=node.name,args=(node,))
        #    threads.append(node_thread)
        #    log.info("Starting thread for {}".format(node_thread.name))
        #    node_thread.start()
>>>>>>> 4fdba069

        for thread in threads:
            thread.join()

        for barcode in barcodes:
            vlm_exec_cmd(VLM_TURNOFF, barcode)

        bring_up(controller0, boot_device_dict, small_footprint, close_telnet_conn=False)
        logutils.print_step("Initial login and password set for " + controller0.name)
        controller0.telnet_conn.login(reset=True)

    executed = False
    if not executed:
        if small_footprint:
            cmd = "echo " + WRSROOT_PASSWORD + " | sudo -S ip addr add " + controller0.host_ip + controller0.host_routing_prefix + " dev " + NIC_INTERFACE
            if controller0.telnet_conn.exec_cmd(cmd)[0] != 0:
                log.error("Failed to add IP address: " + controller0.host_ip)
                sys.exit(1)

            cmd = "echo " + WRSROOT_PASSWORD + " | sudo -S ip link set dev {} up".format(NIC_INTERFACE)
            if controller0.telnet_conn.exec_cmd(cmd)[0] != 0:
                log.error("Failed to bring up {} interface".format(NIC_INTERFACE))
                sys.exit(1)

            time.sleep(2)
            cmd = "echo " + WRSROOT_PASSWORD + " | sudo -S route add default gw " + controller0.host_gateway
            if controller0.telnet_conn.exec_cmd(cmd)[0] != 0:
                log.error("Failed to add default gateway: " + controller0.host_gateway)
                sys.exit(1)

            #TODO: Fix this, put in a loop over timeout, not working as expected
            cmd = "ping -w {} -c 4 {}".format(PING_TIMEOUT, DNS_SERVER)
            if controller0.telnet_conn.exec_cmd(cmd, timeout=PING_TIMEOUT + TIMEOUT_BUFFER)[0] != 0:
                log.error("Failed to ping outside network")
                sys.exit(1)

        if patch_dir_paths != None:
            controller0.telnet_conn.deploy_ssh_key(PUBLIC_SSH_KEY)
            apply_patches(controller0, bld_server_conn, patch_dir_paths)

    cont0_ssh_conn = SSHClient(log_path=output_dir + "/" + CONTROLLER0 + ".ssh.log")
    cont0_ssh_conn.connect(hostname=controller0.host_ip, username=WRSROOT_USERNAME,
                            password=WRSROOT_PASSWORD)
    controller0.ssh_conn = cont0_ssh_conn

    controller0.ssh_conn.deploy_ssh_key(PUBLIC_SSH_KEY)

    executed = False
    if not executed:
        bld_server_conn.rsync(LICENSE_FILEPATH, WRSROOT_USERNAME, controller0.host_ip, WRSROOT_HOME_DIR + "/license.lic")
        bld_server_conn.rsync(lab_cfg_path + "/*", WRSROOT_USERNAME, controller0.host_ip, WRSROOT_HOME_DIR)
        bld_server_conn.rsync(load_path + "/" + LAB_SCRIPTS_REL_PATH + "/*", WRSROOT_USERNAME, controller0.host_ip, WRSROOT_HOME_DIR)
        # Extra forward slash at end is required to indicate it is a directory
        bld_server_conn.rsync(guest_load_path + "/cgcs-guest.img", WRSROOT_USERNAME, controller0.host_ip, WRSROOT_IMAGES_DIR + "/")

        cmd = 'grep -q "TMOUT=" ' + WRSROOT_ETC_PROFILE
        cmd += " && echo " + WRSROOT_PASSWORD + " | sudo -S"
        cmd += ' sed -i.bkp "/\(TMOUT=\|export TMOUT\)/d"'
        cmd += " " + WRSROOT_ETC_PROFILE
        controller0.ssh_conn.exec_cmd(cmd)
        cmd = "echo " + WRSROOT_PASSWORD + " | sudo -S"
        cmd += ' sed -i.bkp "$ a\TMOUT=\\nexport TMOUT"'
        cmd += " " + WRSROOT_ETC_PROFILE
        controller0.ssh_conn.exec_cmd(cmd)
        cmd = 'echo \'export HISTTIMEFORMAT="%Y-%m-%d %T "\' >>'
        cmd += " " + WRSROOT_HOME_DIR + "/.bashrc"
        controller0.ssh_conn.exec_cmd(cmd)
        cmd = 'echo \'export PROMPT_COMMAND="date; $PROMPT_COMMAND"\' >>'
        cmd += " " + WRSROOT_HOME_DIR + "/.bashrc"
        controller0.ssh_conn.exec_cmd(cmd)
        controller0.ssh_conn.exec_cmd("source " + WRSROOT_ETC_PROFILE)
        controller0.ssh_conn.exec_cmd("source " + WRSROOT_HOME_DIR + "/.bashrc")

    executed = False
    if not executed:
        cmd = "echo " + WRSROOT_PASSWORD + " | sudo -S"
        cmd += " config_controller --config-file " + SYSTEM_CONFIG_FILENAME
        rc, output = controller0.ssh_conn.exec_cmd(cmd, timeout=CONFIG_CONTROLLER_TIMEOUT)
        if rc != 0 or find_error_msg(output, "Configuration failed"):
            log.error("config_controller failed")
            sys.exit(1)
            
    cmd = "system host-if-list {} -a".format(controller0.name)
    if controller0.ssh_conn.exec_cmd(cmd)[0] != 0:
        log.error("Failed to get list of interfaces for node: " + controller0.name)
        sys.exit(1)

    #TODO: Implement separate workflow for storage nodes
    # Run lab_setup.sh twice

    # If you have storage:
    #   Unlock controller-1 and wait for it to be unlocked and enabled
    #   Unlock storage nodes and wait for them to become enabled
    #   Run lab_setup.sh 3rd time

    # Unlock computes in parallel

    # Run lab_setup.sh 4th time   
   
    cmd = "source /etc/nova/openrc"
    if controller0.ssh_conn.exec_cmd(cmd)[0] != 0:
        log.error("Failed to source environment")

    executed = False
    if not executed:
        cmd = "system host-bulk-add " + BULK_CFG_FILENAME
        if controller0.ssh_conn.exec_cmd(cmd)[0] != 0:
            log.error("Failed to bulk add hosts")
            sys.exit(1)

    executed = False
    if not executed:
        threads.clear()
        for node in nodes:
            if node.name != CONTROLLER0:
                node_thread = threading.Thread(target=bring_up,name=node.name,args=(node, boot_device_dict, small_footprint))
                threads.append(node_thread)
                log.info("Starting thread for {}".format(node_thread.name))
                node_thread.start()

        for thread in threads:
            thread.join()

        for node in nodes:
            cmd = "system host-if-list {} -a".format(node.name)
            if controller0.ssh_conn.exec_cmd(cmd)[0] != 0:
                log.error("Failed to get list of interfaces for node: " + node.name)
                sys.exit(1)

    executed = False
    if not executed:
        #TODO: Put this in a loop
        wait_state(controller0, ADMINISTRATIVE, UNLOCKED)
        wait_state(controller0, OPERATIONAL, ENABLED)
        wait_state(controller0, AVAILABILITY, AVAILABLE)

        nodes.remove(controller0)
        wait_state(nodes, ADMINISTRATIVE, LOCKED)
        wait_state(nodes, AVAILABILITY, ONLINE)

    lab_setup_cmd = WRSROOT_HOME_DIR + "/" + LAB_SETUP_CFG_FILENAME

    if not executed:
        for i in range(0, 2):
            if controller0.ssh_conn.exec_cmd(lab_setup_cmd, LAB_SETUP_TIMEOUT)[0] != 0:
                log.error("Failed during lab setup")
                sys.exit(1)

    if not executed:
        for node in nodes:
            cmd = "system host-unlock " + node.name
            if controller0.ssh_conn.exec_cmd(cmd)[0] != 0:
                log.error("Failed to unlock: " + node.name)
                sys.exit(1)

        wait_state(nodes, ADMINISTRATIVE, UNLOCKED)
        wait_state(nodes, OPERATIONAL, ENABLED)
        wait_state(nodes, AVAILABILITY, AVAILABLE)

    executed = False
    if not executed:
        if controller0.ssh_conn.exec_cmd(lab_setup_cmd, LAB_SETUP_TIMEOUT)[0] != 0:
            log.error("Failed during lab setup")
            sys.exit(1)

        nodes.insert(0, controller0)
        wait_state(nodes, ADMINISTRATIVE, UNLOCKED)
        wait_state(nodes, OPERATIONAL, ENABLED)
        wait_state(nodes, AVAILABILITY, AVAILABLE)

    for node in nodes:
        cmd = "system host-if-list {} -a".format(node.name)
        if controller0.ssh_conn.exec_cmd(cmd)[0] != 0:
            log.error("Failed to get list of interfaces for node: " + node.name)
            sys.exit(1)

    cmd = "system alarm-list"
    if controller0.ssh_conn.exec_cmd(cmd)[0] != 0:
        log.error("Failed to get alarm list")
        sys.exit(1)

    cmd = "cat /etc/build.info"
    if controller0.ssh_conn.exec_cmd(cmd)[0] != 0:
        log.error("Failed to get build info")
        sys.exit(1)

    #TODO: Add unreserving of targets if you exit early for some reason
    #      This needs to be in the exception error handling for failure cases
    for barcode in barcodes:
        vlm_exec_cmd(VLM_UNRESERVE, barcode)

    #TODO: Add system alarm-list and SUDO sm-dump, etc. print-outs

    sys.exit(0)<|MERGE_RESOLUTION|>--- conflicted
+++ resolved
@@ -601,21 +601,6 @@
     if not executed:
         vlm_reserve(barcodes, note=INSTALLATION_RESERVE_NOTE)
 
-<<<<<<< HEAD
-        #TODO: Must add option NOT to wipedisk, e.g. if cannot login to any of
-        #      the nodes as the system was left not in an installed state
-        #TODO: In this case still need to set the telnet session for controller0
-        #      so consider keeping this outside of the wipe_disk method
-        cont0_telnet_conn = telnetlib.connect(controller0.telnet_ip, int(controller0.telnet_port), negotiate=controller0.telnet_negotiate, vt100query=controller0.telnet_vt100query, log_path=output_dir + "/" + CONTROLLER0 + ".telnet.log", debug=False)
-        cont0_telnet_conn.login()
-        controller0.telnet_conn = cont0_telnet_conn
-
-        for node in nodes:
-            node_thread = threading.Thread(target=wipe_disk,name=node.name,args=(node,))
-            threads.append(node_thread)
-            log.info("Starting thread for {}".format(node_thread.name))
-            node_thread.start()
-=======
         #TODO: Must add option NOT to wipedisk, e.g. if cannot login to any of the nodes as the system was left not in an installed state
         #TODO: IN THIS CASE STILL NEED TO SET TELNET FOR CONTROLLER0 SO PERHAPS LEAVE THIS OUTSIDE OF WIPEDISK METHOD?
         #cont0_telnet_conn = telnetlib.connect(controller0.telnet_ip, int(controller0.telnet_port), negotiate=controller0.telnet_negotiate, vt100query=controller0.telnet_vt100query, log_path=output_dir + "/" + CONTROLLER0 + ".telnet.log", debug=False)
@@ -628,7 +613,6 @@
         #    threads.append(node_thread)
         #    log.info("Starting thread for {}".format(node_thread.name))
         #    node_thread.start()
->>>>>>> 4fdba069
 
         for thread in threads:
             thread.join()
