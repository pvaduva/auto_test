#!/usr/bin/env python3.4

'''
install_system.py - Installs Titanium Server load on specified configuration.

Copyright (c) 2015-2016 Wind River Systems, Inc.

The right to copy, distribute, modify, or otherwise make use
of this software may be licensed only pursuant to the terms
of an applicable Wind River license agreement.
'''

'''
modification history:
---------------------
27apr16,amf  small footprint: handle drbd data-sync and custom configs
08mar16,mzy  Inserting steps for storage lab installation
25feb16,amf  Inserting steps for small footprint installations
22feb16,mzy  Add sshpass support
18feb16,amf  Adding doc strings to each function
02dec15,kav  initial version
'''


import pdb

import os
import sys
import re
import copy
import time
import tempfile
import threading
import getpass
import textwrap
import argparse
import configparser
from constants import *
from utils.ssh import SSHClient
import utils.log as logutils
from utils.common import create_node_dict, vlm_reserve, vlm_findmine, vlm_exec_cmd, find_error_msg, get_ssh_key, wr_exit
from utils.classes import Host
import utils.wr_telnetlib as telnetlib
from install_cumulus import Cumulus_TiS, create_cumulus_node_dict

"""----------------------------------------------------------------------------
Global definitions
----------------------------------------------------------------------------"""

LOGGER_NAME = os.path.splitext(__name__)[0]
log = logutils.getLogger(LOGGER_NAME)
SCRIPT_DIR = os.path.abspath(os.path.dirname(__file__))
PUBLIC_SSH_KEY = None
USERNAME =  getpass.getuser()
PASSWORD = None
controller0 = None


def parse_args():
    ''' Get commandline options. '''

    parser = argparse.ArgumentParser(formatter_class=\
                                     argparse.RawTextHelpFormatter,
                                     add_help=False, prog=__file__,
                                     description="Script to install Titanium"
                                     " Server load on specified configuration.")
    node_grp = parser.add_argument_group('Nodes')

    node_grp.add_argument('--controller', metavar='LIST',
                          help="Comma-separated list of VLM barcodes"
                          " for controllers")
    #TODO: Removed required here, this should be mutually-exclusive with running
    #      small_footprint. Need to add logic in the parser or outside of it
    #      to check if small_footprint option is used,
    #      ignore --compute and --storage
    #      Logic is required otherwise if the same barcode is specified as both
    #      controller and compute, it will try to get reserved twice and fail
    node_grp.add_argument('--compute', metavar='LIST',
                          help="Comma-separated list of VLM barcodes"
                          " for computes. Ignored if --tis-on-tis option"
                          " is specified")
    node_grp.add_argument('--storage', metavar='LIST',
                          help="Comma-separated list of VLM barcodes"
                          " for storage nodes. Ignored if --tis-on-tis"
                          " options is specified")

    lab_grp = parser.add_argument_group("Lab setup")


    lab_grp.add_argument('--tuxlab', dest='tuxlab_server',
                         choices=TUXLAB_SERVERS,
                         default=DEFAULT_TUXLAB_SERVER,
                         help="Tuxlab server with controller-0 feed directory"
                         "\n(default: %(default)s)")

    #TODO: This option is not being referenced in code. Add logic to
    #      exit after config_controller unless this option is specified
    #      or modify this option to be "skip_lab_setup" so that it skips
    #      lab_setup.sh if specified. Either way option needs to be used somehow
    lab_grp.add_argument('--run-lab-setup', dest='run_lab_setup',
                           action='store_true', help="Run lab setup")

    #TODO: Have an if for this and say it is not supported yet
    lab_grp.add_argument('--small-footprint', dest='small_footprint',
                           action='store_true',help="Run installation"
                           " as small footprint. Not applicable"
                           " for ts-on-tis install")

    lab_grp.add_argument('--tis-on-tis', dest='tis_on_tis', action='store_true',
                         help=" Run installation for Cumulus TiS on TiS. ")

    lab_grp.add_argument('--cumulus-userid', dest='cumulus_userid',
                         help="Tenant's login userid of linux account in Cumulus "
                         "Server. This is mandatory if --tis-on-tis is "
                         "specified.")

    lab_grp.add_argument('--cumulus-password', metavar='CUMULUS_PASSWORD',
                         dest='cumulus_password', help="Tenant's login "
                         "password to Cumulus Server.")

    # This option is valid only for small footprint option (--small-feetprint)
    #  that are bootable from USB.
    #
    # Burn boot image into USB if controller-0 is accessible, otherwise
    # the lab is booted from the existing USB image,
    # if one is plugged-in.
    #
    lab_grp.add_argument('--burn-usb', dest='burn_usb',
                         action='store_true',
                         help="Burn boot image into USB before install. Valid"
                         " only with --small-footprint option")


    #TODO: Custom directory path is not supported yet. Need to add code
    #      to rsync files from custom directory path on local PC to controller-0
    #      Can use rsync exec_cmd(...) in common.py to do the transfer locally
    parser.add_argument('lab_config_location', help=textwrap.dedent('''\
                        Specify either:\n\n
                        (a) Directory for lab listed under:
                            -> cgcs/extras.ND/lab/yow/
                            e.g.: cgcs-ironpass-1_4\n
                        or\n
                        (b) Custom directory path accessible by "--build-server"
                            for lab config files\n
                        Option (a): For installation of existing lab
                                    Directory contains config files:
                                        -> system_config
                                        -> hosts_bulk_add.xml
                                        -> lab_setup.conf
                        Option (b): Intended for large office.
                                    Directory path contains:
                                        -> system_config
                                        -> hosts_bulk_add.xml'''))
    bld_grp = parser.add_argument_group("Build server and paths")
    bld_grp.add_argument('--build-server', metavar='SERVER',
                         dest='bld_server',choices=BLD_SERVERS,
                         default=DEFAULT_BLD_SERVER,
                         help="Titanium Server build server"
                         " host name\n(default: %(default)s)")
    bld_grp.add_argument('--bld-server-wkspce', metavar='DIR_PATH',
                         dest='bld_server_wkspce',
                         default="/localdisk/loadbuild/jenkins",
                         help="Directory path to build server workspace"
                         "\n(default: %(default)s)")
    bld_grp.add_argument('--tis-blds-dir', metavar='DIR',
                         dest='tis_blds_dir',
                         default="CGCS_3.0_Unified_Daily_Build",
                         help='Directory under "--bld-server-wkspce"'
                         " containing directories for Titanium Server loads"
                         "\n(default: %(default)s)")
    bld_grp.add_argument('--tis-bld-dir', metavar='DIR',
                         dest='tis_bld_dir', default=LATEST_BUILD_DIR,
                         help='Specific directory under "--tis-blds-dir"'
                         " containing Titanium Server load"
                         " \n(default: %(default)s)")
    bld_grp.add_argument('--guest-bld-dir', metavar='DIR',
                         dest='guest_bld_dir',
                         default="CGCS_3.0_Guest_Daily_Build",
                         help='Directory under "--bld-server-wkspce"'
                         " containing directories for guest images"
                         "\n(default: %(default)s)")
    bld_grp.add_argument('--patch-dir-paths', metavar='LIST',
                         dest='patch_dir_paths',
                         help=textwrap.dedent('''\
                         Comma-separated list of directory paths accessible by
                         "--build-server" containing patches\n
                         e.g.: for 15.05 patch testing, the following paths
                         would be specified:
                             -> /folk/cgts/patches-to-verify/ZTE/'
                             -> /folk/cgts/patches-to-verify/15.05'
                             -> /folk/cgts/rel-ops/Titanium-Server-15/15.05'''))
    bld_grp.add_argument('--email-address', metavar='EMAILADDRESS',
                         dest='email_address',
                         default=None,
                         help="Comma-separated list of email addresses to which  "
                              " lab install status notification is sent"
                         "\n(default: %(default)s)")




    other_grp = parser.add_argument_group("Other options:")
    other_grp.add_argument('--output-dir', metavar='DIR_PATH',
                           dest='output_dir', help="Directory path"
                           " for output logs")
    other_grp.add_argument('--log-level', dest='log_level',
                           choices=logutils.LOG_LEVEL_NAMES, default='DEBUG',
                           help="Logging level (default: %(default)s)")
    other_grp.add_argument('--password', metavar='PASSWORD', dest='password',
                           help="User password")
    other_grp.add_argument('-h','--help', action='help',
                           help="Show this help message and exit")

    args = parser.parse_args()
    if not args.tis_on_tis and args.controller is None:
        parser.error('--controller is required')
    if args.tis_on_tis and args.cumulus_userid is None:
        parser.error('--cumulus-userid is required if --tis-on-tis is specified.')
    return args

def get_load_path(bld_server_conn, bld_server_wkspce, tis_blds_dir, tis_bld_dir):
    ''' Get the directory path for the load that will be used in the 
        lab. This directory path is typically taken as the latest build on
        the TiS build server.
    '''

    load_path = "{}/{}".format(bld_server_wkspce, tis_blds_dir)

    if tis_bld_dir == LATEST_BUILD_DIR or not tis_bld_dir:
        cmd = "readlink " + load_path + "/" + LATEST_BUILD_DIR
        tis_bld_dir = bld_server_conn.exec_cmd(cmd, expect_pattern=TIS_BLD_DIR_REGEX)

    load_path += "/" + tis_bld_dir
    cmd = "test -d " + load_path
    if bld_server_conn.exec_cmd(cmd)[0] != 0:
        msg = "Load path {} not found".format(load_path)
        log.error(msg)
        wr_exit()._exit(1,msg)

    return load_path

def verify_custom_lab_cfg_location(lab_cfg_location):
    ''' Verify that the correct configuration file is used in setting up the 
        lab. 
    '''

    # Rename variable to reflect that it is a path
    lab_cfg_path = lab_cfg_location
    lab_settings_filepath = None
    found_bulk_cfg_file = False
    found_system_cfg_file = False
    found_lab_settings_file = False
    for file in os.listdir(lab_cfg_location):
        if file == SYSTEM_CFG_FILENAME:
            found_system_cfg_file = True
        elif file == BULK_CFG_FILENAME:
            found_bulk_cfg_file = True
        elif file == CUSTOM_LAB_SETTINGS_FILENAME:
             found_lab_settings_file = True
    if not (found_bulk_cfg_file and found_system_cfg_file):
        msg = 'Failed to find \"{}\" or \"{}\" in {}'.format(
                  BULK_CFG_FILENAME, SYSTEM_CFG_FILENAME,
                  lab_cfg_location)
        log.error(msg)
        wr_exit()._exit(1, msg)

    if found_lab_settings_file:
        lab_settings_filepath = lab_cfg_location + "/"\
                                + CUSTOM_LAB_SETTINGS_FILENAME
    return lab_cfg_path, lab_settings_filepath

def verify_lab_cfg_location(bld_server_conn, lab_cfg_location, load_path):
    ''' Get the directory path for the configuration file that is used in 
        setting up the lab. 
    '''

    lab_cfg_rel_path = LAB_YOW_REL_PATH + "/" + lab_cfg_location
    lab_cfg_path = load_path + "/" + lab_cfg_rel_path
    lab_settings_filepath = None

    cmd = "test -d " + lab_cfg_path
    if bld_server_conn.exec_cmd(cmd)[0] != 0:
        msg = 'Lab config directory \"{}\" not found in {}'.format(
                  lab_cfg_location, lab_cfg_rel_path)
        log.error(msg)
        wr_exit()._exit(1, msg)

    lab_settings_rel_path = LAB_SETTINGS_DIR + "/{}.ini".format(
                            lab_cfg_location)
    lab_settings_filepath = SCRIPT_DIR + "/" + lab_settings_rel_path
    if not os.path.isfile(lab_settings_filepath):
        log.error('Lab settings filepath was not found.')

    return lab_cfg_path, lab_settings_filepath

#TODO: Remove this as using deploy_key defined for ssh and telnetlib
def deploy_key(conn):
    ''' Set the keys used for ssh and telnet connections.
    '''

    try:
        ssh_key = (open(os.path.expanduser(SSH_KEY_FPATH)).read()).rstrip()
    except FileNotFoundError:
        log.exception("User must have a public key {} defined".format(SSH_KEY_FPATH))
        wr_exit()._exit(1, msg)
    else:
        log.info("User has public key defined: " + SSH_KEY_FPATH)

    if isinstance(conn, SSHClient):
        conn.sendline("mkdir -p ~/.ssh/")
        cmd = 'grep -q "{}" {}'.format(ssh_key, AUTHORIZED_KEYS_FPATH)
        if conn.exec_cmd(cmd)[0] != 0:
            log.info("Adding public key to {}".format(AUTHORIZED_KEYS_FPATH))
            conn.sendline('echo -e "{}\n" >> {}'.format(ssh_key, AUTHORIZED_KEYS_FPATH))
            conn.sendline("chmod 700 ~/.ssh/ && chmod 644 {}".format(AUTHORIZED_KEYS_FPATH))
    elif isinstance(conn, telnetlib.Telnet):
        conn.write_line("mkdir -p ~/.ssh/")
        cmd = 'grep -q "{}" {}'.format(ssh_key, AUTHORIZED_KEYS_FPATH)
        if conn.exec_cmd(cmd)[0] != 0:
            log.info("Adding public key to {}".format(AUTHORIZED_KEYS_FPATH))
            conn.write_line('echo -e "{}\n" >> {}'.format(ssh_key, AUTHORIZED_KEYS_FPATH))
            conn.write_line("chmod 700 ~/.ssh/ && chmod 644 {}".format(AUTHORIZED_KEYS_FPATH))

def set_network_boot_feed(barcode, tuxlab_server, bld_server_conn, load_path, output_dir):
    ''' Transfer the load and set the feed on the tuxlab server in preparation
        for booting up the lab. 
    '''

    logutils.print_step("Set feed for {} network boot".format(barcode))
    tuxlab_sub_dir = USERNAME + '/' + os.path.basename(load_path)

    tuxlab_conn = SSHClient(log_path=output_dir + "/" + tuxlab_server + ".ssh.log")
    tuxlab_conn.connect(hostname=tuxlab_server, username=USERNAME,
                        password=PASSWORD)
    tuxlab_conn.deploy_ssh_key(PUBLIC_SSH_KEY)

    tuxlab_barcode_dir = TUXLAB_BARCODES_DIR + "/" + barcode

    if tuxlab_conn.exec_cmd("cd " + tuxlab_barcode_dir)[0] != 0:
        msg = "Failed to cd to: " + tuxlab_barcode_dir
        log.error(msg)
        wr_exit()._exit(1, msg)

    log.info("Copy load into feed directory")
    if tuxlab_conn.exec_cmd("test -d " + tuxlab_sub_dir)[0] != 0:
        feed_path = tuxlab_barcode_dir + "/" + tuxlab_sub_dir
        tuxlab_conn.sendline("mkdir -p " + tuxlab_sub_dir)
        tuxlab_conn.find_prompt()
        tuxlab_conn.sendline("chmod 755 " + tuxlab_sub_dir)
        tuxlab_conn.find_prompt()
        # Extra forward slash at end is required to indicate the sync is for
        # all of the contents of RPM_INSTALL_REL_PATH into the feed path
        bld_server_conn.rsync(load_path + "/" + RPM_INSTALL_REL_PATH + "/", USERNAME, tuxlab_server, feed_path, ["--delete"])

        bld_server_conn.sendline("cd " + load_path)
        bld_server_conn.find_prompt()

        bld_server_conn.rsync("extra_cfgs/yow*", USERNAME, tuxlab_server, feed_path)
        bld_server_conn.rsync(RPM_INSTALL_REL_PATH + "/boot/isolinux/vmlinuz", USERNAME, tuxlab_server, feed_path)
        bld_server_conn.rsync(RPM_INSTALL_REL_PATH + "/boot/isolinux/initrd", USERNAME, tuxlab_server, feed_path + "/initrd.img")
    else:
        log.info("Build directory \"{}\" already exists".format(tuxlab_sub_dir))

    log.info("Create new symlink to feed directory")
    if tuxlab_conn.exec_cmd("rm -f feed")[0] != 0:
        msg = "Failed to remove feed"
        log.error(msg)
        wr_exit()._exit(1, msg)

    if tuxlab_conn.exec_cmd("ln -s " + tuxlab_sub_dir + "/" + " feed")[0] != 0:
        msg = "Failed to set VLM target {} feed symlink to: " + tuxlab_sub_dir
        log.error(msg)
        wr_exit()._exit(1, msg)

    tuxlab_conn.logout()

def burn_usb_load_image(node,  bld_server_conn, load_path):
    ''' Burn usb with given load image.
    '''

    logutils.print_step("Burning USB with load image from {}".format(load_path))

    # Check  if node (controller-0) is accessible.
    cmd = "ping -w {} -c 4 {}".format(PING_TIMEOUT, node.host_ip)
    if (bld_server_conn.exec_cmd(cmd, timeout=PING_TIMEOUT +
                                  TIMEOUT_BUFFER)[0] != 0):
        log.info("Node not responding. Skipping USB burning. Installing with existing USB image")
        return
    else:
        node.telnet_conn.login()

    # check if  a USB is plugged in 
    cmd = "ls -lrtd /dev/disk/by-id/usb*"
    if (node.telnet_conn.exec_cmd(cmd)[0] != 0):
        msg = "No USB found in lab node. Please plug in a usb to {}.".format(node.host_ip)
        log.info(msg)
        wr_exit()._exit(1, msg)

    cmd = "test -f " + load_path + "/" + BOOT_IMAGE_ISO_PATH
    if bld_server_conn.exec_cmd(cmd)[0] != 0:
        msg = 'Boot image iso file \"{}\" not found in {}'.format(
                  load_path, BOOT_IMAGE_ISO_PATH)
        log.error(msg)
        wr_exit()._exit(1, msg)

    bld_server_conn.sendline("cd " + load_path)
    bld_server_conn.find_prompt()
    pre_opts = 'sshpass -p "{0}"'.format(WRSROOT_PASSWORD)
    bld_server_conn.rsync( BOOT_IMAGE_ISO_PATH,  WRSROOT_USERNAME, node.host_ip,
                           BOOT_IMAGE_ISO_TMP_PATH, pre_opts=pre_opts)

    cmd = "test -f " + BOOT_IMAGE_ISO_TMP_PATH
    if node.telnet_conn.exec_cmd(cmd)[0] != 0:
        msg = "Boot image not found in {} : {}".format(node.host_ip, BOOT_IMAGE_ISO_TMP_PATH)
        log.info(msg)
        wr_exit()._exit(1, msg)

    cmd = "echo " + WRSROOT_PASSWORD + " | sudo -S dd if=" + BOOT_IMAGE_ISO_TMP_PATH + " of=/dev/sdc bs=1M oflag=direct; sync"
    if node.telnet_conn.exec_cmd(cmd, timeout=RSYNC_TIMEOUT)[0] != 0:
        msg = 'Faile to burn Boot image iso file \"{}\"  onto USB'.format(
                   BOOT_IMAGE_ISO_PATH)
        log.error(msg)
        wr_exit()._exit(1, msg)




def wipe_disk(node, output_dir):
    ''' Perform a wipedisk operation on the lab before booting a new load into
        it. 
    '''

    # Until we have time to figure out how to have this fool-proof
    return

    # Only works for small footprint
    if small_footprint: 
        if node.telnet_conn is None:
            node.telnet_conn = telnetlib.connect(node.telnet_ip, \
                                                int(node.telnet_port), \
                                                negotiate=node.telnet_negotiate,\
                                                vt100query=node.telnet_vt100query,\
                                                log_path=output_dir + "/"\
                                                + node.name + ".telnet.log", \
                                                debug=False)

            # Check that the node is accessible for wipedisk to run.
            # If we cannot successfully ping the interface of the node, then it is
            # expected that the login will fail. This may be due to the node not 
            # being left in an installed state.
            cmd = "ping -w {} -c 4 {}".format(PING_TIMEOUT, node.host_ip)
            if (node.telnet_conn.exec_cmd(cmd, timeout=PING_TIMEOUT +
                                        TIMEOUT_BUFFER)[0] != 0):
                log.info("Node not responding. Skipping wipedisk process")
                return
            else:
                node.telnet_conn.login()

        node.telnet_conn.write_line("sudo -k wipedisk")
        node.telnet_conn.get_read_until(PASSWORD_PROMPT)
        node.telnet_conn.write_line(WRSROOT_PASSWORD)
        node.telnet_conn.get_read_until("[y/n]")
        node.telnet_conn.write_line("y")
        node.telnet_conn.get_read_until("confirm")
        node.telnet_conn.write_line("wipediskscompletely")
        node.telnet_conn.get_read_until("The disk(s) have been wiped.", WIPE_DISK_TIMEOUT)

        log.info("Disk(s) have been wiped on: " + node.name)


def wait_state(nodes, type, expected_state, sut=None, exit_on_find=False):
    ''' Function to wait for the lab to enter a specified state.  
        If the expected state is not entered, the boot operation will be 
        terminated.
    '''
    global controller0
    if isinstance(nodes, Host):
        nodes = [nodes]
    else:
        nodes = copy.copy(nodes)
    count = 0
    if type not in STATE_TYPE_DICT:
        msg = "Type of state can only be one of: " + \
                   str(list(STATE_TYPE_DICT.keys()))
        log.error(msg)
        wr_exit()._exit(1, msg)
    if expected_state not in STATE_TYPE_DICT[type]:
        msg = "Expected {} state can only be on one of: {}"\
                   .format(type, str(STATE_TYPE_DICT[type]))
        log.error(msg)
        wr_exit()._exit(1, msg)

    expected_state_count = 0
    sleep_secs = int(REBOOT_TIMEOUT/MAX_SEARCH_ATTEMPTS)
    node_count = len(nodes)
    reboot_done = False
    while count < MAX_SEARCH_ATTEMPTS:
        output = controller0.ssh_conn.exec_cmd("source /etc/nova/openrc; system host-list")[1]
        # Remove table header and footer
        output = "\n".join(output.splitlines()[3:-1])

        if exit_on_find:
            log.info('Waiting for {} to be \"{}\"...'.format(sut, \
                      expected_state))
        else:
            node_names = [node.name for node in nodes]
            log.info('Waiting for {} to be \"{}\"...'.format(node_names, \
                      expected_state))

        # Create copy of list so that it is unaffected by removal of node
        for node in copy.copy(nodes):
            # Determine if the full table list should be searched
            if exit_on_find:
                name_search = sut
            else:
                name_search = node.name

            #TODO: Should use table_parser here instead
            match = re.search("^.*{}.*{}.*$".format(name_search, expected_state), \
                              output, re.MULTILINE|re.IGNORECASE)
            if match:
                if exit_on_find:
                    return True
                if type == ADMINISTRATIVE:
                    node.administrative = expected_state
                elif type == OPERATIONAL:
                    node.operational = expected_state
                elif type == AVAILABILITY:
                    node.availability = expected_state
                log.info("{} has {} state: {}".format(node.name, type, expected_state))
                expected_state_count += 1
                # Remove matched line from output
                output = re.sub(re.escape(match.group(0)), "", output)
                nodes.remove(node)

            '''
            # TODO: host-reboot does not fix the problem. Users need to hard reboot from
            # horizon manually until it is fixed (CGTS-3964)

            if not reboot_done and len(nodes) == 1 and str(node_names[0]) == "controller-1" \
                and str(nodes[0].barcode) == "tis_on_tis" and \
                        expected_state == 'online':
                # Due two some bug in culumuls, controller-1 sometimes does
                #  not come online in first reboot. The work around is
                #  to hard reboot the node.
                cmd = "source /etc/nova/openrc; system host-reboot 2"
                controller0.ssh_conn.exec_cmd(cmd)
                reboot_done = True
            '''
        if expected_state_count == node_count:
            break
        else:
            log.info("Sleeping for {} seconds...".format(str(sleep_secs)))
            time.sleep(sleep_secs)
        count += 1
    if count == MAX_SEARCH_ATTEMPTS:
        msg = 'Waited {} seconds and {} did not become \"{}\"'.format(str(REBOOT_TIMEOUT), node_names, expected_state)
        log.error(msg)
        wr_exit()._exit(1, msg)

def get_availability_controller1():
    ## Todo: Make this generic for any node
    ''' Gets the availablity state of a node after unlock
    '''
    global controller0
    cmd = "source /etc/nova/openrc; system host-show controller-1 | awk ' / availability / { print $4}'"
    output = controller0.ssh_conn.exec_cmd(cmd)[1]
    return output

def get_system_name(bld_server_conn, lab_cfg_path):
    '''
    Args: Gets the lab system name from lab_setup.conf file
        bld_server_conn:
        lab_cfg_path:

    Returns: system name

    '''
    cmd = "grep SYSTEM_NAME " + lab_cfg_path + "/" + LAB_SETUP_CFG_FILENAME
    return bld_server_conn.exec_cmd(cmd)[1]

def bring_up(node, boot_device_dict, small_footprint, output_dir, close_telnet_conn=True):
    ''' Initiate the boot and installation operation.
    '''

    if node.telnet_conn is None:
        node.telnet_conn = telnetlib.connect(node.telnet_ip,
                                             int(node.telnet_port),
                                             negotiate=node.telnet_negotiate,
                                             vt100query=node.telnet_vt100query,
                                             log_path=output_dir + "/"\
                                               + node.name + ".telnet.log")

    vlm_exec_cmd(VLM_TURNON, node.barcode)
    logutils.print_step("Installing {}...".format(node.name))
    node.telnet_conn.install(node, boot_device_dict, small_footprint)
    if close_telnet_conn:
        node.telnet_conn.close()

def apply_patches(node, bld_server_conn, patch_dir_paths):
    ''' Apply any patches after the load is installed.  
    '''

    patch_names = []

    for dir_path in patch_dir_paths.split(","):
        if bld_server_conn.exec_cmd("test -d " + dir_path)[0] != 0:
            msg = "Patch directory path {} not found".format(dir_path)
            log.error(msg)
            wr_exit()._exit(1, msg)

        if bld_server_conn.exec_cmd("cd " + dir_path)[0] != 0:
            msg = "Failed to cd to: " + dir_path
            log.error(msg)
            wr_exit()._exit(1, msg)

        rc, output = bld_server_conn.exec_cmd("ls -1 --color=none *.patch")
        if rc != 0:
            msg = "Failed to list patches in: " + dir_path
            log.error(msg)
            wr_exit()._exit(1, msg)

        for item in output.splitlines():
            # Remove ".patch" extension
            patch_name = os.path.splitext(item)[0]
            log.info("Found patch named: " + patch_name)
            patch_names.append(patch_name)

        bld_server_conn.rsync(dir_path + "/", WRSROOT_USERNAME, node.host_ip, WRSROOT_PATCHES_DIR)

    log.info("List of patches:\n" + "\n".join(patch_names))

    cmd = "echo " + WRSROOT_PASSWORD + " | sudo -S sw-patch query"
    if node.telnet_conn.exec_cmd(cmd)[0] != 0:
        msg = "Failed to query patches"
        log.error(msg)
        wr_exit()._exit(1, msg)
    cmd = "echo " + WRSROOT_PASSWORD + " | sudo -S sw-patch upload-dir " + WRSROOT_PATCHES_DIR
    output = node.telnet_conn.exec_cmd(cmd)[1]
    if find_error_msg(output):
        msg = "Failed to upload entire patch directory: " + WRSROOT_PATCHES_DIR
        log.error(msg)
        wr_exit()._exit(1, msg)
    cmd = "echo " + WRSROOT_PASSWORD + " | sudo -S sw-patch query"
    rc, output = node.telnet_conn.exec_cmd(cmd)
    if rc != 0:
        msg = "Failed to query patches"
        log.error(msg)
        wr_exit()._exit(1, msg)

    # Remove table header
    output = "\n".join(output.splitlines()[2:])
    for patch in patch_names:
        #TODO: Should use table_parser here instead
        if not re.search("^{}.*{}.*$".format(patch, AVAILABLE), output, re.MULTILINE|re.IGNORECASE):
            msg = 'Patch \"{}\" is not in list or in {} state'.format(patch, AVAILABLE)
            log.error(msg)
            wr_exit()._exit(1, msg)

    cmd = "echo " + WRSROOT_PASSWORD + " | sudo -S sw-patch apply --all"
    if node.telnet_conn.exec_cmd(cmd)[0] != 0:
        msg = "Failed to apply patches"
        log.error(msg)
        wr_exit()._exit(1, msg)
    cmd = "echo " + WRSROOT_PASSWORD + " | sudo -S sw-patch install-local"

    output = node.telnet_conn.exec_cmd(cmd)[1]
    if not find_error_msg(output):
        msg = "Failed to install patches"
        log.error(msg)
        wr_exit()._exit(1, msg)
    cmd = "echo " + WRSROOT_PASSWORD + " | sudo -S sw-patch query"
    if node.telnet_conn.exec_cmd(cmd)[0] != 0:
        msg = "Failed to query patches"
        log.error(msg)
        wr_exit()._exit(1, msg)

    node.telnet_conn.exec_cmd("echo " + WRSROOT_PASSWORD + " | sudo -S reboot")
    node.telnet_conn.get_read_until(LOGIN_PROMPT, REBOOT_TIMEOUT)

def wait_until_drbd_sync_complete(controller0, timeout=600, check_interval=180):
    '''
    Function for waiting until the drbd alarm is cleared
    '''

    sync_complete = False
    end_time = time.time() + timeout

    while True:
        if time.time() < end_time:
            time.sleep(15)
            cmd = "source /etc/nova/openrc; system alarm-list"
            output = controller0.ssh_conn.exec_cmd(cmd)[1]
            print('Waiting for data sync to complete')

            if not find_error_msg(output, "data-syncing"):
                print('Data sync is complete')
                sync_complete = True
                break
            time.sleep(check_interval)
        else:
            message = "FAIL: DRBD data sysnc was not completed in expected time."
            print(message)
            break

<<<<<<< HEAD
        return sync_complete

if __name__ == '__main__':
=======
def main():
>>>>>>> c7562490

    boot_device_dict = DEFAULT_BOOT_DEVICE_DICT
    custom_lab_setup = False
    lab_settings_filepath = ""
    compute_dict = {}
    storage_dict = {}
    provision_cmds = []
    barcodes = []
    threads = []

    args = parse_args()

    global PASSWORD

    PASSWORD = args.password or getpass.getpass()
    PUBLIC_SSH_KEY = get_ssh_key()

    tis_on_tis = args.tis_on_tis
    if tis_on_tis:
        print("\nRunning Tis-on-TiS lab install ...")
        cumulus_password = args.cumulus_password or \
                           getpass.getpass("CUMULUS_PASSWORD: ")
        #lab_cfg_location = "cgcs-tis_on_tis"
        lab_cfg_location = args.lab_config_location
    else:
        lab_cfg_location = args.lab_config_location

    if not tis_on_tis:
        controller_nodes = tuple(args.controller.split(','))


    if args.compute != None:
        compute_nodes = tuple(args.compute.split(','))
    else:
        compute_nodes = None

    if args.storage != None:
        storage_nodes = tuple(args.storage.split(','))
    else:
        storage_nodes = None

    tuxlab_server = args.tuxlab_server + HOST_EXT
    run_lab_setup = args.run_lab_setup
    small_footprint = args.small_footprint
    burn_usb = args.burn_usb

    bld_server = args.bld_server + HOST_EXT

    bld_server_wkspce = args.bld_server_wkspce

    tis_blds_dir = args.tis_blds_dir

    tis_bld_dir = args.tis_bld_dir

    guest_bld_dir = args.guest_bld_dir

    patch_dir_paths = args.patch_dir_paths

    if args.output_dir:
        output_dir = args.output_dir
        if not os.path.exists(output_dir):
            os.makedirs(output_dir, exist_ok=True)
    else:
        prefix = re.search("\w+", __file__).group(0) + "."
        suffix = ".logs"
        output_dir = tempfile.mkdtemp(suffix, prefix)

    log_level = args.log_level

    log_level_idx = logutils.LOG_LEVEL_NAMES.index(log_level)
    logutils.GLOBAL_LOG_LEVEL = logutils.LOG_LEVELS[log_level_idx]
    log = logutils.getLogger(LOGGER_NAME)

    logutils.print_step("Arguments:")
    if tis_on_tis:
        logutils.print_name_value("TiS-on-TiS", tis_on_tis)

    logutils.print_name_value("Lab config location", lab_cfg_location)

    if not tis_on_tis:

        logutils.print_name_value("Controller", controller_nodes)
        logutils.print_name_value("Compute", compute_nodes)
        logutils.print_name_value("Storage", storage_nodes)

        logutils.print_name_value("Run lab setup", run_lab_setup)
        logutils.print_name_value("Tuxlab server", tuxlab_server)
        logutils.print_name_value("Small footprint", small_footprint)

    logutils.print_name_value("Build server", bld_server)
    logutils.print_name_value("Build server workspace", bld_server_wkspce)
    logutils.print_name_value("TiS builds directory", tis_blds_dir)
    logutils.print_name_value("TiS build directory", tis_bld_dir)
    logutils.print_name_value("Guest build directory", guest_bld_dir)
    logutils.print_name_value("Patch directory paths", patch_dir_paths)
    logutils.print_name_value("Output directory", output_dir)
    logutils.print_name_value("Log level", log_level)


    email_info = {}
    email_info['email_server'] = EMAIL_SERVER
    email_info['email_from'] = EMAIL_FROM
    email_info['email_to'] =  args.email_address
    email_info['email_subject'] =  EMAIL_SUBJECT

    installer_exit = wr_exit()
    installer_exit._set_email_attr(**email_info)

    # installed load info for email message
    installed_load_info = ''

    print("\nRunning as user: " + USERNAME + "\n")


    if tis_on_tis:
        controller_dict = create_cumulus_node_dict((0, 1), CONTROLLER)
        compute_dict = create_cumulus_node_dict((0, 1), COMPUTE)
    else:
        controller_dict = create_node_dict(controller_nodes, CONTROLLER)

    global controller0
    controller0 = controller_dict[CONTROLLER0]

    if compute_nodes is not None:
        compute_dict = create_node_dict(compute_nodes, COMPUTE)

    if storage_nodes is not None:
        storage_dict = create_node_dict(storage_nodes, STORAGE)

    bld_server_conn = SSHClient(log_path=output_dir + "/" + bld_server + ".ssh.log")
    bld_server_conn.connect(hostname=bld_server, username=USERNAME,
                            password=PASSWORD)

    guest_load_path = "{}/{}".format(bld_server_wkspce, guest_bld_dir)

    load_path = get_load_path(bld_server_conn, bld_server_wkspce, tis_blds_dir,
                              tis_bld_dir)


    if os.path.isdir(lab_cfg_location):
        custom_lab_setup = True
        lab_cfg_path, lab_settings_filepath = verify_custom_lab_cfg_location(lab_cfg_location)
    else:
        lab_cfg_path, lab_settings_filepath = verify_lab_cfg_location(bld_server_conn,
                                                        lab_cfg_location,
                                                        load_path)

    if lab_settings_filepath:
        log.info("Lab settings file path: " + lab_settings_filepath)
        config = configparser.ConfigParser()
        try:
            lab_settings_file = open(lab_settings_filepath, 'r')
            config.read_file(lab_settings_file)
        except Exception:
            msg = "Failed to read file: " + lab_settings_filepath
            log.exception(msg)
            wr_exit()._exit(1,msg)


        for section in config.sections():
            try:
                provision_cmds = config.get(CFG_PROVISION_SECTION_NAME,
                                            CFG_CMD_OPT_NAME)
                log.info("Provision commands: " + str(provision_cmds))
            except (configparser.NoSectionError, configparser.NoOptionError):
                pass

            try:
                boot_device_dict = dict(config.items(CFG_BOOT_INTERFACES_NAME))
            except configparser.NoSectionError:
                pass

    # get lab name from config file
    lab_name = get_system_name(bld_server_conn, lab_cfg_path)
    if lab_name is not None:
        installer_exit.lab_name = lab_name

    if tis_on_tis:

        tis_on_tis_info = {'userid': args.cumulus_userid,
                            'password': cumulus_password,
                            'server': CUMULUS_SERVER_IP,
                            'log': log, 'bld_server_conn': bld_server_conn,
                            'load_path': load_path,
                            'guest_load_path': guest_load_path,
                            'output_dir': output_dir,
                            'lab_cfg_path': lab_cfg_path}

        cumulus = Cumulus_TiS(**tis_on_tis_info)


    executed = False
    if not executed:
        if str(boot_device_dict.get('controller-0')) != "USB" \
                and not tis_on_tis:
            set_network_boot_feed(controller0.barcode, tuxlab_server, bld_server_conn, load_path, output_dir)

    nodes = list(controller_dict.values()) + list(compute_dict.values()) + list(storage_dict.values())
    if not tis_on_tis:
        [barcodes.append(node.barcode) for node in nodes]

        executed = False
        if not executed:
            # Reserve the nodes via VLM
            # Unreserve first to close any opened telnet sessions.
            reservedbyme = vlm_findmine()
            barcodesAlreadyReserved = []
            for item in barcodes:
                if item in reservedbyme:
                    barcodesAlreadyReserved.append(item)
            if len(barcodesAlreadyReserved) > 0:
                for bcode in barcodesAlreadyReserved:
                    vlm_exec_cmd(VLM_UNRESERVE, bcode)

            #vlm_reserve(barcodesForReserve, note=INSTALLATION_RESERVE_NOTE)
            vlm_reserve(barcodes, note=INSTALLATION_RESERVE_NOTE)

            # Open a telnet session for controller0.
            cont0_telnet_conn = telnetlib.connect(controller0.telnet_ip,
                                                  int(controller0.telnet_port),
                                                  negotiate=controller0.telnet_negotiate,
                                                  vt100query=controller0.telnet_vt100query,\
                                                  log_path=output_dir + "/" + CONTROLLER0 +\
                                                  ".telnet.log", debug=False)
            #cont0_telnet_conn.login()
            controller0.telnet_conn = cont0_telnet_conn
            if burn_usb and small_footprint:
                burn_usb_load_image(controller0, bld_server_conn, load_path)

            #TODO: Must add option NOT to wipedisk, e.g. if cannot login to any of
            #      the nodes as the system was left not in an installed state
            #TODO: In this case still need to set the telnet session for controller0
            #      so consider keeping this outside of the wipe_disk method

            # Run the wipedisk utility if the nodes are accessible
            for node in nodes:
                node_thread = threading.Thread(target=wipe_disk,name=node.name,args=(node, output_dir,))
                threads.append(node_thread)
                log.info("Starting thread for {}".format(node_thread.name))
                node_thread.start()

            for thread in threads:
                thread.join()

            # Power down all the nodes via VLM (note: this can also be done via board management control)
            for barcode in barcodes:
                vlm_exec_cmd(VLM_TURNOFF, barcode)

            # Boot up controller0
            bring_up(controller0, boot_device_dict, small_footprint, output_dir, close_telnet_conn=False)
            logutils.print_step("Initial login and password set for " + controller0.name)
            controller0.telnet_conn.login(reset=True)
    else:
        cumulus.tis_install()
        controller0.host_ip = cumulus.get_floating_ip("EXTERNALOAMC0")
        #Boot up controller0
        cumulus.launch_controller0()

    # Configure networking interfaces
    executed = False
    if not executed:
        if small_footprint and burn_usb:

            # Setup network access on the running controller0
            cmd = "echo " + WRSROOT_PASSWORD + " | sudo -S ip addr add " + controller0.host_ip + controller0.host_routing_prefix + " dev " + NIC_INTERFACE
            if controller0.telnet_conn.exec_cmd(cmd)[0] != 0:
                log.error("Warning: Failed to add IP address: " + controller0.host_ip)

            cmd = "echo " + WRSROOT_PASSWORD + " | sudo -S ip link set dev {} up".format(NIC_INTERFACE)
            if controller0.telnet_conn.exec_cmd(cmd)[0] != 0:
                log.error("Warning: Failed to bring up {} interface".format(NIC_INTERFACE))

            time.sleep(2)

            cmd = "echo " + WRSROOT_PASSWORD + " | sudo -S route add default gw " + controller0.host_gateway
            if controller0.telnet_conn.exec_cmd(cmd)[0] != 0:
                log.error("Warning: Failed to add default gateway: " + controller0.host_gateway)

            # Ping the outside network to ensure the above network setup worked as expected
            # Sometimes the network may take upto a minute to setup. Adding a delay of 60 seconds
            # before ping
            #TODO: Change to ping at 15 seconds interval for upto 4 times
            time.sleep(60)
            cmd = "ping -w {} -c 4 {}".format(PING_TIMEOUT, DNS_SERVER)
            if controller0.telnet_conn.exec_cmd(cmd, timeout=PING_TIMEOUT + TIMEOUT_BUFFER)[0] != 0:
                msg = "Failed to ping outside network"
                log.error(msg)
                wr_exit()._exit(1,msg)


    # Open an ssh session
    cont0_ssh_conn = SSHClient(log_path=output_dir + "/" + CONTROLLER0 + ".ssh.log")
    cont0_ssh_conn.connect(hostname=controller0.host_ip, username=WRSROOT_USERNAME,
                            password=WRSROOT_PASSWORD)
    controller0.ssh_conn = cont0_ssh_conn

    controller0.ssh_conn.deploy_ssh_key(PUBLIC_SSH_KEY)

    # Apply patches if patch dir is not none
    executed = False
    if not executed:
        if patch_dir_paths != None:
            apply_patches(controller0, bld_server_conn, patch_dir_paths)


    # Download configuration files
    executed = False
    if not executed:
        pre_opts = 'sshpass -p "{0}"'.format(WRSROOT_PASSWORD)
        bld_server_conn.rsync(LICENSE_FILEPATH, WRSROOT_USERNAME, 
                              controller0.host_ip, 
                              os.path.join(WRSROOT_HOME_DIR, "license.lic"),
                              pre_opts=pre_opts)
        bld_server_conn.rsync(os.path.join(lab_cfg_path, "*"), 
                              WRSROOT_USERNAME, controller0.host_ip, 
                              WRSROOT_HOME_DIR, pre_opts=pre_opts)
        bld_server_conn.rsync(os.path.join(load_path, LAB_SCRIPTS_REL_PATH, "*"), 
                              WRSROOT_USERNAME, controller0.host_ip, 
                              WRSROOT_HOME_DIR, pre_opts=pre_opts)
        bld_server_conn.rsync(os.path.join(guest_load_path, "cgcs-guest.img"), 
                              WRSROOT_USERNAME, controller0.host_ip, \
                              WRSROOT_IMAGES_DIR + "/",\
                              pre_opts=pre_opts)

        if small_footprint:
            bld_server_conn.rsync(SFP_LICENSE_FILEPATH, WRSROOT_USERNAME, 
                              controller0.host_ip, 
                              os.path.join(WRSROOT_HOME_DIR, "license.lic"),
                              pre_opts=pre_opts)
            bld_server_conn.rsync(controller0.host_config_filename, 
                              WRSROOT_USERNAME, controller0.host_ip, 
                              os.path.join(WRSROOT_HOME_DIR, SYSTEM_CFG_FILENAME),
                              pre_opts=pre_opts)
            bld_server_conn.rsync(controller0.host_lab_filename,
                              WRSROOT_USERNAME, controller0.host_ip,
                              os.path.join(WRSROOT_HOME_DIR, "lab_setup.conf"),
                              pre_opts=pre_opts)
            bld_server_conn.rsync(controller0.host_hosts_filename,
                              WRSROOT_USERNAME, controller0.host_ip,
                              os.path.join(WRSROOT_HOME_DIR, BULK_CFG_FILENAME),
                              pre_opts=pre_opts)

        cmd = 'grep -q "TMOUT=" ' + WRSROOT_ETC_PROFILE
        cmd += " && echo " + WRSROOT_PASSWORD + " | sudo -S"
        cmd += ' sed -i.bkp "/\(TMOUT=\|export TMOUT\)/d"'
        cmd += " " + WRSROOT_ETC_PROFILE
        controller0.ssh_conn.exec_cmd(cmd)
        cmd = "echo " + WRSROOT_PASSWORD + " | sudo -S"
        cmd += ' sed -i.bkp "$ a\TMOUT=\\nexport TMOUT"'
        cmd += " " + WRSROOT_ETC_PROFILE
        controller0.ssh_conn.exec_cmd(cmd)
        cmd = 'echo \'export HISTTIMEFORMAT="%Y-%m-%d %T "\' >>'
        cmd += " " + WRSROOT_HOME_DIR + "/.bashrc"
        controller0.ssh_conn.exec_cmd(cmd)
        cmd = 'echo \'export PROMPT_COMMAND="date; $PROMPT_COMMAND"\' >>'
        cmd += " " + WRSROOT_HOME_DIR + "/.bashrc"
        controller0.ssh_conn.exec_cmd(cmd)
        controller0.ssh_conn.exec_cmd("source " + WRSROOT_ETC_PROFILE)
        controller0.ssh_conn.exec_cmd("source " + WRSROOT_HOME_DIR + "/.bashrc")

    # Configure the controller as required
    executed = False
    if not executed:
        # No consistency in naming of config file naming
        cfg_found = False
        for cfgfile in CFGFILE_LIST: 
            cfgpath = WRSROOT_HOME_DIR + "/" + cfgfile
            cmd = "test -f " + cfgpath
            if controller0.ssh_conn.exec_cmd(cmd)[0] == 0:
                cfg_found = True
                # check if HTTPS is enabled and if yes get the certification file
                cmd = " grep ENABLE_HTTPS " + cfgpath + " | awk \'{print $3}\' "
                rc, output = controller0.ssh_conn.exec_cmd(cmd)
                match = re.compile('(^\s*)Y(\s*?)$')
                if rc == 0 and match.match(output):
                    log.info("Getting certificate file")
                    bld_server_conn.rsync(CERTIFICATE_FILE_PATH,
                                          WRSROOT_USERNAME, controller0.host_ip,
                                          os.path.join(WRSROOT_HOME_DIR,
                                          CERTIFICATE_FILE_NAME),
                                          pre_opts=pre_opts)

                cmd = "echo " + WRSROOT_PASSWORD + " | sudo -S"
                cmd += " config_controller --config-file " + cfgfile
                #cmd += " config_controller --default"
                #rc, output = controller0.telnet_conn.exec_cmd(cmd, timeout=CONFIG_CONTROLLER_TIMEOUT)
                # Switching to ssh due to CGTS-4051
                rc, output = controller0.ssh_conn.exec_cmd(cmd, timeout=CONFIG_CONTROLLER_TIMEOUT)
                if rc != 0 or find_error_msg(output, "Configuration failed"):
                    msg = "config_controller failed"
                    log.error(msg)
                    wr_exit()._exit(1, msg)
                break

        if not cfg_found:
            msg = "Configuration failed: No configuration files found"
            log.error(msg)
            installer_exit._exit(1, msg)


    cmd = "source /etc/nova/openrc"
    if controller0.ssh_conn.exec_cmd(cmd)[0] != 0:
        log.error("Failed to source environment")

    # Run host bulk add 
    executed = False
    if not executed:
        if not tis_on_tis:
            # No consistency in naming of hosts file
            bulkfile_found = False
            for bulkfile in BULKCFG_LIST:
                bulkpath = WRSROOT_HOME_DIR + "/" + bulkfile
                cmd = "test -f " + bulkpath
                if controller0.ssh_conn.exec_cmd(cmd)[0] == 0:
                    bulkfile_found = True
                    cmd = "system host-bulk-add " + bulkfile
                    rc, output = controller0.ssh_conn.exec_cmd(cmd, timeout=CONFIG_CONTROLLER_TIMEOUT)
                    if rc != 0 or find_error_msg(output, "Configuration failed"):
                        msg = "system host-bulk-add failed"
                        log.error(msg)
                        installer_exit._exit(1, msg)
                    break

            if not bulkfile_found:
                msg = "Configuration failed: No host-bulk-add file was found."
                log.error(msg)
                installer_exit._exit(1, msg)


    # Complete controller0 configuration either as a regular host 
    # or a small footprint host.
    executed = False
    if not executed:
        if small_footprint:
            cmd = './lab_setup.sh'
            if controller0.ssh_conn.exec_cmd(cmd)[0] != 0:
                msg = "lab_setup failed in small footprint configuration."
                log.error(msg)
                installer_exit._exit(1, msg)

            cmd = 'source /etc/nova/openrc; system compute-config-complete'
            if controller0.ssh_conn.exec_cmd(cmd)[0] != 0:
                log.error("compute-config-complete failed in small footprint configuration")
                installer_exit._exit(1, "compute-config-complete failed in small footprint configuration.")


            # The controller0 will restart. Need to login after reset is 
            # complete before we can continue.

            log.info("Controller0 reset has started")
            controller0.telnet_conn.get_read_until("Rebooting...")
            controller0.telnet_conn.get_read_until(LOGIN_PROMPT, REBOOT_TIMEOUT)
            log.info("Found login prompt. Controller0 reset has completed")

            # Reconnect telnet session
            cont0_telnet_conn.login()
            controller0.telnet_conn = cont0_telnet_conn

            # Reconnect ssh session
            cont0_ssh_conn.disconnect()
            cont0_ssh_conn = SSHClient(log_path=output_dir +\
                                       "/" + CONTROLLER0 + ".ssh.log")
            cont0_ssh_conn.connect(hostname=controller0.host_ip,
                                   username=WRSROOT_USERNAME,
                                   password=WRSROOT_PASSWORD)
            controller0.ssh_conn = cont0_ssh_conn

            # Run lab_setup again to setup controller-1 interfaces
            cmd = './lab_setup.sh'
            if controller0.ssh_conn.exec_cmd(cmd)[0] != 0:
                msg = "lab_setup failed in small footprint configuration"
                log.error(msg)
                wr_exit()._exit(1, msg)

    # Bring up other hosts
    executed = False
    if not executed:
        if not tis_on_tis:
            threads.clear()
            for node in nodes:
                if node.name != CONTROLLER0:
                    node_thread = threading.Thread(target=bring_up,name=node.name,args=(node, boot_device_dict, small_footprint, output_dir))
                    threads.append(node_thread)
                    log.info("Starting thread for {}".format(node_thread.name))
                    node_thread.start()


            for thread in threads:
                thread.join()
        else:
            cumulus.launch_controller1()
            # Set controller-1 personality after virtual controller finish spawning
            time.sleep(60)
            cmd =  "source /etc/nova/openrc; system host-list | grep None"
            rc, ouput = controller0.ssh_conn.exec_cmd(cmd)
            if rc is 0:
                cmd = "source /etc/nova/openrc; system host-update 2 " \
                      "personality=controller rootfs_device=vda boot_device=vda"
                if controller0.ssh_conn.exec_cmd(cmd)[0] != 0:
                    wr_exit()._exit(1, msg)
                    msg = "Failed to set personality for controller-1"
                    log.error(msg)
            else:
                msg = "Launching controller-1 failed"
                log.error(msg)
                wr_exit()._exit(1, msg)

            cumulus.launch_computes()
            time.sleep(60)
            cmd =  "source /etc/nova/openrc; system host-list | awk \'/None/ { print $2 }\'"
            rc, ids = controller0.ssh_conn.exec_cmd(cmd)
            if rc is 0:
                cmd0 = "source /etc/nova/openrc;system host-update 3 " \
                       "personality=compute hostname=compute-0 " \
                       "rootfs_device=vda boot_device=vda"
                cmd1 = "source /etc/nova/openrc;system host-update 4 " \
                       "personality=compute hostname=compute-1 " \
                       "rootfs_device=vda boot_device=vda"

                rc0 = controller0.ssh_conn.exec_cmd(cmd0)[0]
                rc1 = controller0.ssh_conn.exec_cmd(cmd1)[0]
                if rc0 is not 0 or rc1 is not 0:
                    msg = "Failed to set compute personality"
                    log.error(msg)
                    wr_exit()._exit(1, msg)

            else:
                msg = "Launching computes failed"
                log.error(msg)
                wr_exit()._exit(1, msg)




    # STORAGE LAB INSTALL
    executed = False
    if not executed and storage_nodes is not None:
        log.info("Beginning lab setup procedure for storage lab")

        # Remove controller-0 from the nodes list since it's up
        nodes.remove(controller0)

        # Wait for all nodes to be online to allow lab_setup to set
        # interfaces properly
        wait_state(nodes, AVAILABILITY, ONLINE)

        # WE RUN LAB_SETUP REPEATEDLY - MOVE TO FUNC
        # Run lab setup
        lab_setup_cmd = WRSROOT_HOME_DIR + "/" + LAB_SETUP_SCRIPT
        if controller0.ssh_conn.exec_cmd(lab_setup_cmd, LAB_SETUP_TIMEOUT)[0] != 0:
            msg = "Failed during lab setup"
            log.error(msg)
            wr_exit()._exit(1, msg)

        # Storage nodes are online so run lab_setup again
        if controller0.ssh_conn.exec_cmd(lab_setup_cmd, LAB_SETUP_TIMEOUT)[0] != 0:
            msg = "Failed during lab setup"
            log.error(msg)
            wr_exit()._exit(1, msg)


        # Unlock controller-1 and then run lab_setup
        for node in nodes:
            if node.name == "controller-1":
                cmd = "source /etc/nova/openrc; system host-unlock " + node.name
                if controller0.ssh_conn.exec_cmd(cmd)[0] != 0:
                    msg = "Failed to unlock: " + node.name
                    log.error(msg)
                    wr_exit()._exit(1, msg)

                #wait_state(node, OPERATIONAL, ENABLED)
                # Commented out since degraded state is acceptable during drbd
                # sync
                #if get_availability_controller1() == "degraded":
                    # Controler1 is in degraded state. Sometimes the fault could be
                    # corrected by re-boot.
                #    log.info("Controller1 is in degraded state. Attempting to reset")
                #    vlm_exec_cmd(VLM_REBOOT, node.barcode)
                #    time.sleep(5)
                #    wait_state(node, OPERATIONAL, ENABLED)
        
                # Wait for controller-1 to be available, otherwise we can't add OSDs to
                # storage nodes via lab_setup.sh if controller-1 is still degraded.
                wait_state(node, AVAILABILITY, AVAILABLE)

                if controller0.ssh_conn.exec_cmd(lab_setup_cmd, LAB_SETUP_TIMEOUT)[0] != 0:
                    msg = "Failed during lab setup"
                    log.error(msg)
                    wr_exit()._exit(1, msg)
                nodes.remove(node)

                break

        # Unlock storage nodes
        for node in nodes:
            if node.name.startswith("storage"):
                cmd = "source /etc/nova/openrc; system host-unlock " + node.name
                if controller0.ssh_conn.exec_cmd(cmd)[0] != 0:
                    msg = "Failed to unlock: " + node.name
                    log.error(msg)
                    wr_exit()._exit(1, "Failed to unlock: " + node.name)

        # Wait for storage nodes to be enabled and computes to be online before
        # running lab_setup again
        for node in nodes:
            if node.name.startswith("storage"):
                wait_state(node, OPERATIONAL, ENABLED)
            else:
                wait_state(node, AVAILABILITY, ONLINE)

        # Run lab_setup
        if controller0.ssh_conn.exec_cmd(lab_setup_cmd, LAB_SETUP_TIMEOUT)[0] != 0:
            msg = "Failed during lab setup"
            log.error(msg)
            wr_exit()._exit(1, "Failed during lab setup")

        # Unlock computes
        for node in nodes:
            if node.name.startswith("compute"):
                cmd = "source /etc/nova/openrc; system host-unlock " + node.name
                if controller0.ssh_conn.exec_cmd(cmd)[0] != 0:
                    msg = "Failed to unlock: " + node.name
                    log.error(msg)
                    wr_exit()._exit(1, msg)

        # Wait for computes to become enabled before we run lab_setup again
        wait_state(nodes, OPERATIONAL, ENABLED)

        # Run lab_setup again
        if controller0.ssh_conn.exec_cmd(lab_setup_cmd, LAB_SETUP_TIMEOUT)[0] != 0:
            msg = "Failed during lab setup"
            log.error(msg)
            wr_exit()._exit(1, "Failed during lab setup")

        # Check that the computes and storage nodes are available
        wait_state(nodes, AVAILABILITY, AVAILABLE)

        # COMMON CODE TO MOVE OUT START
        # Get alarms
        cmd = "source /etc/nova/openrc; system alarm-list"
        if controller0.ssh_conn.exec_cmd(cmd)[0] != 0:
            msg = "Failed to get alarm list"
            log.error(msg)
            wr_exit()._exit(1, "Failed to get alarm list")

        # Get build info
        cmd = "cat /etc/build.info"
        rc, installed_load_info = controller0.ssh_conn.exec_cmd(cmd)
        #if controller0.ssh_conn.exec_cmd(cmd)[0] != 0:
        if rc != 0:
            msg = "Failed to get build info"
            log.error(msg)
            wr_exit()._exit(1, msg)

        # Unreserve targets
        for barcode in barcodes:
            vlm_exec_cmd(VLM_UNRESERVE, barcode)

        # If we made it this far, we probably had a successful install
        log.info("Terminating storage system install")
        wr_exit()._exit(0, "Terminating storage system install.\n"
                      + installed_load_info)
        # COMMON CODE TO MOVE OUT END

    # REGULAR LAB PROCEDURE
    executed = False
    if not executed and not storage_nodes and not small_footprint:
        log.info("Beginning lab setup procedure for regular lab")

        # Remove controller-0 from the nodes list since it's up
        nodes.remove(controller0)

        # Wait for all nodes to be online to allow lab_setup to set
        # interfaces properly
        wait_state(nodes, AVAILABILITY, ONLINE)

        # Run lab setup
        lab_setup_cmd = WRSROOT_HOME_DIR + "/" + LAB_SETUP_SCRIPT
        if controller0.ssh_conn.exec_cmd(lab_setup_cmd, LAB_SETUP_TIMEOUT)[0] != 0:
            log.error("Failed during lab setup")
            wr_exit()._exit(1, "Failed during lab setup")

        # Run lab_setup again
        if controller0.ssh_conn.exec_cmd(lab_setup_cmd, LAB_SETUP_TIMEOUT)[0] != 0:
            log.error("Failed during lab setup")
            wr_exit()._exit(1, "Failed during lab setup")

        # Unlock computes and then run lab_setup
        for node in nodes:
            if node.name.startswith("compute"):
                cmd = "source /etc/nova/openrc; system host-unlock " + node.name
                if controller0.ssh_conn.exec_cmd(cmd)[0] != 0:
                    log.error("Failed to unlock: " + node.name)
                    wr_exit()._exit(1, "Failed to unlock: " + node.name)

        # Wait until computes are enabled
        for node in nodes:
            if node.name.startswith("compute"):
                wait_state(node, OPERATIONAL, ENABLED)

        # Run lab_setup again
        if controller0.ssh_conn.exec_cmd(lab_setup_cmd, LAB_SETUP_TIMEOUT)[0] != 0:
            log.error("Failed during lab setup")
            wr_exit()._exit(1, "Failed during lab setup")

        # Unlock controller-1
        for node in nodes:
            if node.name == "controller-1":
                cmd = "source /etc/nova/openrc; system host-unlock " + node.name
                if controller0.ssh_conn.exec_cmd(cmd)[0] != 0:
                    log.error("Failed to unlock: " + node.name)
                    wr_exit()._exit(1, "Failed to unlock: " + node.name)

                wait_state(node, OPERATIONAL, ENABLED)
                """
                controller1_state = get_availability_controller1()
                if re.search('degraded', controller1_state):
                    # Controler1 is in degraded state. Sometimes the fault could be
                    # corrected by re-boot.
                    log.info("Controller1 is in degraded state. Attempting to reset")
                    vlm_exec_cmd(VLM_REBOOT, node.barcode)
                    wait_state(node, OPERATIONAL, ENABLED)
                """

        # Run lab_setup again
        if controller0.ssh_conn.exec_cmd(lab_setup_cmd, LAB_SETUP_TIMEOUT)[0] != 0:
            log.error("Failed during lab setup")
            wr_exit()._exit(1, "Failed during lab setup")

        # Check that the nodes are available
        wait_state(nodes, AVAILABILITY, AVAILABLE)

        # COMMON CODE TO MOVE OUT START
        # Get alarms
        cmd = "source /etc/nova/openrc; system alarm-list"
        if controller0.ssh_conn.exec_cmd(cmd)[0] != 0:
            log.error("Failed to get alarm list")
            wr_exit()._exit(1, "Failed to get alarm list")

        # Get build info
        cmd = "cat /etc/build.info"
        rc, installed_load_info = controller0.ssh_conn.exec_cmd(cmd)
        #if controller0.ssh_conn.exec_cmd(cmd)[0] != 0:
        if rc != 0:
            log.error("Failed to get build info")
            wr_exit()._exit(1, "Failed to get build info")

        # Unreserve targets
        for barcode in barcodes:
            vlm_exec_cmd(VLM_UNRESERVE, barcode)

        # If we made it this far, we probably had a successful install
        log.info("Terminating regular system install")
        wr_exit()._exit(0, "Terminating regular system install.\n"
                      + installed_load_info)
        # COMMON CODE TO MOVE OUT END


    # Verify the nodes are up and running
    executed = False
    if not executed and small_footprint:
        #TODO: Put this in a loop
        log.info("Waiting for controller0 come online")
        wait_state(controller0, ADMINISTRATIVE, UNLOCKED)
        wait_state(controller0, OPERATIONAL, ENABLED)

        nodes.remove(controller0)

        wait_state(nodes, AVAILABILITY, ONLINE)


        cmd = "source /etc/nova/openrc; ./lab_setup.sh"
        if controller0.ssh_conn.exec_cmd(cmd)[0] != 0:
            log.error("Warning: Failed to bring up {}".\
                       format("node"))

        # unlock controller-1
        if not executed:
            for node in nodes:
                cmd = "source /etc/nova/openrc; system host-unlock " + node.name
                if controller0.ssh_conn.exec_cmd(cmd)[0] != 0:
                    msg = "Failed to unlock: " + node.name
                    log.error(msg)
                    wr_exit()._exit(1, msg)

        wait_state(nodes, ADMINISTRATIVE, UNLOCKED)
        wait_state(nodes, OPERATIONAL, ENABLED)
        wait_until_drbd_sync_complete(controller0, timeout=1800, check_interval=180)

    for node in nodes:
        cmd = "source /etc/nova/openrc; system host-if-list {} -a".format(node.name)
        if controller0.ssh_conn.exec_cmd(cmd)[0] != 0:
            msg = "Failed to get list of interfaces for node: " + node.name
            log.error(msg)
            wr_exit()._exit(1, msg)

    cmd = "source /etc/nova/openrc; system alarm-list"
    if controller0.ssh_conn.exec_cmd(cmd)[0] != 0:
        log.error("Failed to get alarm list")
        wr_exit()._exit(1, msg)

    cmd = "cat /etc/build.info"
    rc, installed_load_info = controller0.ssh_conn.exec_cmd(cmd)
    #if controller0.ssh_conn.exec_cmd(cmd)[0] != 0:
    if rc != 0:
        log.error("Failed to get build info")
        wr_exit()._exit(1, msg)

    #TODO: Add unreserving of targets if you exit early for some reason
    #      This needs to be in the exception error handling for failure cases
    for barcode in barcodes:
        vlm_exec_cmd(VLM_UNRESERVE, barcode)

    wr_exit()._exit(0, "Installer completed.\n" + installed_load_info)


if __name__ == '__main__':
    main()<|MERGE_RESOLUTION|>--- conflicted
+++ resolved
@@ -703,13 +703,9 @@
             print(message)
             break
 
-<<<<<<< HEAD
         return sync_complete
 
-if __name__ == '__main__':
-=======
 def main():
->>>>>>> c7562490
 
     boot_device_dict = DEFAULT_BOOT_DEVICE_DICT
     custom_lab_setup = False
