#!/usr/bin/env python3.4

'''
install_system.py - Installs Titanium Server load on specified configuration.

Copyright (c) 2015-2016 Wind River Systems, Inc.

The right to copy, distribute, modify, or otherwise make use
of this software may be licensed only pursuant to the terms
of an applicable Wind River license agreement.
'''

'''
modification history:
---------------------
27apr16,amf  small footprint: handle drbd data-sync and custom configs
08mar16,mzy  Inserting steps for storage lab installation
25feb16,amf  Inserting steps for small footprint installations
22feb16,mzy  Add sshpass support
18feb16,amf  Adding doc strings to each function
02dec15,kav  initial version
'''

import os
import re
import copy
import time
import tempfile
import threading
import getpass
import textwrap
import argparse
import configparser
from constants import *
from utils.ssh import SSHClient
import utils.log as logutils
from utils.common import create_node_dict, vlm_reserve, vlm_findmine, \
    vlm_exec_cmd, vlm_unreserve, find_error_msg, get_ssh_key, wr_exit, install_step
from utils.classes import Host
import utils.wr_telnetlib as telnetlib
from install_cumulus import Cumulus_TiS, create_cumulus_node_dict

"""----------------------------------------------------------------------------
Global definitions
----------------------------------------------------------------------------"""

LOGGER_NAME = os.path.splitext(__name__)[0]
log = None
SCRIPT_DIR = os.path.abspath(os.path.dirname(__file__))
PUBLIC_SSH_KEY = None
USERNAME = getpass.getuser()
PASSWORD = None
controller0 = None
cumulus = None
lab_type = 'regular'
executed_install_steps = []


def parse_args():
    ''' Get commandline options. '''

    parser = argparse.ArgumentParser(formatter_class=\
                                     argparse.RawTextHelpFormatter,
                                     add_help=False, prog=__file__,
                                     description="Script to install Titanium"
                                     " Server load on specified configuration.")

    parser.add_argument('--lab', dest='lab_name',
                        help="Official lab name")
                        #required=True)
    parser.add_argument('--continue', dest='continue_install',
                        action='store_true', help="Continue lab install"
                        " from its last step")
    node_grp = parser.add_argument_group('Nodes')

    node_grp.add_argument('--controller', metavar='LIST',
                          help="Comma-separated list of VLM barcodes"
                          " for controllers")
    #TODO: Removed required here, this should be mutually-exclusive with running
    #      small_footprint. Need to add logic in the parser or outside of it
    #      to check if small_footprint option is used,
    #      ignore --compute and --storage
    #      Logic is required otherwise if the same barcode is specified as both
    #      controller and compute, it will try to get reserved twice and fail
    node_grp.add_argument('--compute', metavar='LIST',
                          help="Comma-separated list of VLM barcodes"
                          " for computes. Ignored if --tis-on-tis option"
                          " is specified")
    node_grp.add_argument('--storage', metavar='LIST',
                          help="Comma-separated list of VLM barcodes"
                          " for storage nodes. Ignored if --tis-on-tis"
                          " options is specified")

    lab_grp = parser.add_argument_group("Lab setup")


    lab_grp.add_argument('--tuxlab', dest='tuxlab_server',
                         choices=TUXLAB_SERVERS,
                         default=DEFAULT_TUXLAB_SERVER,
                         help="Tuxlab server with controller-0 feed directory"
                         "\n(default: %(default)s)")

    lab_grp.add_argument('--iso-install', dest='iso_install' , action="store_true", default=False,
                         help="iso install flag ")

    #TODO: This option is not being referenced in code. Add logic to
    #      exit after config_controller unless this option is specified
    #      or modify this option to be "skip_lab_setup" so that it skips
    #      lab_setup.sh if specified. Either way option needs to be used somehow
    lab_grp.add_argument('--run-lab-setup', dest='run_lab_setup',
                         action='store_true', help="Run lab setup")

    lab_grp.add_argument('--small-footprint', dest='small_footprint',
                         action='store_true', help="Run installation"
                         " as small footprint. Not applicable"
                         " for tis-on-tis install")

    lab_grp.add_argument('--postinstall', choices=['True', 'False'],
                          default=True, help="Run post install scripts")

    lab_grp.add_argument('--tis-on-tis', dest='tis_on_tis', action='store_true',
                         help=" Run installation for Cumulus TiS on TiS. ")

    lab_grp.add_argument('--burn-usb', dest='burn_usb',
                         action='store_true',
                         help="Burn boot image into USB before installing from USB")

    lab_grp.add_argument('--simplex', dest='simplex',
                         action='store_true',
                         help="Simplex install")

    lab_grp.add_argument('--lowlat', dest='lowlat',
                         action='store_true',
                         help="Low latency option for CPE and Simplex")

    lab_grp.add_argument('--boot-usb', dest='boot_usb',
                         action='store_true',
                         help="Boot using the existing load on the USB")
<<<<<<< HEAD

    lab_grp.add_argument('--iso-path', dest='iso_path', default='',
                         help='Full path to ISO') 

    lab_grp.add_argument('--iso-host', dest='iso_host', default='',
                         help='Host where ISO resides')

=======

    lab_grp.add_argument('--iso-path', dest='iso_path', default='',
                         help='Full path to ISO') 

    lab_grp.add_argument('--iso-host', dest='iso_host', default='',
                         help='Host where ISO resides')

>>>>>>> 6fbcadfd
    lab_grp.add_argument('--skip-feed', dest='skip_feed',
                         action='store_true',
                         help="Skip setup of network feed")

    lab_grp.add_argument('--host-os', dest='host_os',
                         choices=HOST_OS, default=DEFAULT_HOST_OS,
                         help="Centos or wrlinux based install")

    lab_grp.add_argument('--install-mode', dest='install_mode',
                         choices=INSTALL_MODE, default=DEFAULT_INSTALL_MODE,
                         help="Select install mode, either legacy or uefi")


    lab_grp.add_argument('--stop', dest='stop', default='99',
                         help="Integer value that represents when to stop the install\n"
                         "0 - Stop after setting up network feed\n"
                         "1 - Stop after booting controller-0\n"
                         "2 - Stop after downloading config files\n"
                         "3 - Stop after running config controller\n"
                         "4 - Stop after running host bulk add\n")

    # Grab the latest configuration files
    lab_grp.add_argument('--override', dest='override',
                         choices=['yes', 'no'], default='no',
                         help="Use the latest config files")

    lab_grp.add_argument('--banner', dest='banner',
                         choices=['before', 'after', 'no'], default='before',
                         help='Apply banner files before or after config controller')

    lab_grp.add_argument('--branding', dest='branding',
                         choices=['before', 'no'], default='before',
                         help='Apply branding files before config controller')

    #TODO: Custom directory path is not supported yet. Need to add code
    #      to rsync files from custom directory path on local PC to controller-0
    #      Can use rsync exec_cmd(...) in common.py to do the transfer locally
    parser.add_argument('lab_config_location', help=textwrap.dedent('''\
                        Specify either:\n\n
                        (a) Directory for lab listed under:
                            -> cgcs/extras.ND/lab/yow/
                            e.g.: cgcs-ironpass-1_4\n
                        or\n
                        (b) Custom directory path accessible by "--build-server"
                            for lab config files\n
                        Option (a): For installation of existing lab
                                    Directory contains config files:
                                        -> system_config
                                        -> hosts_bulk_add.xml
                                        -> lab_setup.conf
                        Option (b): Intended for large office.
                                    Directory path contains:
                                        -> system_config
                                        -> hosts_bulk_add.xml'''))
    bld_grp = parser.add_argument_group("Build server and paths")
    bld_grp.add_argument('--build-server', metavar='SERVER',
                         dest='bld_server',
                         default=DEFAULT_BLD_SERVER,
                         help="Titanium Server build server"
                         " host name\n(default: %(default)s)")
    bld_grp.add_argument('--bld-server-wkspce', metavar='DIR_PATH',
                         dest='bld_server_wkspce',
                         default="/localdisk/loadbuild/jenkins",
                         help="Directory path to build server workspace"
                         "\n(default: %(default)s)")
    bld_grp.add_argument('--tis-blds-dir', metavar='DIR',
                         dest='tis_blds_dir',
                         default="CGCS_4.0_Centos_Build",
                         help='Directory under "--bld-server-wkspce"'
                         " containing directories for Titanium Server loads"
                         "\n(default: %(default)s)")
    bld_grp.add_argument('--tis-bld-dir', metavar='DIR',
                         dest='tis_bld_dir', default=LATEST_BUILD_DIR,
                         help='Specific directory under "--tis-blds-dir"'
                         " containing Titanium Server load"
                         " \n(default: %(default)s)")
    bld_grp.add_argument('--guest-bld-dir', metavar='DIR',
                         dest='guest_bld_dir',
                         default="CGCS_3.0_Guest_Daily_Build",
                         help='Directory under "--bld-server-wkspce"'
                         " containing directories for guest images"
                         "\n(default: %(default)s)")
    bld_grp.add_argument('--patch-dir-paths', metavar='LIST',
                         dest='patch_dir_paths',
                         default=None,
                         help=textwrap.dedent('''\
                         Comma-separated list of directory paths accessible by
                         "--build-server" containing patches\n
                         e.g.: for 15.05 patch testing, the following paths
                         would be specified:
                             -> /folk/cgts/patches-to-verify/ZTE/'
                             -> /folk/cgts/patches-to-verify/15.05'
                             -> /folk/cgts/rel-ops/Titanium-Server-15/15.05'''))
    bld_grp.add_argument('--email-address', metavar='EMAILADDRESS',
                         dest='email_address',
                         default=None,
                         help="Comma-separated list of email addresses to which"
                              " lab install status notification is sent"
                         "\n(default: %(default)s)")

    other_grp = parser.add_argument_group("Other options:")
    other_grp.add_argument('--output-dir', metavar='DIR_PATH',
                           dest='output_dir', help="Directory path"
                           " for output logs")
    other_grp.add_argument('--log-level', dest='log_level',
                           choices=logutils.LOG_LEVEL_NAMES, default='DEBUG',
                           help="Logging level (default: %(default)s)")
    other_grp.add_argument('--password', metavar='PASSWORD', dest='password',
                           help="User password")
    other_grp.add_argument('-h', '--help', action='help',
                           help="Show this help message and exit")

    args = parser.parse_args()
    if args.controller is None and not args.tis_on_tis and not args.continue_install:
        parser.error('--controller is required')
    # if args.tis_on_tis and args.cumulus_userid is None:
    #     parser.error('--cumulus-userid is required if --tis-on-tis used.')
    return args

def get_load_path(bld_server_conn, bld_server_wkspce, tis_blds_dir,
                  tis_bld_dir):
    ''' Get the directory path for the load that will be used in the
        lab. This directory path is typically taken as the latest build on
        the TiS build server.
    '''

    load_path = "{}/{}".format(bld_server_wkspce, tis_blds_dir)

    if tis_bld_dir == LATEST_BUILD_DIR or not tis_bld_dir:
        cmd = "readlink " + load_path + "/" + LATEST_BUILD_DIR
        tis_bld_dir = bld_server_conn.exec_cmd(cmd,
                                               expect_pattern=TIS_BLD_DIR_REGEX)

    load_path += "/" + tis_bld_dir
    cmd = "test -d " + load_path
    if bld_server_conn.exec_cmd(cmd)[0] != 0:
        msg = "Load path {} not found".format(load_path)
        log.error(msg)
        wr_exit()._exit(1, msg)

    return load_path

def verify_custom_lab_cfg_location(lab_cfg_location, tis_on_tis, simplex):
    ''' Verify that the correct configuration file is used in setting up the
        lab.
    '''

    # Rename variable to reflect that it is a path
    lab_cfg_path = lab_cfg_location
    lab_settings_filepath = None
    found_bulk_cfg_file = False
    found_system_cfg_file = False
    found_lab_settings_file = False
    found_lab_setup_cfg_file = False
    for file in os.listdir(lab_cfg_location):
        cfgfile_list = CENTOS_CFGFILE_LIST + WRL_CFGFILE_LIST
        if file in cfgfile_list:
            found_system_cfg_file = True
        elif file == BULK_CFG_FILENAME:
            found_bulk_cfg_file = True
        elif file == CUSTOM_LAB_SETTINGS_FILENAME:
            found_lab_settings_file = True
        elif file == LAB_SETUP_CFG_FILENAME:
            found_lab_setup_cfg_file = True

    if simplex:
        found_bulk_cfg_file = True

    if tis_on_tis:
        found_bulk_cfg_file = True
        found_lab_settings_file = True

    # Tell the user what files are missing
    msg = ''
    if not found_bulk_cfg_file and not tis_on_tis:
        msg += 'Failed to find {} in {}'.format(BULK_CFG_FILENAME,
                                                lab_cfg_location)
    if not found_system_cfg_file:
        msg += '\nFailed to find {} in {}'.format(cfgfile_list, lab_cfg_location)
    if not found_lab_settings_file:
        msg += '\nFailed to find {} in {}'.format(CUSTOM_LAB_SETTINGS_FILENAME,
                                                  lab_cfg_location)

    if not found_lab_setup_cfg_file:
        msg += '\nFailed to find {} in {}'.format(LAB_SETUP_CFG_FILENAME,
                                                  lab_cfg_location)

    if not (found_bulk_cfg_file and found_system_cfg_file and
            found_lab_settings_file and found_lab_setup_cfg_file):
        msg = 'Missing required configuration files'
        wr_exit()._exit(1, msg)

    if found_lab_settings_file and not tis_on_tis:
        lab_settings_filepath = lab_cfg_location + "/"\
                                + CUSTOM_LAB_SETTINGS_FILENAME
    return lab_cfg_path, lab_settings_filepath

<<<<<<< HEAD
def verify_lab_cfg_location(bld_server_conn, lab_cfg_location, load_path, tis_on_tis, host_os, override, guest_load_path, banner, simplex):
=======
def verify_lab_cfg_location(bld_server_conn, lab_cfg_location, load_path, tis_on_tis, host_os, override, guest_load_path, simplex):
>>>>>>> 6fbcadfd
    ''' Get the directory path for the configuration file that is used in
        setting up the lab.
    '''

    if override == "yes":
        load_path = DEFAULT_WKSPCE + "/" + DEFAULT_REL + "/" + DEFAULT_BLD

    if host_os == "centos" or override == "yes":
        lab_cfg_rel_path = CENTOS_LAB_REL_PATH + "/yow/" + lab_cfg_location
        lab_cfg_path = load_path + "/" + lab_cfg_rel_path
    else:
        lab_cfg_rel_path = LAB_YOW_REL_PATH + "/" + lab_cfg_location
        lab_cfg_path = load_path + "/" + lab_cfg_rel_path

    cmd = "test -d " + lab_cfg_path
    if bld_server_conn.exec_cmd(cmd)[0] != 0:
        msg = 'Lab config directory {} not found in {}'.format(
            lab_cfg_location, lab_cfg_path)
        log.error(msg)
        wr_exit()._exit(1, msg)
    log.info('Using lab config directory: {}'.format(lab_cfg_path))

    # Confirm we have a valid config controller file before starting
    if host_os == "centos":
        cfgfile_list = CENTOS_CFGFILE_LIST
    else:
        cfgfile_list = WRL_CFGFILE_LIST

    cfg_found = False
    for cfgfile in cfgfile_list:
        cmd = "test -f " + lab_cfg_path + "/" + cfgfile
        if bld_server_conn.exec_cmd(cmd)[0] == 0:
            cfg_found = True
            log.info('Using config controller file: {}'.format(cfgfile))
            break

    if not cfg_found:
        msg = 'No valid config controller files found in {}'.format(lab_cfg_path)
        log.error(msg)
        wr_exit()._exit(1, msg)

    # Confirm we have a valid host_bulk_add
    if not simplex:
        bulkfile_found = False
        for bulkfile in BULKCFG_LIST:
            cmd = "test -f " + lab_cfg_path + "/" + bulkfile
            if bld_server_conn.exec_cmd(cmd)[0] == 0:
                bulkfile_found = True
                log.info('Using host bulk add file: {}'.format(bulkfile))
                break
<<<<<<< HEAD

        if not bulkfile_found and not tis_on_tis:
            msg = 'No valid host bulk add file found in {}'.format(lab_cfg_path)
            log.error(msg)
            wr_exit()._exit(1, msg)
=======
>>>>>>> 6fbcadfd

        if not bulkfile_found and not tis_on_tis:
            msg = 'No valid host bulk add file found in {}'.format(lab_cfg_path)
            log.error(msg)
            wr_exit()._exit(1, msg)

    # ~/wassp-repos/testcases/cgcs/sanityrefresh/labinstall/lab_settings/*.ini
    lab_settings_rel_path = LAB_SETTINGS_DIR + "/{}.ini".format(lab_cfg_location)
    lab_settings_filepath = SCRIPT_DIR + "/" + lab_settings_rel_path

    if not os.path.isfile(lab_settings_filepath):
        msg = 'Lab settings file path was not found: {}'.format(lab_settings_filepath)
        lab_settings_filepath = None
    else:
        log.info('Using lab settings file path: {}'.format(lab_settings_filepath))

    # Check the guest directory exists
    cmd = "test -d " + guest_load_path
    if bld_server_conn.exec_cmd(cmd)[0] == 0:
        log.info('Using guest directory path: {}'.format(guest_load_path))
    else:
        msg = 'Guest directory path does not exist on build server: {}'.format(guest_load_path)
        log.error(msg)
        wr_exit()._exit(1, msg)

    # Confirm we have a valid cgcs guest
    guest_path = guest_load_path + "/" + DEFAULT_GUEST
    cmd = "test -f " + guest_path
    if bld_server_conn.exec_cmd(cmd)[0] == 0:
        log.info('Using guest location: {}'.format(guest_path))
    else:
        msg = 'Guest {} not found in {}'.format(DEFAULT_GUEST, guest_path)
        log.error(msg)
        wr_exit()._exit(1, msg)

    return lab_cfg_path, lab_settings_filepath

#TODO: Remove this as using deploy_key defined for ssh and telnetlib
def deploy_key(conn):
    ''' Set the keys used for ssh and telnet connections.
    '''

    try:
        ssh_key = (open(os.path.expanduser(SSH_KEY_FPATH)).read()).rstrip()
    except FileNotFoundError:
        log.exception("User must have a public key {} defined".format(SSH_KEY_FPATH))
        msg = 'User must have a public key {} defined".format(SSH_KEY_FPATH)'
        wr_exit()._exit(1, msg)
    else:
        log.info("User has public key defined: " + SSH_KEY_FPATH)

    if isinstance(conn, SSHClient):
        conn.sendline("mkdir -p ~/.ssh/")
        cmd = 'grep -q "{}" {}'.format(ssh_key, AUTHORIZED_KEYS_FPATH)
        if conn.exec_cmd(cmd)[0] != 0:
            log.info("Adding public key to {}".format(AUTHORIZED_KEYS_FPATH))
            conn.sendline('echo -e "{}\n" >> {}'.format(ssh_key, AUTHORIZED_KEYS_FPATH))
            conn.sendline("chmod 700 ~/.ssh/ && chmod 644 {}".format(AUTHORIZED_KEYS_FPATH))
    elif isinstance(conn, telnetlib.Telnet):
        conn.write_line("mkdir -p ~/.ssh/")
        cmd = 'grep -q "{}" {}'.format(ssh_key, AUTHORIZED_KEYS_FPATH)
        if conn.exec_cmd(cmd)[0] != 0:
            log.info("Adding public key to {}".format(AUTHORIZED_KEYS_FPATH))
            conn.write_line('echo -e "{}\n" >> {}'.format(ssh_key, AUTHORIZED_KEYS_FPATH))
            conn.write_line("chmod 700 ~/.ssh/ && chmod 644 {}".format(AUTHORIZED_KEYS_FPATH))

def set_network_boot_feed(barcode, tuxlab_server, bld_server_conn, load_path, host_os, install_output_dir):
    ''' Transfer the load and set the feed on the tuxlab server in preparation
        for booting up the lab.
    '''

    logutils.print_step("Set feed for {} network boot".format(barcode))
    tuxlab_sub_dir = USERNAME + '/' + os.path.basename(load_path)

    tuxlab_conn = SSHClient(log_path=install_output_dir + "/" + tuxlab_server + ".ssh.log")
    tuxlab_conn.connect(hostname=tuxlab_server, username=USERNAME,
                        password=PASSWORD)
    tuxlab_conn.deploy_ssh_key(PUBLIC_SSH_KEY)

    tuxlab_barcode_dir = TUXLAB_BARCODES_DIR + "/" + barcode

    if tuxlab_conn.exec_cmd("cd " + tuxlab_barcode_dir)[0] != 0:
        msg = "Failed to cd to: " + tuxlab_barcode_dir
        log.error(msg)
        wr_exit()._exit(1, msg)

    log.info("Copy load into feed directory")
    feed_path = tuxlab_barcode_dir + "/" + tuxlab_sub_dir
    tuxlab_conn.sendline("mkdir -p " + tuxlab_sub_dir)
    tuxlab_conn.find_prompt()
    tuxlab_conn.sendline("chmod 755 " + tuxlab_sub_dir)
    tuxlab_conn.find_prompt()


    # Extra forward slash at end is required to indicate the sync is for
    # all of the contents of RPM_INSTALL_REL_PATH into the feed path

    if host_os == "centos":
        log.info("Installing Centos load")
        bld_server_conn.sendline("cd " + load_path)
        bld_server_conn.find_prompt()
        bld_server_conn.rsync(CENTOS_INSTALL_REL_PATH + "/", USERNAME, tuxlab_server, feed_path, ["--delete", "--force"])
        bld_server_conn.rsync("export/extra_cfgs/yow*", USERNAME, tuxlab_server, feed_path)
    else:
        log.info("Installing wrlinux load")
        bld_server_conn.rsync(load_path + "/" + RPM_INSTALL_REL_PATH + "/", USERNAME, tuxlab_server, feed_path, ["--delete", "--force"])

        bld_server_conn.sendline("cd " + load_path)
        bld_server_conn.find_prompt()

        bld_server_conn.rsync("extra_cfgs/yow*", USERNAME, tuxlab_server, feed_path)
        bld_server_conn.rsync(RPM_INSTALL_REL_PATH + "/boot/isolinux/vmlinuz", USERNAME, tuxlab_server, feed_path)
        bld_server_conn.rsync(RPM_INSTALL_REL_PATH + "/boot/isolinux/initrd", USERNAME, tuxlab_server, feed_path + "/initrd.img")

    log.info("Create new symlink to feed directory")
    if tuxlab_conn.exec_cmd("rm -f feed")[0] != 0:
        msg = "Failed to remove feed"
        log.error(msg)
        wr_exit()._exit(1, msg)

    if tuxlab_conn.exec_cmd("ln -s " + tuxlab_sub_dir + "/" + " feed")[0] != 0:
        msg = "Failed to set VLM target {} feed symlink to: " + tuxlab_sub_dir
        log.error(msg)
        wr_exit()._exit(1, msg)

    tuxlab_conn.logout()

def burn_usb_load_image(install_output_dir, node, bld_server_conn, load_path, iso_path=None, iso_host=None):
    ''' Burn usb with given load image.
    '''

    if iso_host:
        logutils.print_step("Burn USB with load image from {} on host {}".format(iso_path, iso_host))
    else:
        logutils.print_step("Burning USB with load image from {}".format(load_path))

    # Check if node (controller-0) is accessible.
    time.sleep(10)
    cmd = "ping -c 4 {}".format(node.host_ip)
    rc, output = bld_server_conn.exec_cmd(cmd, timeout=PING_TIMEOUT + TIMEOUT_BUFFER)

    if rc != 0:
        msg = "Node not responding reliably.  Skipping USB burning."
        wr_exit()._exit(1, msg)
    else:
        node.telnet_conn.login()

    log.info(output)
    # Do not remove! - messes up next line (NEED TO FIX)
    cmd = "ls"
    rc, output = node.telnet_conn.exec_cmd(cmd)

    # check if a USB is plugged in
    cmd = "ls -lrtd /dev/disk/by-id/usb*"
    rc, output = node.telnet_conn.exec_cmd(cmd)
    if rc != 0:
        msg = "No USB found in lab node. Please plug in a usb to {}.".format(node.host_ip)
        log.info(msg)
        wr_exit()._exit(1, msg)
    usb_device = (output.splitlines()[0])[-3:]

    # Check if the ISO is available
    pre_opts = 'sshpass -p "{0}"'.format(WRSROOT_PASSWORD)
    if not iso_host: 
        iso_path = load_path + "/" + BOOT_IMAGE_ISO_PATH
        cmd = "test -f " + iso_path
        if bld_server_conn.exec_cmd(cmd)[0] != 0:
            msg = 'Boot image iso file not found at {}'.format(iso_path)
            log.error(msg)
            wr_exit()._exit(1, msg)
        bld_server_conn.rsync(iso_path, WRSROOT_USERNAME, node.host_ip, BOOT_IMAGE_ISO_TMP_PATH, pre_opts=pre_opts)
    else:
        iso_host_conn = SSHClient(log_path=install_output_dir + "/" + iso_host + ".ssh.log")
        iso_host_conn.connect(hostname=iso_host, username=USERNAME, password=PASSWORD)
        cmd = "test -f " + iso_path
        if iso_host_conn.exec_cmd(cmd)[0] != 0:
            msg = 'Boot image iso file not found at {}'.format(iso_path)
            log.error(msg)
            wr_exit()._exit(1, msg)
        iso_host_conn.rsync(iso_path, WRSROOT_USERNAME, node.host_ip, BOOT_IMAGE_ISO_TMP_PATH, pre_opts=pre_opts)

    # Write the ISO to USB
    cmd = "echo {} | sudo -S dd if={} of=/dev/{} bs=1M oflag=direct; sync".format(WRSROOT_PASSWORD, 
                                                                                  BOOT_IMAGE_ISO_TMP_PATH, 
                                                                                  usb_device)
    if node.telnet_conn.exec_cmd(cmd, timeout=RSYNC_TIMEOUT)[0] != 0:
        msg = 'Failed to burn boot image iso file \"{}\" onto USB'.format(iso_path)
        log.error(msg)
        wr_exit()._exit(1, msg)


def copy_iso(install_output_dir, tuxlab_server, bld_server_conn, load_path, iso_path=None, iso_host=None, c0_targetId=None):
    '''
    This Function is intended to perform the following operation
    Copy latest_bootimage.iso to yow-cgcs-tuxlab, mounti it and run pxeboot_setup.sh
    '''

    # Check if node yow-cgcs-tuxlab host is accessible
    cmd = "ping -c 4 {}".format(tuxlab_server)
    rc, output = bld_server_conn.exec_cmd(cmd, timeout=PING_TIMEOUT + TIMEOUT_BUFFER)

    if rc != 0:
        msg = "Unable to ping tuxlab: {}".format(tuxlab_server)
        wr_exit()._exit(1, msg)

    ISO_TMP_PATH = "/tmp/iso/" + c0_targetId + "/" + BOOT_IMAGE_ISO

    # Check if the ISO is available
    pre_opts = 'sshpass -p "{0}"'.format(PASSWORD)
    if not iso_host:
        iso_path = load_path + "/" + BOOT_IMAGE_ISO_PATH
        cmd = "test -f " + iso_path
        if bld_server_conn.exec_cmd(cmd)[0] != 0:
            msg = 'Boot image iso file not found at {}'.format(iso_path)
            log.error(msg)
            wr_exit()._exit(1, msg)
            logutils.print_step("Starting copying ISO {} from host {}".format(tuxlab_server, iso_host))
        bld_server_conn.rsync(iso_path, USERNAME, tuxlab_server, ISO_TMP_PATH, pre_opts=pre_opts)
    else:
        iso_host_conn = SSHClient(log_path=install_output_dir + "/" + iso_host + ".ssh.log")
        iso_host_conn.connect(hostname=iso_host, username=USERNAME, password=PASSWORD)
        cmd = "test -f " + iso_path
        if iso_host_conn.exec_cmd(cmd)[0] != 0:
            msg = 'Boot image iso file not found at {}'.format(iso_path)
            log.error(msg)
            wr_exit()._exit(1, msg)
        iso_host_conn.rsync(iso_path, USERNAME, tuxlab_server, ISO_TMP_PATH, pre_opts=pre_opts)
    # TODO: The following block should be made into a separate function
    # Now that we have the iso we need to mount it and run pxeboot_setup.sh

    logutils.print_step("Iso copy finished")
    # wr_exit()._exit(54, "done for now")




def wipe_disk(node, install_output_dir):
    ''' Perform a wipedisk operation on the lab before booting a new load into
        it.
    '''

    # Until we have time to figure out how to have this fool-proof
    return

    # Only works for small footprint
    if small_footprint:
        if node.telnet_conn is None:
            node.telnet_conn = telnetlib.connect(node.telnet_ip, \
                                                int(node.telnet_port), \
                                                negotiate=node.telnet_negotiate,\
                                                vt100query=node.telnet_vt100query,\
                                                log_path=install_output_dir + "/"\
                                                + node.name + ".telnet.log", \
                                                debug=False)

            # Check that the node is accessible for wipedisk to run.
            # If we cannot successfully ping the interface of the node, then it is
            # expected that the login will fail. This may be due to the node not
            # being left in an installed state.
            cmd = "ping -w {} -c 4 {}".format(PING_TIMEOUT, node.host_ip)
            if (node.telnet_conn.exec_cmd(cmd, timeout=PING_TIMEOUT +
                                          TIMEOUT_BUFFER)[0] != 0):
                log.info("Node not responding. Skipping wipedisk process")
                return
            else:
                node.telnet_conn.login()

        node.telnet_conn.write_line("sudo -k wipedisk")
        node.telnet_conn.get_read_until(PASSWORD_PROMPT)
        node.telnet_conn.write_line(WRSROOT_PASSWORD)
        node.telnet_conn.get_read_until("[y/n]")
        node.telnet_conn.write_line("y")
        node.telnet_conn.get_read_until("confirm")
        node.telnet_conn.write_line("wipediskscompletely")
        node.telnet_conn.get_read_until("The disk(s) have been wiped.", WIPE_DISK_TIMEOUT)

        log.info("Disk(s) have been wiped on: " + node.name)


def wait_state(nodes, type, expected_state, sut=None, exit_on_find=False):
    ''' Function to wait for the lab to enter a specified state.
        If the expected state is not entered, the boot operation will be
        terminated.
    '''
    global controller0
    if isinstance(nodes, Host):
        nodes = [nodes]
    else:
        nodes = copy.copy(nodes)
    count = 0
    if type not in STATE_TYPE_DICT:
        msg = "Type of state can only be one of: " + \
                   str(list(STATE_TYPE_DICT.keys()))
        log.error(msg)
        wr_exit()._exit(1, msg)
    if expected_state not in STATE_TYPE_DICT[type]:
        msg = "Expected {} state can only be on one of: {}"\
                   .format(type, str(STATE_TYPE_DICT[type]))
        log.error(msg)
        wr_exit()._exit(1, msg)

    expected_state_count = 0
    search_attempts = MAX_SEARCH_ATTEMPTS
    sleep_secs = int(REBOOT_TIMEOUT/MAX_SEARCH_ATTEMPTS)
    sleep_secs /= 2
    search_attempts = MAX_SEARCH_ATTEMPTS * 2
    node_count = len(nodes)
    while count < search_attempts:
        output = controller0.ssh_conn.exec_cmd("source /etc/nova/openrc; system host-list")[1]
        # Remove table header and footer
        output = "\n".join(output.splitlines()[3:-1])

        if exit_on_find:
            log.info('Waiting for {} to be \"{}\"...'.format(sut, \
                      expected_state))
        else:
            node_names = [node.name for node in nodes]
            log.info('Waiting for {} to be \"{}\"...'.format(node_names, \
                      expected_state))

        # Create copy of list so that it is unaffected by removal of node
        for node in copy.copy(nodes):
            # Determine if the full table list should be searched
            if exit_on_find:
                name_search = sut
            else:
                name_search = node.name

            #TODO: Should use table_parser here instead
            match = re.search("^.*{}.*{}.*$".format(name_search, expected_state), \
                              output, re.MULTILINE|re.IGNORECASE)
            if match:
                if exit_on_find:
                    return True
                if type == ADMINISTRATIVE:
                    node.administrative = expected_state
                elif type == OPERATIONAL:
                    node.operational = expected_state
                elif type == AVAILABILITY:
                    node.availability = expected_state
                log.info("{} has {} state: {}".format(node.name, type, expected_state))
                expected_state_count += 1
                # Remove matched line from output
                output = re.sub(re.escape(match.group(0)), "", output)
                nodes.remove(node)

            # TODO: host-reboot does not fix the problem. Users need to hard reboot from
            # horizon manually until it is fixed (CGTS-3964)

        if expected_state_count == node_count:
            break
        else:
            log.info("Sleeping for {} seconds...".format(str(sleep_secs)))
            time.sleep(sleep_secs)
        count += 1
    if count == search_attempts:
        msg = 'Waited {} seconds and {} did not become \"{}\"'.format(str(REBOOT_TIMEOUT), node_names, expected_state)
        log.error(msg)
        wr_exit()._exit(1, msg)

def get_availability_controller1():
    ## Todo: Make this generic for any node
    ''' Gets the availablity state of a node after unlock
    '''
    global controller0
    cmd = "source /etc/nova/openrc; system host-show controller-1 | awk ' / availability / { print $4}'"
    output = controller0.ssh_conn.exec_cmd(cmd)[1]
    return output

def get_system_name(bld_server_conn, lab_cfg_path):
    """
    Args: Gets the lab system name from lab_setup.conf file
        bld_server_conn:
        lab_cfg_path:

    Returns: system lab name

    """
    cmd = "grep SYSTEM_NAME " + lab_cfg_path + "/" + LAB_SETUP_CFG_FILENAME
    system_name = bld_server_conn.exec_cmd(cmd)[1]
    return ((system_name.split('=')[1])[5:]).replace('"', '')


def bring_up(node, boot_device_dict, small_footprint, host_os, install_output_dir, close_telnet_conn=True, usb=False, lowlat=False):
    ''' Initiate the boot and installation operation.
    '''

    if node.telnet_conn is None:
        node.telnet_conn = telnetlib.connect(node.telnet_ip,
                                             int(node.telnet_port),
                                             negotiate=node.telnet_negotiate,
                                             port_login=True if node.telnet_login_prompt else False,
                                             vt100query=node.telnet_vt100query,
                                             log_path=install_output_dir + "/"\
                                               + node.name + ".telnet.log")

    # if USB, the node was already on for the file transfer to occur
    if usb:
        vlm_exec_cmd(VLM_TURNOFF, node.barcode)

    vlm_exec_cmd(VLM_TURNON, node.barcode)
    logutils.print_step("Installing {}...".format(node.name))
    rc = node.telnet_conn.install(node, boot_device_dict, small_footprint, host_os, usb)

    if close_telnet_conn:
        node.telnet_conn.close()

    return rc

def apply_banner(node, banner):
    ''' Apply banner files if they exist
    '''

    log.info('Attempting to apply banner files')

    cmd = 'test -d ' + BANNER_SRC
    if node.telnet_conn.exec_cmd(cmd)[0] != 0:
        msg = 'Banner files not found for this lab'
        log.info(msg)
        return

    if banner == 'before':
        cmd = "echo " + WRSROOT_PASSWORD + " | sudo -S"
        cmd += " mv {} {}".format(BANNER_SRC, BANNER_DEST)
        if node.telnet_conn.exec_cmd(cmd)[0] != 0:
            msg = 'Unable to move banner files from {} to {}'.format(BANNER_SRC, BANNER_DEST)
            log.error(msg)
            wr_exit()._exit(1, msg)
    elif banner == 'after':
        cmd = "echo " + WRSROOT_PASSWORD + " | sudo -S"
        cmd += " sudo apply_banner_customization " + BANNER_SRC
        if node.telnet_conn.exec_cmd(cmd)[0] != 0:
            msg = 'Banner application failed'
            log.error(msg)
            wr_exit()._exit(1, msg)
        else:
            log.info('Banner files have been applied')
    else:
        log.info('Skipping banner file application')

    return


def apply_branding(node):
    ''' Apply branding files if they exist (before config controller is run)
    '''

    log.info('Attempting to apply branding files')

    cmd = 'test -d ' + BRANDING_SRC
    if node.telnet_conn.exec_cmd(cmd)[0] != 0:
        msg = 'Branding files not found for this lab'
        log.info(msg)
        return

    cmd = "echo " + WRSROOT_PASSWORD + " | sudo -S"
    cmd += " cp -r {}/* {}".format(BRANDING_SRC, BRANDING_DEST)
    if node.telnet_conn.exec_cmd(cmd)[0] != 0:
        msg = 'Unable to move branding files from {} to {}'.format(BRANDING_SRC, BRANDING_DEST)
        log.error(msg)
        wr_exit()._exit(1, msg)

    return


def run_postinstall(node):
    """
    Run post install scripts, if they exist.
    """

    cmd = 'test -d ' + SCRIPTS_HOME
    if node.ssh_conn.exec_cmd(cmd)[0] != 0:
        msg = 'Post install scripts not found for this lab'
        log.info(msg)
        return

    cmd = 'ls -1 --color=none ' + SCRIPTS_HOME
    rc, output = node.ssh_conn.exec_cmd(cmd)
    if rc != 0:
        msg = "Failed to list scripts in: " + SCRIPTS_HOME 
        log.error(msg)
        return

    for item in output.splitlines():
        msg = 'Attempting to run script {}'.format(item)
        log.info(msg)
        cmd = "chmod 755 " + SCRIPTS_HOME + "/" + item 
        if node.ssh_conn.exec_cmd(cmd)[0] != 0:
            msg = 'Unable to change file permissions'
            log.error(msg)
            wr_exit()._exit(1, msg)
        cmd = SCRIPTS_HOME + "/" + item + " " + node.host_name
        if node.ssh_conn.exec_cmd(cmd)[0] != 0:
            msg = 'Script execution failed'
            log.error(msg)
            wr_exit()._exit(1, msg)

    return


def apply_patches(node, bld_server_conn, patch_dir_paths):
    ''' Apply any patches after the load is installed.
    '''

    patch_names = []
    pre_opts = 'sshpass -p "{0}"'.format(WRSROOT_PASSWORD)
    for dir_path in patch_dir_paths.split(","):
        if bld_server_conn.exec_cmd("test -d " + dir_path)[0] != 0:
            msg = "Patch directory path {} not found".format(dir_path)
            log.error(msg)
            wr_exit()._exit(1, msg)

        if bld_server_conn.exec_cmd("cd " + dir_path)[0] != 0:
            msg = "Failed to cd to: " + dir_path
            log.error(msg)
            wr_exit()._exit(1, msg)

        rc, output = bld_server_conn.exec_cmd("ls -1 --color=none *.patch")
        if rc != 0:
            msg = "Failed to list patches in: " + dir_path
            log.error(msg)
            wr_exit()._exit(1, msg)

        for item in output.splitlines():
            # Remove ".patch" extension
            patch_name = os.path.splitext(item)[0]
            log.info("Found patch named: " + patch_name)
            patch_names.append(patch_name)

        bld_server_conn.rsync(dir_path + "/*.patch", WRSROOT_USERNAME, node.host_ip, WRSROOT_PATCHES_DIR, pre_opts=pre_opts)

    log.info("List of patches:\n" + "\n".join(patch_names))

    cmd = "echo " + WRSROOT_PASSWORD + " | sudo -S sw-patch query"
    if node.telnet_conn.exec_cmd(cmd)[0] != 0:
        msg = "Failed to query patches"
        log.error(msg)
        wr_exit()._exit(1, msg)
    cmd = "echo " + WRSROOT_PASSWORD + " | sudo -S sw-patch upload-dir " + WRSROOT_PATCHES_DIR
    output = node.telnet_conn.exec_cmd(cmd)[1]
    if find_error_msg(output):
        msg = "Failed to upload entire patch directory: " + WRSROOT_PATCHES_DIR
        log.error(msg)
        wr_exit()._exit(1, msg)
    cmd = "echo " + WRSROOT_PASSWORD + " | sudo -S sw-patch query"
    rc, output = node.telnet_conn.exec_cmd(cmd)
    if rc != 0:
        msg = "Failed to query patches"
        log.error(msg)
        wr_exit()._exit(1, msg)

    # Remove table header
    output = "\n".join(output.splitlines()[2:])
    for patch in patch_names:
        #TODO: Should use table_parser here instead
        if not re.search("^{}.*{}.*$".format(patch, AVAILABLE), output, re.MULTILINE|re.IGNORECASE):
            msg = 'Patch \"{}\" is not in list or in {} state'.format(patch, AVAILABLE)
            log.error(msg)
            wr_exit()._exit(1, msg)

    cmd = "echo " + WRSROOT_PASSWORD + " | sudo -S sw-patch apply --all"
    if node.telnet_conn.exec_cmd(cmd)[0] != 0:
        msg = "Failed to apply patches"
        log.error(msg)
        wr_exit()._exit(1, msg)
    cmd = "echo " + WRSROOT_PASSWORD + " | sudo -S sw-patch install-local"

    output = node.telnet_conn.exec_cmd(cmd)[1]
    #if not find_error_msg(output):
    #    msg = "Failed to install patches"
    #    log.error(msg)
    #    wr_exit()._exit(1, msg)
    cmd = "echo " + WRSROOT_PASSWORD + " | sudo -S sw-patch query"
    if node.telnet_conn.exec_cmd(cmd)[0] != 0:
        msg = "Failed to query patches"
        log.error(msg)
        wr_exit()._exit(1, msg)

    node.telnet_conn.write_line("echo " + WRSROOT_PASSWORD + " | sudo -S reboot")
    log.info("Patch application requires a reboot.")
    log.info("Controller0 reboot has started")
    #node.telnet_conn.get_read_until("Rebooting...")
    node.telnet_conn.get_read_until(LOGIN_PROMPT, REBOOT_TIMEOUT)

def wait_until_alarm_clears(controller0, timeout=600, check_interval=60, alarm_id="800.001", host_os="centos"):
    '''
    Function for waiting until an alarm clears
    '''

    alarm_cleared = False
    end_time = time.time() + timeout

    log.info('Waiting for alarm {} to clear'.format(alarm_id))
    while True:
        if time.time() < end_time:
            time.sleep(15)
            if host_os == "centos":
                cmd = "source /etc/nova/openrc; system alarm-list --nowrap"
            else:
                cmd = "source /etc/nova/openrc; system alarm-list"
            output = controller0.ssh_conn.exec_cmd(cmd)[1]

            if not find_error_msg(output, alarm_id):
                log.info('Alarm {} has cleared'.format(alarm_id))
                alarm_cleared = True
                break
            time.sleep(check_interval)
        else:
            log.info("Alarm {} was not cleared in expected time".format(alarm_id))
            break

    return alarm_cleared


def write_install_vars(args):
    config = configparser.ConfigParser()

    lab_name = args.lab_name
    if lab_name is None:
        msg = "Lab is not specified; cannot write install variables to file."
        log.error(msg)
        wr_exit()._exit(1, msg)

    install_vars_filename = lab_name + INSTALL_VARS_FILE_EXT
    file_path = os.path.join(INSTALL_VARS_TMP_PATH, install_vars_filename)

    install_vars = dict((k, str(v)) for k, v, in (vars(args)).items())

    config['INSTALL_CONFIG'] = install_vars
    if os.path.exists(file_path):
        os.remove(file_path)

    with open(file_path, "w") as install_var_file:
        os.chmod(file_path, 0o777)
        config.write(install_var_file)
        install_var_file.close()

def read_install_from_file(args):

    lab_name = args.lab_name
    if lab_name is None:
        msg = "Lab is not specified; cannot read install variables from file."
        log.error(msg)
        wr_exit()._exit(1, msg)

    config = configparser.ConfigParser()
    install_vars_filename = lab_name + INSTALL_VARS_FILE_EXT
    file_path = os.path.join(INSTALL_VARS_TMP_PATH, install_vars_filename)
    install_vars = {}
    if len(config.read(file_path)) > 0:
        import ast
        install_vars = dict(config['INSTALL_CONFIG'])

        for (k, v) in install_vars.items():
            if v == 'False' or v == 'True' or v == 'None':
                install_vars[k] = ast.literal_eval(v)

        return Namespace(**install_vars)
    else:
        return None

def labInstallVars():

    args = parse_args()

    lab_name = args.lab_name

    #rc, labs = verifyLabName(args.lab_name)
    #if not rc:
    #    msg = 'Specified lab name {} is not in the supported lab names {}'.format(args.lab_name, labs)
    #    return False, msg

    if not args.continue_install:
        if lab_name is not None:
            write_install_vars(args)
        return args
    else:
        install_vars = read_install_from_file(args)
        if install_vars is not None:
            #update continue_install
            install_vars.continue_install = True


            global executed_install_steps
            executed_steps_filename = lab_name + INSTALL_EXECUTED_STEPS_FILE_EXT
            executed_steps_path = os.path.join(INSTALL_VARS_TMP_PATH, executed_steps_filename)

            if os.path.exists(executed_steps_path):
                with open(executed_steps_path) as file:
                    executed_install_steps = file.read().splitlines()

            return install_vars
        else:
            msg = "Lab Install Variable file not found."
            print(msg)
            wr_exit()._exit(1, msg)

def verifyLabName(lab_name):
    from os import walk
    filenames = next(os.walk(LAB_SETTINGS_DIR))[2]
    supported_labs = []
    for f in filenames:
        if f.endswith(".ini"):
            supported_labs.append(os.path.splitext(f)[0])

    if lab_name in supported_labs:
        return True, supported_labs
    else:
        return False, supported_labs

class Namespace:
    def __init__(self, **kwargs):
        self.__dict__.update(kwargs)

def reserveLabNodes(barcodes):
    # Reserve the nodes via VLM
    # Unreserve first to close any opened telnet sessions.
    reservedbyme = vlm_findmine()
    barcodesAlreadyReserved = []
    for item in barcodes:
        if item in reservedbyme:
            barcodesAlreadyReserved.append(item)
    if len(barcodesAlreadyReserved) > 0:
        for bcode in barcodesAlreadyReserved:
            vlm_exec_cmd(VLM_UNRESERVE, bcode)

    #vlm_reserve(barcodesForReserve, note=INSTALLATION_RESERVE_NOTE)
    vlm_reserve(barcodes, note=INSTALLATION_RESERVE_NOTE)


def establish_ssh_connection(_controller0, install_output_dir):

    cont0_ssh_conn = SSHClient(log_path=install_output_dir +\
                               "/" + CONTROLLER0 + ".ssh.log")
    cont0_ssh_conn.connect(hostname=_controller0.host_ip,
                           username=WRSROOT_USERNAME,
                           password=WRSROOT_PASSWORD)
    return cont0_ssh_conn


def open_telnet_session(_controller0, install_output_dir):

    cont0_telnet_conn = telnetlib.connect(_controller0.telnet_ip,
                                      int(_controller0.telnet_port),
                                      negotiate=_controller0.telnet_negotiate,
                                      port_login=True if _controller0.telnet_login_prompt else False,
                                      vt100query=_controller0.telnet_vt100query,\
                                      log_path=install_output_dir + "/" + CONTROLLER0 +\
                                      ".telnet.log", debug=False)

    return cont0_telnet_conn


def setupNetworking(host_os):
    """
    Setup the network if we have a USB install or after patch installation.
    """
    # Setup network access on the running controller0
    nic_interface = controller0.host_nic if host_os == DEFAULT_HOST_OS else NIC_INTERFACE
    cmd = "echo " + WRSROOT_PASSWORD + " | sudo -S ip addr add " + controller0.host_ip + \
            HOST_ROUTING_PREFIX + " dev {}".format(nic_interface)
    if controller0.telnet_conn.exec_cmd(cmd)[0] != 0:
        log.error("Warning: Failed to add IP address: " + controller0.host_ip)

    cmd = "echo " + WRSROOT_PASSWORD + " | sudo -S ip link set dev {} up".format(nic_interface)
    if controller0.telnet_conn.exec_cmd(cmd)[0] != 0:
        log.error("Warning: Failed to bring up {} interface".format(nic_interface))

    time.sleep(2)

    cmd = "echo " + WRSROOT_PASSWORD + " | sudo -S route add default gw " + HOST_GATEWAY
    if controller0.telnet_conn.exec_cmd(cmd)[0] != 0:
        log.error("Warning: Failed to add default gateway: " + HOST_GATEWAY)

    # Ping the outside network to ensure the above network setup worked as expected
    # Sometimes the network may take upto a minute to setup. Adding a delay of 60 seconds
    # before ping
    #TODO: Change to ping at 15 seconds interval for upto 4 times
    time.sleep(120)
    cmd = "ping -w {} -c 4 {}".format(PING_TIMEOUT, DNS_SERVER)
    if controller0.telnet_conn.exec_cmd(cmd, timeout=PING_TIMEOUT + TIMEOUT_BUFFER)[0] != 0:
        msg = "Failed to ping outside network"
        log.error(msg)
        wr_exit()._exit(1, msg)


def bringUpController(install_output_dir, bld_server_conn, load_path, patch_dir_paths,
                      host_os, boot_device_dict, small_footprint, burn_usb,
                      tis_on_tis, boot_usb, iso_path, iso_host, lowlat):

    global controller0
    #global cumulus

    if not tis_on_tis:
        if controller0.telnet_conn is None:
            controller0.telnet_conn = open_telnet_session(controller0, install_output_dir)

        if burn_usb:
            burn_usb_load_image(install_output_dir, controller0, bld_server_conn, load_path, iso_path, iso_host)

        if burn_usb or boot_usb:
            usb = True
        else:
            usb = False

        # Boot up controller0
        rc = bring_up(controller0, boot_device_dict, small_footprint, host_os, install_output_dir, close_telnet_conn=False, usb=usb, lowlat=lowlat)
        if rc != 0:
            msg = "Unable to bring up controller-0"
            wr_exit()._exit(1, msg)
        logutils.print_step("Initial login and password set for " + controller0.name)
        controller0.telnet_conn.login(reset=True)
    else:
        if cumulus:
            cumulus.tis_install()
            controller0.host_ip = cumulus.get_floating_ip("EXTERNALOAMC0")
            controller0.host_floating_ip = cumulus.get_floating_ip('EXTERNALOAMFLOAT')
            #Boot up controller0
            cumulus.launch_controller0()
        else:
            msg = "Failed to cumulus virtual controller-0"
            log.error(msg)
            wr_exit()._exit(1, msg)


    if burn_usb or boot_usb:
        setupNetworking(host_os)

    # Open an ssh session
    # Temporary workaround for timing issue where ssh fails
    time.sleep(60)

    controller0.ssh_conn = establish_ssh_connection(controller0, install_output_dir)

    controller0.ssh_conn.deploy_ssh_key(PUBLIC_SSH_KEY)

    # Apply patches if patch dir is not none

    if patch_dir_paths:
        apply_patches(controller0, bld_server_conn, patch_dir_paths)

        # Reconnect telnet session
        log.info("Found login prompt. Controller0 reboot has completed")
        controller0.telnet_conn.login()

<<<<<<< HEAD
=======
        # Think we only need this if we burn/boot from USB
>>>>>>> 6fbcadfd
        setupNetworking(host_os)

        # Reconnect ssh session
        controller0.ssh_conn.disconnect()
        controller0.ssh_conn = establish_ssh_connection(controller0, install_output_dir)


def downloadLabConfigFiles(bld_server_conn, lab_cfg_path, load_path,
                           guest_load_path, host_os, override,
                           small_footprint, lab_cfg_location):

    # Download configuration files

    pre_opts = 'sshpass -p "{0}"'.format(WRSROOT_PASSWORD)
    bld_server_conn.rsync(LICENSE_FILEPATH, WRSROOT_USERNAME,
                          controller0.host_ip,
                          os.path.join(WRSROOT_HOME_DIR, "license.lic"),
                          pre_opts=pre_opts)

    if host_os == "centos":
        if cumulus:
            scripts_path = os.path.join(DEFAULT_WKSPCE, DEFAULT_REL,
                                        DEFAULT_BLD, CENTOS_LAB_REL_PATH, "scripts")
            heat_path = os.path.join(DEFAULT_WKSPCE, DEFAULT_REL,
                                     DEFAULT_BLD, HEAT_TEMPLATES_PATH)
        else:
            scripts_path = load_path + "/" + CENTOS_LAB_REL_PATH + "/scripts/"
            heat_path = load_path + "/" + HEAT_TEMPLATES_PATH

        bld_server_conn.rsync(os.path.join(scripts_path, "*"),
                              WRSROOT_USERNAME, controller0.host_ip,
                              WRSROOT_HOME_DIR, pre_opts=pre_opts)
        bld_server_conn.rsync(os.path.join(heat_path, "*"),
                              WRSROOT_USERNAME, controller0.host_ip, \
                              WRSROOT_HEAT_DIR + "/",\
                              pre_opts=pre_opts)
    else:
        bld_server_conn.rsync(os.path.join(load_path, LAB_SCRIPTS_REL_PATH, "*"),
                              WRSROOT_USERNAME, controller0.host_ip,
                              WRSROOT_HOME_DIR, pre_opts=pre_opts)

    # If override is set to yes, grab the TiS_config.ini_<host_os> file from
    # latest release and directory
    if override == "yes":
        load_path = "-L " + DEFAULT_WKSPCE + "/" + DEFAULT_REL + "/" + DEFAULT_BLD
        lab_cfg_rel_path = CENTOS_LAB_REL_PATH + "/yow/" + lab_cfg_location
        lab_cfg_path = load_path + "/" + lab_cfg_rel_path

    bld_server_conn.rsync(os.path.join(lab_cfg_path, "*"),
                          WRSROOT_USERNAME, controller0.host_ip,
                          WRSROOT_HOME_DIR, pre_opts=pre_opts)

    bld_server_conn.rsync(os.path.join(guest_load_path, "cgcs-guest.img"),
                          WRSROOT_USERNAME, controller0.host_ip, \
                          WRSROOT_IMAGES_DIR + "/",\
                          pre_opts=pre_opts)
    
    bld_server_conn.rsync(os.path.join(CENTOS_GUEST, "latest_tis-centos-guest.img"),
                          WRSROOT_USERNAME, controller0.host_ip, \
                          WRSROOT_IMAGES_DIR + "/",\
                          pre_opts=pre_opts, allow_fail=True)

    if small_footprint:
        bld_server_conn.rsync(SFP_LICENSE_FILEPATH, WRSROOT_USERNAME,
                          controller0.host_ip,
                          os.path.join(WRSROOT_HOME_DIR, "license.lic"),
                          pre_opts=pre_opts)

    if host_os == "centos":
        wrsroot_etc_profile = WRSROOT_ETC_PROFILE
    else:
        wrsroot_etc_profile = WRSROOT_ETC_PROFILE_LEGACY

    cmd = "echo " + WRSROOT_PASSWORD + " | sudo -S"
    cmd += " sed -i.bkp 's/TMOUT=900/TMOUT=0/g' " + wrsroot_etc_profile
    controller0.ssh_conn.exec_cmd(cmd)
    cmd = "unset TMOUT"
    controller0.ssh_conn.exec_cmd(cmd)
    cmd = 'echo \'export HISTTIMEFORMAT="%Y-%m-%d %T "\' >>'
    cmd += " " + WRSROOT_HOME_DIR + "/.bashrc"
    controller0.ssh_conn.exec_cmd(cmd)
    cmd = 'echo \'export PROMPT_COMMAND="date; $PROMPT_COMMAND"\' >>'
    cmd += " " + WRSROOT_HOME_DIR + "/.bashrc"
    controller0.ssh_conn.exec_cmd(cmd)
    controller0.ssh_conn.exec_cmd("source " + WRSROOT_HOME_DIR + "/.bashrc")

def setupHeat(bld_server_conn):
    # Check if the /home/wrsroot/.heat_resources file exists
    heat_resources_path = WRSROOT_HOME_DIR + HEAT_RESOURCES
    cmd = "test -f " + heat_resources_path
    rc, output = controller0.ssh_conn.exec_cmd(cmd)
    if rc != 0:
        log.info("{} not found.  Skipping heat setup.".format(heat_resources_path))
        return

    # Check if /home/wrsroot/create_resource_stacks.sh exists
    stack_create_script = WRSROOT_HOME_DIR + STACK_CREATE_SCRIPT
    cmd = "test -f " + stack_create_script
    rc, output = controller0.ssh_conn.exec_cmd(cmd)
    if rc != 0:
        log.info("{} not found.  Skipping heat setup.".format(stack_create_script))
        return

    # Create the resource stacks
    # Check if /home/wrsroot/create_resource_stacks.sh exists
    cmd = WRSROOT_HOME_DIR + "./" + STACK_CREATE_SCRIPT
    rc, output = controller0.ssh_conn.exec_cmd(cmd)
    if rc != 0:
        msg = "Failure when creating resource stacks"
        log.error(msg)
        wr_exit()._exit(1, msg)

    # Check expected resources are created
    for yaml_file in YAML:
        yaml_path = WRSROOT_HOME_DIR + yaml_file
        cmd = "test -f " + yaml_file
        rc, output = controller0.ssh_conn.exec_cmd(cmd)
        if rc != 0:
            msg = "Expected file {} not found".format(yaml_file)
            log.error(msg)
            wr_exit()._exit(1, msg)

    # Check /home/wrsroot/launch_stacks.sh exists
    stack_launch_script_path = WRSROOT_HOME_DIR + STACK_LAUNCH_SCRIPT
    cmd = "test -f " + stack_launch_script_path
    rc, output = controller0.ssh_conn.exec_cmd(cmd)
    if rc != 0:
        msg = "Expected file {} not found".format(stack_launch_script_path)
        log.error(msg)
        wr_exit()._exit(1, msg)

    # Temp workaround since permissions in git don't allow execution
    cmd = "chmod 755 " + stack_launch_script_path
    rc, output = controller0.ssh_conn.exec_cmd(cmd)

    # Run launch_stacks.sh lab_setup.conf
    cmd = stack_launch_script_path + " lab_setup.conf"
    rc, output = controller0.ssh_conn.exec_cmd(cmd)
    if rc != 0:
        msg = "Heat stack launch failed"
        log.error(msg)
        wr_exit()._exit(1, msg)


def configureController(bld_server_conn, host_os, install_output_dir, banner, branding):
    # Configure the controller as required
    global controller0
    if not cumulus:
        if controller0.telnet_conn is None:
            controller0.telnet_conn = open_telnet_session(controller0, install_output_dir)
            controller0.telnet_conn.login()

    # Apply banner if specified by user
    if banner == 'before' and host_os == 'centos':
        apply_banner(controller0, banner)

    # Apply branding if specified by user
    if branding != 'no' and host_os == 'centos':
        apply_branding(controller0)

    # No consistency in naming of config file naming
    pre_opts = 'sshpass -p "{0}"'.format(WRSROOT_PASSWORD)
    cfg_found = False
    if host_os == "centos":
        cfgfile_list = CENTOS_CFGFILE_LIST
    else:
        cfgfile_list = WRL_CFGFILE_LIST
    for cfgfile in cfgfile_list:
        cfgpath = WRSROOT_HOME_DIR + "/" + cfgfile
        cmd = "test -f " + cfgpath
        if controller0.ssh_conn.exec_cmd(cmd)[0] == 0:
            cfg_found = True
            cmd = "export USER=wrsroot"
            if not cumulus:
                rc, output = controller0.telnet_conn.exec_cmd(cmd)
            else:
                rc, output = controller0.ssh_conn.exec_cmd(cmd)
            cmd = "echo " + WRSROOT_PASSWORD + " | sudo -S"
            cmd += " config_controller --config-file " + cfgfile
            os.environ["TERM"] = "xterm"
            if host_os == "centos" and not cumulus:
                rc, output = controller0.telnet_conn.exec_cmd(cmd, timeout=CONFIG_CONTROLLER_TIMEOUT)
            else:
                rc, output = controller0.ssh_conn.exec_cmd(cmd, timeout=CONFIG_CONTROLLER_TIMEOUT)
            if rc != 0 or find_error_msg(output, "Configuration failed"):
                msg = "config_controller failed"
                log.error(msg)
                wr_exit()._exit(1, msg)
            break

    if not cfg_found:
        msg = "Configuration failed: No configuration files found"
        log.error(msg)
        wr_exit()._exit(1, msg)

    # Apply banner if specified by the user
    if banner == 'after' and host_os == 'centos':
        apply_banner(controller0, banner)

    return

def bulkAddHosts():
    # Run host bulk add

    # No consistency in naming of hosts file
    bulkfile_found = False
    for bulkfile in BULKCFG_LIST:
        bulkpath = WRSROOT_HOME_DIR + "/" + bulkfile
        cmd = "test -f " + bulkpath
        if controller0.ssh_conn.exec_cmd(cmd)[0] == 0:
            bulkfile_found = True
            cmd = "system host-bulk-add " + bulkfile
            rc, output = controller0.ssh_conn.exec_cmd(cmd, timeout=CONFIG_CONTROLLER_TIMEOUT)
            if rc != 0 or find_error_msg(output, "Configuration failed"):
                msg = "system host-bulk-add failed"
                log.error(msg)
                wr_exit()._exit(1, msg)
            break

    if not bulkfile_found:
        msg = "Configuration failed: No host-bulk-add file was found."
        log.error(msg)
        wr_exit()._exit(1, msg)


def run_labsetup():
    cmd = './lab_setup.sh'
    cmd = WRSROOT_HOME_DIR + "/" + LAB_SETUP_SCRIPT
    return controller0.ssh_conn.exec_cmd(cmd)


def run_cpe_compute_config_complete(host_os, install_output_dir):

    cmd = 'source /etc/nova/openrc; system compute-config-complete'
    if controller0.ssh_conn.exec_cmd(cmd)[0] != 0:
        log.error("compute-config-complete failed in small footprint configuration")
        wr_exit()._exit(1, "compute-config-complete failed in small footprint configuration.")

    # The controller0 will restart. Need to login after reset is
    # complete before we can continue.

    log.info("Controller0 reset has started")
    if host_os == "wrlinux":
        controller0.telnet_conn.get_read_until("Rebooting...")
    else:
        controller0.telnet_conn.get_read_until("Restarting")

    controller0.telnet_conn.get_read_until(LOGIN_PROMPT, REBOOT_TIMEOUT)
    log.info("Found login prompt. Controller0 reset has completed")

    # Reconnect telnet session
    controller0.telnet_conn.login()

    # Reconnect ssh session
    controller0.ssh_conn.disconnect()
    cont0_ssh_conn = SSHClient(log_path=install_output_dir +\
                               "/" + CONTROLLER0 + ".ssh.log")
    cont0_ssh_conn.connect(hostname=controller0.host_ip,
                           username=WRSROOT_USERNAME,
                           password=WRSROOT_PASSWORD)
    controller0.ssh_conn = cont0_ssh_conn

    log.info("Waiting for controller0 come online")
    wait_state(controller0, ADMINISTRATIVE, UNLOCKED)
    wait_state(controller0, OPERATIONAL, ENABLED)


def boot_other_lab_hosts(nodes, boot_device_dict, host_os, install_output_dir,
                         small_footprint, tis_on_tis):
       # Bring up other hosts
    threads = []
    if not tis_on_tis:
        for node in nodes:
            if node.name != CONTROLLER0:
                node_thread = threading.Thread(target=bring_up,
                                               name=node.name,
                                               args=(node,
                                               boot_device_dict,
                                               small_footprint, host_os,
                                               install_output_dir))
                threads.append(node_thread)
                log.info("Starting thread for {}".format(node_thread.name))
                node_thread.start()

        for thread in threads:
            thread.join()
    else:
        cumulus.launch_controller1()
        # Set controller-1 personality after virtual controller finish spawning
        time.sleep(120)
        cmd = "source /etc/nova/openrc; system host-list | grep None"
        rc, output = controller0.ssh_conn.exec_cmd(cmd)
        if rc is 0:
            cmd = "source /etc/nova/openrc; system host-update 2 " \
                  "personality=controller rootfs_device=vda boot_device=vda"
            if controller0.ssh_conn.exec_cmd(cmd)[0] != 0:
                msg = "Failed to set personality for controller-1"
                log.error(msg)
                wr_exit()._exit(1, msg)
        else:
            msg = "Launching controller-1 failed"
            log.error(msg)
            wr_exit()._exit(1, msg)

        # storages
        current_host = 3
        cumulus.launch_storages()
        storage_count = cumulus.get_number_of_storages()
        if cumulus.storage:
            current_osd = 'b' # /dev/vdb
            osd_string = 'OSD_DEVICES="'
            for i in range(0, storage_count):
                osd_string += "\/dev\/vd" + current_osd + " "
                current_osd = chr(ord(current_osd) + 1)
            osd_string += '"'
            cmd = "sed -i 's/#OSD_STRING/" + osd_string + "/g' lab_setup.conf"
            rc, output = controller0.ssh_conn.exec_cmd(cmd)
            if rc is not 0:
                msg = "Failed to update osd config for lab_setup.sh"
                log.error(msg)
                wr_exit()._exit(1, msg)

        time.sleep(120)
        cmd = "source /etc/nova/openrc; system host-list | awk \'/None/ { print $2 }\'"
        rc, ids = controller0.ssh_conn.exec_cmd(cmd)
        if rc is 0:
            for i in range(0, storage_count):

                cmd = "source /etc/nova/openrc;system host-update " + str(current_host) + " " +\
                      "personality=storage " \
                      "rootfs_device=vda boot_device=vda"

                rc = controller0.ssh_conn.exec_cmd(cmd)[0]
                if rc is not 0:
                    msg = "Failed to set storage personality"
                    log.error(msg)
                    wr_exit()._exit(1, msg)
                current_host += 1
        else:
            msg = "Launching storages failed"
            log.error(msg)
            wr_exit()._exit(1, msg)

        # computes
        cumulus.launch_computes()
        compute_count = cumulus.get_number_of_computes()

        time.sleep(60)
        cmd = "source /etc/nova/openrc; system host-list | awk \'/None/ { print $2 }\'"
        rc, ids = controller0.ssh_conn.exec_cmd(cmd)
        if rc is 0:
            for i in range(0, compute_count):

                cmd = "source /etc/nova/openrc;system host-update " + str(current_host) + " " +\
                      "personality=compute hostname=compute-" + str(i) + " " \
                      "rootfs_device=vda boot_device=vda"

                rc = controller0.ssh_conn.exec_cmd(cmd)[0]
                if rc is not 0:
                    msg = "Failed to set compute personality"
                    log.error(msg)
                    wr_exit()._exit(1, msg)
                current_host += 1
        else:
            msg = "Launching computes failed"
            log.error(msg)
            wr_exit()._exit(1, msg)


def unlock_node(nodes, selection_filter=None):

    _unlock_nodes = []
    if selection_filter is not None:
        for node in nodes:
            if selection_filter in node.name:
               _unlock_nodes.append(node)
    else:
        _unlock_nodes = list(nodes)

    if len(_unlock_nodes) > 0:
        for node in _unlock_nodes:
            cmd = "source /etc/nova/openrc; system host-unlock " + node.name
            if controller0.ssh_conn.exec_cmd(cmd)[0] != 0:
                msg = "Failed to unlock: " + node.name
                log.error(msg)
                wr_exit()._exit(1, msg)

        wait_state(_unlock_nodes, AVAILABILITY, AVAILABLE)


def do_next_install_step(_lab_type, step):
    global executed_install_steps
    if step.is_step_valid(_lab_type):
        if step.step_full_name in executed_install_steps:
            msg = "Install step {} is already executed".format(step.step_full_name)
            log.info(msg)
            return False
        else:
            msg = "Executing install step {} for {} lab".format(step.step_full_name, lab_type)
            logutils.print_step(msg)
            #log.info(msg)
            return True
    else:
        return False


def set_install_step_complete(step):
    global executed_install_steps
    if step.step_full_name not in executed_install_steps:
        executed_install_steps.append(step.step_full_name)

        msg = "Install step {} complete".format(step.step_full_name)
        log.info(msg)
    else:
        msg = "****Install step {} already present in executed step list".format(step.step_full_name)
        log.info(msg)


def main():

    boot_device_dict = DEFAULT_BOOT_DEVICE_DICT
    lab_settings_filepath = ""
    compute_dict = {}
    storage_dict = {}
    provision_cmds = []
    barcodes = []
    threads = []

    args = labInstallVars()

    lab_name = args.lab_name

    global PASSWORD
    global PUBLIC_SSH_KEY
    global lab_type
    global executed_install_steps
    global log
    global cumulus

    PASSWORD = args.password or getpass.getpass()
    PUBLIC_SSH_KEY = get_ssh_key()



    tis_on_tis = args.tis_on_tis
    if tis_on_tis:
        print("\nRunning Tis-on-TiS lab install ...")
        # cumulus_password = args.cumulus_password or \
        #                    getpass.getpass("CUMULUS_PASSWORD: ")

        lab_cfg_location = args.lab_config_location
    else:
        # e.g. cgcs-ironpass-7_12
        lab_cfg_location = args.lab_config_location

    if not tis_on_tis:
        controller_nodes = tuple(args.controller.split(','))

    if args.compute != None:
        compute_nodes = tuple(args.compute.split(','))
    else:
        compute_nodes = None
        lab_type = 'cpe'

    if args.storage != None:
        storage_nodes = tuple(args.storage.split(','))
        lab_type = 'storage'
    else:
        storage_nodes = None

    #tuxlab_server = args.tuxlab_server + HOST_EXT
    tuxlab_server = args.tuxlab_server
    run_lab_setup = args.run_lab_setup
    small_footprint = args.small_footprint
    postinstall = args.postinstall
    burn_usb = args.burn_usb
    boot_usb = args.boot_usb
    iso_host = args.iso_host
    iso_path = args.iso_path
    simplex = args.simplex
    lowlat = args.lowlat
    skip_feed = args.skip_feed
    host_os = args.host_os
    stop = args.stop
    override = args.override
    banner = args.banner
<<<<<<< HEAD
=======
    branding = args.branding
>>>>>>> 6fbcadfd
    bld_server = args.bld_server
    bld_server_wkspce = args.bld_server_wkspce
    tis_blds_dir = args.tis_blds_dir
    tis_bld_dir = args.tis_bld_dir
    guest_bld_dir = args.guest_bld_dir
    patch_dir_paths = args.patch_dir_paths
    iso_install = args.iso_install

    install_timestr = time.strftime("%Y%m%d-%H%M%S")
    continue_install = args.continue_install

    if iso_host and iso_path and not iso_install:
        burn_usb = True
    elif (iso_host and not iso_path) or (iso_path and not iso_host):
        msg = "Both iso-host and iso-path must be specified"
        log.info(msg)
        wr_exit()._exit(1, msg)

    if simplex:
        small_footprint = True
        lab_type = 'simplex'

    # Don't bother setting up the feed if we want to boot from USB
    if burn_usb or boot_usb:
        skip_feed = True

    if args.output_dir:
        output_dir = args.output_dir

        if not os.path.exists(output_dir):
            os.makedirs(output_dir, exist_ok=True)
    else:
        prefix = re.search("\w+", __file__).group(0) + "."
        suffix = ".logs"
        output_dir = tempfile.mkdtemp(suffix, prefix)

    install_output_dir = os.path.join(output_dir, install_timestr)
    os.makedirs(install_output_dir, exist_ok=True)

    log_level = args.log_level

    log_level_idx = logutils.LOG_LEVEL_NAMES.index(log_level)
    logutils.GLOBAL_LOG_LEVEL = logutils.LOG_LEVELS[log_level_idx]
    log = logutils.getLogger(LOGGER_NAME)

    if continue_install:
        log.info("Resuming install for lab {}".format(lab_name))

    logutils.print_step("Arguments:")
    logutils.print_name_value("LAB Name", lab_name)
    logutils.print_name_value("Resume Install", continue_install)

    if tis_on_tis:
        logutils.print_name_value("TiS-on-TiS", tis_on_tis)

    logutils.print_name_value("Lab config location", lab_cfg_location)

    if not tis_on_tis:

        logutils.print_name_value("Controller", controller_nodes)
        logutils.print_name_value("Compute", compute_nodes)
        logutils.print_name_value("Storage", storage_nodes)

        logutils.print_name_value("Run lab setup", run_lab_setup)
        logutils.print_name_value("Tuxlab server", tuxlab_server)
        logutils.print_name_value("Is iso_install", iso_install)
        logutils.print_name_value("Small footprint", small_footprint)

    logutils.print_name_value("Build server", bld_server)
    logutils.print_name_value("Build server workspace", bld_server_wkspce)
    logutils.print_name_value("TiS builds directory", tis_blds_dir)
    logutils.print_name_value("TiS build directory", tis_bld_dir)
    logutils.print_name_value("Guest build directory", guest_bld_dir)
    logutils.print_name_value("Patch directory paths", patch_dir_paths)
    logutils.print_name_value("Output directory", install_output_dir)
    logutils.print_name_value("Log level", log_level)
    logutils.print_name_value("Host OS", host_os)
    logutils.print_name_value("Stop", stop)
    logutils.print_name_value("Override", override)
    logutils.print_name_value("Banner", banner)
<<<<<<< HEAD
=======
    logutils.print_name_value("Branding", branding)
>>>>>>> 6fbcadfd
    logutils.print_name_value("Skip feed", skip_feed)
    logutils.print_name_value("Boot USB", boot_usb)
    logutils.print_name_value("Burn USB", burn_usb)
    logutils.print_name_value("ISO Host", iso_host)
    logutils.print_name_value("ISO Path", iso_path)
    logutils.print_name_value("Simplex", simplex)
    logutils.print_name_value("Low Lat", lowlat)
<<<<<<< HEAD
=======
    logutils.print_name_value("Run Postinstall Scripts", postinstall)
>>>>>>> 6fbcadfd

    email_info = {}
    email_info['email_server'] = EMAIL_SERVER
    email_info['email_from'] = EMAIL_FROM
    email_info['email_to'] = args.email_address
    email_info['email_subject'] = EMAIL_SUBJECT

    installer_exit = wr_exit()
    installer_exit._set_email_attr(**email_info)
    installer_exit.executed_steps = executed_install_steps

    # installed load info for email message
    installed_load_info = ''

    print("\nRunning as user: " + USERNAME + "\n")

    bld_server_conn = SSHClient(log_path=install_output_dir + "/" + bld_server + ".ssh.log")
    bld_server_conn.connect(hostname=bld_server, username=USERNAME,
                            password=PASSWORD)

    guest_load_path = "{}/{}".format(bld_server_wkspce, guest_bld_dir)

    if tis_on_tis:
        guest_load_path = "{}/{}".format(DEFAULT_WKSPCE, guest_bld_dir)

    load_path = get_load_path(bld_server_conn, bld_server_wkspce, tis_blds_dir,
                                  tis_bld_dir)
    if os.path.isdir(lab_cfg_location):
        lab_cfg_path, lab_settings_filepath = verify_custom_lab_cfg_location(lab_cfg_location, tis_on_tis, simplex)
    else:
        lab_cfg_path, lab_settings_filepath = verify_lab_cfg_location(bld_server_conn,
                                                  lab_cfg_location, load_path,
                                                  tis_on_tis, host_os, override,
<<<<<<< HEAD
                                                  guest_load_path, banner, simplex)
=======
                                                  guest_load_path, simplex)
>>>>>>> 6fbcadfd

    if lab_settings_filepath:
        log.info("Lab settings file path: " + lab_settings_filepath)
        config = configparser.ConfigParser()
        try:
            lab_settings_file = open(lab_settings_filepath, 'r')
            config.read_file(lab_settings_file)
        except Exception:
            msg = "Failed to read file: " + lab_settings_filepath
            log.exception(msg)
            wr_exit()._exit(1, msg)

        for section in config.sections():
            try:
                provision_cmds = config.get(CFG_PROVISION_SECTION_NAME,
                                            CFG_CMD_OPT_NAME)
                log.info("Provision commands: " + str(provision_cmds))
            except (configparser.NoSectionError, configparser.NoOptionError):
                pass

            try:
                boot_device_dict = dict(config.items(CFG_BOOT_INTERFACES_NAME))
            except configparser.NoSectionError:
                pass

    # get lab name from config file
    if lab_name is None:
        if override == "yes":
            or_load_path = DEFAULT_WKSPCE + "/" + DEFAULT_REL + "/" + DEFAULT_BLD
            lab_cfg_rel_path = CENTOS_LAB_REL_PATH + "/yow/" + lab_cfg_location
            lab_cfg_path = or_load_path + "/" + lab_cfg_rel_path

        lab_name = get_system_name(bld_server_conn, lab_cfg_path)
        log.info(lab_name)
        args.lab_name = lab_name
        write_install_vars(args)

    installer_exit.lab_name = lab_name

    if tis_on_tis:

        guest_load_path = "{}/{}".format(DEFAULT_WKSPCE, guest_bld_dir)
        tis_on_tis_info = {'cumulus_userid': USERNAME,
                            'cumulus_password': PASSWORD,
                            'userid': USERNAME,
                            'password': PASSWORD,
                            'server': CUMULUS_SERVER,
                            'log': log, 'bld_server_conn': bld_server_conn,
                            'load_path': load_path,
                            'guest_load_path': guest_load_path,
                            'output_dir': install_output_dir,
                            'lab_cfg_path': lab_cfg_path}

        cumulus = Cumulus_TiS(**tis_on_tis_info)

    if tis_on_tis:
        controller_dict = create_cumulus_node_dict((0, 1), CONTROLLER)
        compute_dict = create_cumulus_node_dict(range(0, cumulus.get_number_of_computes()), COMPUTE)
        storage_dict = create_cumulus_node_dict(range(0, cumulus.get_number_of_storages()), STORAGE)
        if storage_dict:
            lab_type = 'storage'
        else:
            lab_type = 'regular'
    else:
        controller_dict = create_node_dict(controller_nodes, CONTROLLER)

    global controller0
    controller0 = controller_dict[CONTROLLER0]

<<<<<<< HEAD
    if not simplex:
=======
   # Due to simplex labs and unofficial config ip28-30
    if len(controller_dict) > 1:
>>>>>>> 6fbcadfd
        global controller1
        controller1 = controller_dict[CONTROLLER1]

    if compute_nodes is not None:
        compute_dict = create_node_dict(compute_nodes, COMPUTE)

    if storage_nodes is not None:
        storage_dict = create_node_dict(storage_nodes, STORAGE)


    '''
    If we are doing a regular tuxlab or tuxlab2 install then set the feed
    If we find the --iso-install flag then skip the feed setup on tuxlab and/or tuxlab2
    '''
    if not skip_feed and iso_install is False:
        executed = False
        # Lab-install Step 0 -  boot controller from tuxlab or usb or cumulus
        msg = 'Set_up_network_feed'
        lab_install_step = install_step(msg, 0, ['regular', 'storage', 'cpe', 'simplex'])
        if do_next_install_step(lab_type, lab_install_step):
        #if not executed:
            if str(boot_device_dict.get('controller-0')) != "USB" \
                    and not tis_on_tis:
                set_network_boot_feed(controller0.barcode, tuxlab_server,
                                    bld_server_conn, load_path, host_os,
                                    install_output_dir)
                set_install_step_complete(lab_install_step)
    else:
        log.info('Skipping setup of network feed on tuxlab: '.format(tuxlab_server))


    '''
    If detect that --iso-install flag was set then it'll be pxeboot install from
    yow-cgcs-tuxlab setup via pxeboot_setup.sh that is packaged with the TiS ISO image
    '''
    if "yow-cgcs-tuxlab" in tuxlab_server and iso_install is True:
        log.info('Feedpoint will be setup on {}'.format(tuxlab_server))
        log.info('copying ISO to {}'.format(tuxlab_server))

        # vlm targetID of controller-0
        c0_targetId = controller_nodes[0]

        # Now we need to mount the iso as root
        # sudo mount -o loop /tmp/bootimage.iso /media/iso
        # Check if node yow-cgcs-tuxlab host is accessible
        tuxlab_conn = SSHClient(log_path=install_output_dir + "/" + tuxlab_server + ".ssh.log")
        tuxlab_conn.connect(hostname=tuxlab_server, username=USERNAME,
                            password=PASSWORD)
        tuxlab_conn.deploy_ssh_key(PUBLIC_SSH_KEY)

        cmd = "sudo rm -rf /tmp/iso/{}; mkdir -p /tmp/iso/{}; sudo chmod -R 777 /tmp/iso/".format(c0_targetId, c0_targetId)
        if tuxlab_conn.exec_cmd(cmd,)[0] != 0:
            msg = "failed to execute: {}".format(cmd)
            log.error(msg)
            wr_exit()._exit(1, msg)

        copy_iso(install_output_dir, tuxlab_server, bld_server_conn, load_path, iso_path, iso_host, c0_targetId)
        log.info('Latest bootimage.iso copied')

        cmd = "sudo chmod -R 777 /tmp/iso/".format(c0_targetId)
        if tuxlab_conn.exec_cmd(cmd,)[0] != 0:
            msg = "failed to execute: {}".format(cmd)
            log.error(msg)
            wr_exit()._exit(1, msg)

        cmd = "sudo umount /media/iso/{}; echo if we fail we ignore it".format(c0_targetId)
        if tuxlab_conn.exec_cmd(cmd,)[0] != 0:
            msg = "failed to execute: {}".format(cmd)
            log.error(msg)
            wr_exit()._exit(1, msg)

        cmd = "sudo rm -rf /media/iso/{}".format(c0_targetId)
        if tuxlab_conn.exec_cmd(cmd,)[0] != 0:
            msg = "failed to execute: {}".format(cmd)
            log.error(msg)
            wr_exit()._exit(1, msg)

        cmd = "mkdir -p /media/iso/{}".format(c0_targetId)
        if tuxlab_conn.exec_cmd(cmd,)[0] != 0:
            msg = "failed to execute: {}".format(cmd)
            log.error(msg)
            wr_exit()._exit(1, msg)

        cmd = "sudo mount -o loop /tmp/iso/{}/bootimage.iso /media/iso/{}".format(c0_targetId, c0_targetId)
        if tuxlab_conn.exec_cmd(cmd,)[0] != 0:
            msg = "failed to execute: {}".format(cmd)
            log.error(msg)
            wr_exit()._exit(1, msg)

        cmd = "sudo mount -o remount,exec,dev /media/iso/{}".format(c0_targetId)
        if tuxlab_conn.exec_cmd(cmd)[0] != 0:
            msg = "failed to execute: {}".format(cmd)
            log.error(msg)
            wr_exit()._exit(1, msg)

        cmd ="sudo rm -rf /export/pxeboot/pxelinux.cfg/{}".format(c0_targetId)
        if tuxlab_conn.exec_cmd(cmd)[0] != 0:
            msg = "failed to execute: {}".format(cmd)
            log.error(msg)
            wr_exit()._exit(1, msg)

        cmd ="/media/iso/{}/pxeboot_setup.sh -u http://128.224.150.110/umalab/{}  -t /export/pxeboot/pxelinux.cfg/{}".format(c0_targetId, c0_targetId, c0_targetId)
        if tuxlab_conn.exec_cmd(cmd)[0] != 0:
            msg = "failed to execute: {}".format(cmd)
            log.error(msg)
            wr_exit()._exit(1, msg)

        cmd = "sudo umount /media/iso/{}".format(c0_targetId)
        if tuxlab_conn.exec_cmd(cmd,)[0] != 0:
            msg = "failed to execute: {}".format(cmd)
            log.error(msg)
            wr_exit()._exit(1, msg)

    nodes = list(controller_dict.values()) + list(compute_dict.values()) + list(storage_dict.values())

    # Reserve the nodes via VLM
    # Unreserve first to close any opened telnet sessions.
    if not tis_on_tis:
        [barcodes.append(node.barcode) for node in nodes]
        installer_exit.lab_barcodes = barcodes
        vlm_unreserve(barcodes)
        vlm_reserve(barcodes, note=INSTALLATION_RESERVE_NOTE)

        # Power down all the nodes via VLM (note: this can also be done via board management control)
        if not continue_install:
            for barcode in barcodes:
                if burn_usb and (barcode == controller0.barcode):
                    log.info('Skip power down of controller0 and power on instead')
                    vlm_exec_cmd(VLM_TURNON, barcode)
                else:
                    vlm_exec_cmd(VLM_TURNOFF, barcode)

        # Run the wipedisk utility if the nodes are accessible
        for node in nodes:
            node_thread = threading.Thread(target=wipe_disk, name=node.name, args=(node, install_output_dir,))
            threads.append(node_thread)
            log.info("Starting thread for {}".format(node_thread.name))
            node_thread.start()

        for thread in threads:
            thread.join()

    if stop == "0":
        wr_exit()._exit(0, "User requested stop after {}".format(msg))

    # Lab-install -  boot controller from tuxlab or usb or cumulus
    msg = 'boot_controller-0'
    lab_install_step = install_step("boot_controller-0", 1, ['regular', 'storage', 'cpe', 'simplex'])

    executed = False
    #if not executed:
    if do_next_install_step(lab_type, lab_install_step):
        bringUpController(install_output_dir, bld_server_conn, load_path, patch_dir_paths, host_os,
                          boot_device_dict, small_footprint, burn_usb,
                          tis_on_tis, boot_usb, iso_path, iso_host, lowlat)
        set_install_step_complete(lab_install_step)

    if stop == "1":
        wr_exit()._exit(0, "User requested stop after {}".format(msg))

    # Lab-install -  Download lab configuration files - applicable all lab types
    msg = 'Download_lab_config_files'
    lab_install_step = install_step(msg, 2, ['regular', 'storage', 'cpe', 'simplex'])

    #establish ssh connection if not connected
    if controller0.ssh_conn is None:
        controller0.ssh_conn = establish_ssh_connection(controller0, install_output_dir)

    executed = False
    if do_next_install_step(lab_type, lab_install_step):

        downloadLabConfigFiles(bld_server_conn, lab_cfg_path, load_path,
                           guest_load_path, host_os, override, small_footprint,
                           lab_cfg_location)
        set_install_step_complete(lab_install_step)

    if stop == "2":
        wr_exit()._exit(0, "User requested stop after {}".format(msg))

    # Lab-install -  Configure Controller - applicable all lab types
    msg = 'Configure_controller'
    lab_install_step = install_step(msg, 3, ['regular', 'storage', 'cpe', 'simplex'])

    if do_next_install_step(lab_type, lab_install_step):
        configureController(bld_server_conn, host_os, install_output_dir, banner, branding)
        set_install_step_complete(lab_install_step)

    time.sleep(10)

    # Reconnect ssh session
    controller0.ssh_conn.disconnect()
    controller0.ssh_conn = establish_ssh_connection(controller0, install_output_dir)
    cmd = "source /etc/nova/openrc"
    if controller0.ssh_conn.exec_cmd(cmd)[0] != 0:
        log.error("Failed to source environment")

    if stop == "3":
        wr_exit()._exit(0, "User requested stop after {}".format(msg))

    # Lab-install -  Bulk hosts add- applicable all lab types
    msg = 'bulk_hosts_add'
    lab_install_step = install_step("bulk_hosts_add", 4, ['regular', 'storage', 'cpe'])

    if do_next_install_step(lab_type, lab_install_step):
        if not tis_on_tis:
            bulkAddHosts()
            set_install_step_complete(lab_install_step)

    if stop == "4":
        wr_exit()._exit(0, "User requested stop after {}".format(msg))

    # Lab-install -  Bulk hosts add- applicable all lab types

    # Complete controller0 configuration either as a regular host
    # or a small footprint host.
    # Lab-install -  Run_lab_setup - applicable cpe labs only
    lab_install_step = install_step("run_lab_setup", 5, ['cpe', 'simplex'])
    if do_next_install_step(lab_type, lab_install_step):
    #if not executed:
        if small_footprint:
            if run_labsetup()[0] != 0:
                msg = "lab_setup failed in small footprint configuration."
                log.error(msg)
                installer_exit._exit(1, msg)
            set_install_step_complete(lab_install_step)

     # Lab-install - cpe_compute_config_complete - applicable cpe labs only
    lab_install_step = install_step("cpe_compute_config_complete", 6, ['cpe', 'simplex'])
    if do_next_install_step(lab_type, lab_install_step):
        if small_footprint:
            run_cpe_compute_config_complete(host_os, install_output_dir)
            set_install_step_complete(lab_install_step)

    # Lab-install -  Run_lab_setup - applicable cpe labs only
    lab_install_step = install_step("run_lab_setup", 7, ['cpe', 'simplex'])
    if do_next_install_step(lab_type, lab_install_step):
        if small_footprint:
        # Run lab_setup again to setup controller-1 interfaces
            if run_labsetup()[0] != 0:
                msg = "lab_setup failed in small footprint configuration."
                log.error(msg)
                installer_exit._exit(1, msg)

                log.info("Waiting for controller0 come online")
                wait_state(controller0, ADMINISTRATIVE, UNLOCKED)
                wait_state(controller0, OPERATIONAL, ENABLED)

            set_install_step_complete(lab_install_step)

    # Heat stack changes
    if host_os != "wrlinux":
        lab_install_step = install_step("check_heat_resources_file", 8, ['cpe', 'simplex'])
        if do_next_install_step(lab_type, lab_install_step):
            setupHeat(bld_server_conn)
            set_install_step_complete(lab_install_step)

    # Bring up other hosts
    tis_on_tis_storage = False
    # Lab-install -  boot_other_lab_hosts - applicable all labs
    msg = "boot_other_lab_hosts"
    lab_install_step = install_step(msg, 9, ['regular', 'storage', 'cpe'])
    if do_next_install_step(lab_type, lab_install_step):

        boot_other_lab_hosts(nodes, boot_device_dict, host_os, install_output_dir,
                             small_footprint, tis_on_tis)
        nodes.remove(controller0)
        if not simplex:
            time.sleep(10)
            wait_state(nodes, AVAILABILITY, ONLINE)
        set_install_step_complete(lab_install_step)

<<<<<<< HEAD
    # Remove controller-0 from the nodes list since it's up
    #nodes.remove(controller0)

    # Wait for all nodes to be online to allow lab_setup to set
    # interfaces properly
    #if not simplex:
    #    time.sleep(10)
    #    wait_state(nodes, AVAILABILITY, ONLINE)

=======
>>>>>>> 6fbcadfd
    if stop == "5":
        wr_exit()._exit(0, "User requested stop after {}".format(msg))

    # Lab-install -  run_lab_setup - applicable all labs
    lab_install_step = install_step("run_lab_setup", 10, ['regular', 'storage', 'cpe'])
    if do_next_install_step(lab_type, lab_install_step):
        log.info("Beginning lab setup procedure for {} lab".format(lab_type))

        if run_labsetup()[0] != 0:
            msg = "lab_setup failed in {} lab configuration.".format(lab_type)
            log.error(msg)
            installer_exit._exit(1, msg)
        set_install_step_complete(lab_install_step)

    log.info("Beginning lab setup procedure for {} lab".format(lab_type))
    # Lab-install -  run_lab_setup - applicable regular and storage labs
    lab_install_step = install_step("run_lab_setup", 11, ['regular', 'storage'])
    if do_next_install_step(lab_type, lab_install_step):
        if lab_type is "regular" or "storage":
            # do run lab setup again
            # Run lab setup
            if run_labsetup()[0] != 0:
                msg = "lab_setup failed in {} lab configuration.".format(lab_type)
                log.error(msg)
                installer_exit._exit(1, msg)

            set_install_step_complete(lab_install_step)

    # Unlock Controller-1
    # Lab-install -  unlock_controller1 - applicable all labs

    lab_install_step = install_step("unlock_controller1", 12, ['regular', 'storage', 'cpe'])
    if do_next_install_step(lab_type, lab_install_step):
        unlock_node(nodes, selection_filter="controller-1")
        set_install_step_complete(lab_install_step)

    # Wait until the following alarms clear
    # Service alarms (400.002) e.g directory-services, web-services, etc.
    # Configuration action is required to provision compute function (250.010)
    # drbd-sync (400.001)
    if lab_type is 'cpe':
        wait_until_alarm_clears(controller0, timeout=840, check_interval=60, alarm_id="400.002", host_os=host_os)
        wait_until_alarm_clears(controller0, timeout=720, check_interval=60, alarm_id="250.010", host_os=host_os)
        wait_until_alarm_clears(controller0, timeout=14400, check_interval=60, alarm_id="400.001", host_os=host_os)

    # For storage lab run lab setup
    executed = False
    # Lab-install -  run_lab_setup - applicable storage labs
    lab_install_step = install_step("run_lab_setup", 13, ['storage'])
    if do_next_install_step(lab_type, lab_install_step):
    #if not executed:
        # do run lab setup to add osd
        if run_labsetup()[0] != 0:
            msg = "lab_setup failed in {} lab configuration.".format(lab_type)
            log.error(msg)
            installer_exit._exit(1, msg)

        set_install_step_complete(lab_install_step)

    # Lab-install -  unlock_storages - applicable storage labs
    lab_install_step = install_step("unlock_storages", 14, ['storage'])
    if do_next_install_step(lab_type, lab_install_step):

        unlock_node(nodes, selection_filter="storage")
        wait_state(node, OPERATIONAL, ENABLED)
        set_install_step_complete(lab_install_step)

    # After unlocking storage nodes, wait for ceph to come up
    if lab_type is 'storage':
        wait_until_alarm_clears(controller0, timeout=600, check_interval=60, alarm_id="800.001", host_os=host_os)

    # Lab-install -  run_lab_setup - applicable storage labs
    lab_install_step = install_step("run_lab_setup", 15, ['storage'])
    if do_next_install_step(lab_type, lab_install_step):
        #ensure all computes are online first:
        computes = []
        for node in nodes:
            if "compute" in node.name:
                computes.append(node)
        wait_state(computes, AVAILABILITY, ONLINE)

        # do run lab setup to add osd
        if run_labsetup()[0] != 0:
            msg = "lab_setup failed in {} lab configuration.".format(lab_type)
            log.error(msg)
            installer_exit._exit(1, msg)

        set_install_step_complete(lab_install_step)

    # Lab-install - unlock_computes - applicable storage and regular labs
    lab_install_step = install_step("unlock_computes", 16, ['regular', 'storage'])
    if do_next_install_step(lab_type, lab_install_step):
        unlock_node(nodes, selection_filter="compute")
        wait_state(nodes, OPERATIONAL, ENABLED)
        set_install_step_complete(lab_install_step)

    # Lab-install - run_lab_setup - applicable storage and regular labs
    lab_install_step = install_step("run_lab_setup", 17, ['regular', 'storage'])
    if do_next_install_step(lab_type, lab_install_step):
        # do run lab setup to add osd
        if run_labsetup()[0] != 0:
            msg = "lab_setup failed in {} lab configuration.".format(lab_type)
            log.error(msg)
            installer_exit._exit(1, msg)

        set_install_step_complete(lab_install_step)

    # Heat stack changes
    if host_os != "wrlinux":
        lab_install_step = install_step("check_heat_resources_file", 18, ['regular', 'storage'])
        if do_next_install_step(lab_type, lab_install_step):
            setupHeat(bld_server_conn)
            set_install_step_complete(lab_install_step)

    #Lab-install - swact and then lock/unlock controller-0 to complete setup
    lab_install_step = install_step("swact_lockunlock", 19, ['regular', 'storage'])
    if do_next_install_step(lab_type, lab_install_step):
<<<<<<< HEAD
        if host_os == "centos":
=======
        if host_os == "centos" and len(controller_dict) > 1:
>>>>>>> 6fbcadfd
            cmd = "system alarm-list --nowrap"
            output = controller0.ssh_conn.exec_cmd(cmd)[1]

            if find_error_msg(output, "250.001"):
                log.info('Config out-of-date alarm is present')

                cmd = "system host-swact controller-0"
                rc, output = controller0.ssh_conn.exec_cmd(cmd)

                time.sleep(60)
                
                controller0.ssh_conn.disconnect()
                cont1_ssh_conn = SSHClient(log_path=install_output_dir +\
                                        "/" + CONTROLLER1 + ".ssh.log")
                cont1_ssh_conn.connect(hostname=controller0.host_floating_ip,
                                    username=WRSROOT_USERNAME,
                                password=WRSROOT_PASSWORD)
                controller1.ssh_conn = cont1_ssh_conn

                cmd = "source /etc/nova/openrc"
                if controller1.ssh_conn.exec_cmd(cmd)[0] != 0:
                    log.error("Failed to source environment")

                cmd = "system host-lock controller-0"
                rc, output = controller1.ssh_conn.exec_cmd(cmd)

                time.sleep(20)

                cmd = "system host-unlock controller-0"
                rc, output = controller1.ssh_conn.exec_cmd(cmd)

                # Wait until config out-of-date clears
                wait_until_alarm_clears(controller1, timeout=1200, check_interval=60, alarm_id="250.001", host_os=host_os)

                # Wait until sm-services are up
                wait_until_alarm_clears(controller1, timeout=600, check_interval=60, alarm_id="400.002", host_os=host_os)

                cmd = "system host-swact controller-1"
                rc, output = controller1.ssh_conn.exec_cmd(cmd)

                time.sleep(60)

                controller1.ssh_conn.disconnect()
                controller0.ssh_conn = establish_ssh_connection(controller0, install_output_dir)

                set_install_step_complete(lab_install_step)
<<<<<<< HEAD
=======

        # Required due to ip28-30 unsupported config
        elif host_os == "centos" and len(controller_dict) == 1:
            log.info("Skipping this step since we only have one controller")

    if postinstall and host_os == "centos":
        run_postinstall(controller0)
>>>>>>> 6fbcadfd

    cmd = "source /etc/nova/openrc; system alarm-list"
    if controller0.ssh_conn.exec_cmd(cmd)[0] != 0:
        log.error("Failed to get alarm list")

    cmd = "cat /etc/build.info"
    rc, installed_load_info = controller0.ssh_conn.exec_cmd(cmd)
    if rc != 0:
        log.error("Failed to get build info")

    wr_exit()._exit(0, "Installer completed.\n" + installed_load_info)


if __name__ == '__main__':
    try:
        main()
    except KeyboardInterrupt:
        wr_exit()._exit(2, "Keyboard Interrupt Detected")<|MERGE_RESOLUTION|>--- conflicted
+++ resolved
@@ -136,7 +136,6 @@
     lab_grp.add_argument('--boot-usb', dest='boot_usb',
                          action='store_true',
                          help="Boot using the existing load on the USB")
-<<<<<<< HEAD
 
     lab_grp.add_argument('--iso-path', dest='iso_path', default='',
                          help='Full path to ISO') 
@@ -144,15 +143,6 @@
     lab_grp.add_argument('--iso-host', dest='iso_host', default='',
                          help='Host where ISO resides')
 
-=======
-
-    lab_grp.add_argument('--iso-path', dest='iso_path', default='',
-                         help='Full path to ISO') 
-
-    lab_grp.add_argument('--iso-host', dest='iso_host', default='',
-                         help='Host where ISO resides')
-
->>>>>>> 6fbcadfd
     lab_grp.add_argument('--skip-feed', dest='skip_feed',
                          action='store_true',
                          help="Skip setup of network feed")
@@ -350,11 +340,8 @@
                                 + CUSTOM_LAB_SETTINGS_FILENAME
     return lab_cfg_path, lab_settings_filepath
 
-<<<<<<< HEAD
-def verify_lab_cfg_location(bld_server_conn, lab_cfg_location, load_path, tis_on_tis, host_os, override, guest_load_path, banner, simplex):
-=======
 def verify_lab_cfg_location(bld_server_conn, lab_cfg_location, load_path, tis_on_tis, host_os, override, guest_load_path, simplex):
->>>>>>> 6fbcadfd
+
     ''' Get the directory path for the configuration file that is used in
         setting up the lab.
     '''
@@ -405,14 +392,6 @@
                 bulkfile_found = True
                 log.info('Using host bulk add file: {}'.format(bulkfile))
                 break
-<<<<<<< HEAD
-
-        if not bulkfile_found and not tis_on_tis:
-            msg = 'No valid host bulk add file found in {}'.format(lab_cfg_path)
-            log.error(msg)
-            wr_exit()._exit(1, msg)
-=======
->>>>>>> 6fbcadfd
 
         if not bulkfile_found and not tis_on_tis:
             msg = 'No valid host bulk add file found in {}'.format(lab_cfg_path)
@@ -1258,10 +1237,8 @@
         log.info("Found login prompt. Controller0 reboot has completed")
         controller0.telnet_conn.login()
 
-<<<<<<< HEAD
-=======
         # Think we only need this if we burn/boot from USB
->>>>>>> 6fbcadfd
+
         setupNetworking(host_os)
 
         # Reconnect ssh session
@@ -1748,10 +1725,9 @@
     stop = args.stop
     override = args.override
     banner = args.banner
-<<<<<<< HEAD
-=======
+
     branding = args.branding
->>>>>>> 6fbcadfd
+
     bld_server = args.bld_server
     bld_server_wkspce = args.bld_server_wkspce
     tis_blds_dir = args.tis_blds_dir
@@ -1832,10 +1808,7 @@
     logutils.print_name_value("Stop", stop)
     logutils.print_name_value("Override", override)
     logutils.print_name_value("Banner", banner)
-<<<<<<< HEAD
-=======
     logutils.print_name_value("Branding", branding)
->>>>>>> 6fbcadfd
     logutils.print_name_value("Skip feed", skip_feed)
     logutils.print_name_value("Boot USB", boot_usb)
     logutils.print_name_value("Burn USB", burn_usb)
@@ -1843,10 +1816,7 @@
     logutils.print_name_value("ISO Path", iso_path)
     logutils.print_name_value("Simplex", simplex)
     logutils.print_name_value("Low Lat", lowlat)
-<<<<<<< HEAD
-=======
     logutils.print_name_value("Run Postinstall Scripts", postinstall)
->>>>>>> 6fbcadfd
 
     email_info = {}
     email_info['email_server'] = EMAIL_SERVER
@@ -1880,11 +1850,9 @@
         lab_cfg_path, lab_settings_filepath = verify_lab_cfg_location(bld_server_conn,
                                                   lab_cfg_location, load_path,
                                                   tis_on_tis, host_os, override,
-<<<<<<< HEAD
-                                                  guest_load_path, banner, simplex)
-=======
+
                                                   guest_load_path, simplex)
->>>>>>> 6fbcadfd
+
 
     if lab_settings_filepath:
         log.info("Lab settings file path: " + lab_settings_filepath)
@@ -1954,12 +1922,9 @@
     global controller0
     controller0 = controller_dict[CONTROLLER0]
 
-<<<<<<< HEAD
-    if not simplex:
-=======
+
    # Due to simplex labs and unofficial config ip28-30
     if len(controller_dict) > 1:
->>>>>>> 6fbcadfd
         global controller1
         controller1 = controller_dict[CONTROLLER1]
 
@@ -2231,18 +2196,7 @@
             wait_state(nodes, AVAILABILITY, ONLINE)
         set_install_step_complete(lab_install_step)
 
-<<<<<<< HEAD
-    # Remove controller-0 from the nodes list since it's up
-    #nodes.remove(controller0)
-
-    # Wait for all nodes to be online to allow lab_setup to set
-    # interfaces properly
-    #if not simplex:
-    #    time.sleep(10)
-    #    wait_state(nodes, AVAILABILITY, ONLINE)
-
-=======
->>>>>>> 6fbcadfd
+
     if stop == "5":
         wr_exit()._exit(0, "User requested stop after {}".format(msg))
 
@@ -2360,11 +2314,8 @@
     #Lab-install - swact and then lock/unlock controller-0 to complete setup
     lab_install_step = install_step("swact_lockunlock", 19, ['regular', 'storage'])
     if do_next_install_step(lab_type, lab_install_step):
-<<<<<<< HEAD
-        if host_os == "centos":
-=======
+
         if host_os == "centos" and len(controller_dict) > 1:
->>>>>>> 6fbcadfd
             cmd = "system alarm-list --nowrap"
             output = controller0.ssh_conn.exec_cmd(cmd)[1]
 
@@ -2411,8 +2362,6 @@
                 controller0.ssh_conn = establish_ssh_connection(controller0, install_output_dir)
 
                 set_install_step_complete(lab_install_step)
-<<<<<<< HEAD
-=======
 
         # Required due to ip28-30 unsupported config
         elif host_os == "centos" and len(controller_dict) == 1:
@@ -2420,7 +2369,6 @@
 
     if postinstall and host_os == "centos":
         run_postinstall(controller0)
->>>>>>> 6fbcadfd
 
     cmd = "source /etc/nova/openrc; system alarm-list"
     if controller0.ssh_conn.exec_cmd(cmd)[0] != 0:
