--- conflicted
+++ resolved
@@ -670,7 +670,6 @@
     node.telnet_conn.exec_cmd("echo " + WRSROOT_PASSWORD + " | sudo -S reboot")
     node.telnet_conn.get_read_until(LOGIN_PROMPT, REBOOT_TIMEOUT)
 
-<<<<<<< HEAD
 def wait_until_drbd_sync_complete(controller0, timeout=600, check_interval=180):
     '''
     Function for waiting until the drbd alarm is cleared
@@ -697,10 +696,6 @@
             break
 
         return sync_complete
-=======
-
-
->>>>>>> 5fc1fd94
 
 if __name__ == '__main__':
 
