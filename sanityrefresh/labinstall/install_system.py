#!/usr/bin/env python3.4

'''
install_system.py - Installs Titanium Server load on specified configuration.

Copyright (c) 2015-2016 Wind River Systems, Inc.

The right to copy, distribute, modify, or otherwise make use
of this software may be licensed only pursuant to the terms
of an applicable Wind River license agreement.
'''

'''
modification history:
---------------------
27apr16,amf  small footprint: handle drbd data-sync and custom configs
08mar16,mzy  Inserting steps for storage lab installation
25feb16,amf  Inserting steps for small footprint installations
22feb16,mzy  Add sshpass support
18feb16,amf  Adding doc strings to each function
02dec15,kav  initial version
'''

import os
import re
import copy
import time
import tempfile
import threading
import getpass
import textwrap
import argparse
import configparser
import subprocess
from constants import *
from utils.ssh import SSHClient
import utils.log as logutils
from utils.common import create_node_dict, vlm_reserve, vlm_findmine, \
    vlm_exec_cmd, vlm_unreserve, find_error_msg, get_ssh_key, wr_exit, install_step
from utils.classes import Host
import utils.wr_telnetlib as telnetlib
from install_cumulus import Cumulus_TiS, create_cumulus_node_dict

"""----------------------------------------------------------------------------
Global definitions
----------------------------------------------------------------------------"""

LOGGER_NAME = os.path.splitext(__name__)[0]
log = None
SCRIPT_DIR = os.path.abspath(os.path.dirname(__file__))
PUBLIC_SSH_KEY = None
USERNAME = getpass.getuser()
PASSWORD = None
controller0 = None
cumulus = None
lab_type = 'regular'
executed_install_steps = []


def parse_args():
    ''' Get commandline options. '''

    parser = argparse.ArgumentParser(formatter_class=\
                                     argparse.RawTextHelpFormatter,
                                     add_help=False, prog=__file__,
                                     description="Script to install Titanium"
                                     " Server load on specified configuration.")

    parser.add_argument('--lab', dest='lab_name',
                        help="Official lab name")
                        #required=True)
    parser.add_argument('--continue', dest='continue_install',
                        action='store_true', help="Continue lab install"
                        " from its last step")
    node_grp = parser.add_argument_group('Nodes')

    node_grp.add_argument('--controller', metavar='LIST',
                          help="Comma-separated list of VLM barcodes"
                          " for controllers")
    #TODO: Removed required here, this should be mutually-exclusive with running
    #      small_footprint. Need to add logic in the parser or outside of it
    #      to check if small_footprint option is used,
    #      ignore --compute and --storage
    #      Logic is required otherwise if the same barcode is specified as both
    #      controller and compute, it will try to get reserved twice and fail
    node_grp.add_argument('--compute', metavar='LIST',
                          help="Comma-separated list of VLM barcodes"
                          " for computes. Ignored if --tis-on-tis option"
                          " is specified")
    node_grp.add_argument('--storage', metavar='LIST',
                          help="Comma-separated list of VLM barcodes"
                          " for storage nodes. Ignored if --tis-on-tis"
                          " options is specified")

    lab_grp = parser.add_argument_group("Lab setup")


    lab_grp.add_argument('--tuxlab', dest='tuxlab_server',
                         choices=TUXLAB_SERVERS,
                         default=DEFAULT_TUXLAB_SERVER,
                         help="Tuxlab server with controller-0 feed directory"
                         "\n(default: %(default)s)")

    lab_grp.add_argument('--iso-install', dest='iso_install' , action="store_true", default=False,
                         help="iso install flag ")

    lab_grp.add_argument('--config-region', dest='config_region' , action="store_true", default=False,
                         help="configure_region instead of config_controller")


    #TODO: This option is not being referenced in code. Add logic to
    #      exit after config_controller unless this option is specified
    #      or modify this option to be "skip_lab_setup" so that it skips
    #      lab_setup.sh if specified. Either way option needs to be used somehow
    lab_grp.add_argument('--run-lab-setup', dest='run_lab_setup',
                         action='store_true', help="Run lab setup")

    lab_grp.add_argument('--small-footprint', dest='small_footprint',
                         action='store_true', help="Run installation"
                         " as small footprint. Not applicable"
                         " for tis-on-tis install")

    lab_grp.add_argument('--security', dest='security', default='',
                          choices=['', 'standard', 'extended'],
                          help="Install security profile")

    lab_grp.add_argument('--postinstall', choices=['True', 'False'],
                          default=True, help="Run post install scripts")

    lab_grp.add_argument('--tis-on-tis', dest='tis_on_tis', action='store_true',
                         help=" Run installation for Cumulus TiS on TiS. ")

    lab_grp.add_argument('--burn-usb', dest='burn_usb',
                         action='store_true',
                         help="Burn boot image into USB before installing from USB")

    lab_grp.add_argument('--simplex', dest='simplex',
                         action='store_true',
                         help="Simplex install")

    lab_grp.add_argument('--lowlat', dest='lowlat',
                         action='store_true',
                         help="Low latency option for CPE and Simplex")

    lab_grp.add_argument('--boot-usb', dest='boot_usb',
                         action='store_true',
                         help="Boot using the existing load on the USB")

    lab_grp.add_argument('--iso-path', dest='iso_path', default='',
                         help='Full path to ISO')

    lab_grp.add_argument('--iso-host', dest='iso_host', default='',
                         help='Host where ISO resides')

    lab_grp.add_argument('--skip-feed', dest='skip_feed',
                         action='store_true',
                         help="Skip setup of network feed")

    lab_grp.add_argument('--host-os', dest='host_os',
                         choices=HOST_OS, default=DEFAULT_HOST_OS,
                         help="Centos or wrlinux based install")

    lab_grp.add_argument('--install-mode', dest='install_mode',
                         choices=INSTALL_MODE, default=DEFAULT_INSTALL_MODE,
                         help="Select install mode, either legacy or uefi")


    lab_grp.add_argument('--stop', dest='stop', default='99',
                         help="Integer value that represents when to stop the install\n"
                         "0 - Stop after setting up network feed\n"
                         "1 - Stop after booting controller-0\n"
                         "2 - Stop after downloading config files\n"
                         "3 - Stop after running config controller\n"
                         "4 - Stop after running host bulk add\n")

    # Grab the latest configuration files
    lab_grp.add_argument('--override', dest='override',
                         choices=['yes', 'no'], default='no',
                         help="Use the latest config files")

    lab_grp.add_argument('--banner', dest='banner',
                         choices=['before', 'after', 'no'], default='before',
                         help='Apply banner files before or after config controller')

    lab_grp.add_argument('--branding', dest='branding',
                         choices=['before', 'no'], default='before',
                         help='Apply branding files before config controller')

    lab_grp.add_argument('--wipedisk', dest='wipedisk',
                         action='store_true',
                         help="wipedisk during installation")

    #TODO: Custom directory path is not supported yet. Need to add code
    #      to rsync files from custom directory path on local PC to controller-0
    #      Can use rsync exec_cmd(...) in common.py to do the transfer locally
    parser.add_argument('lab_config_location', help=textwrap.dedent('''\
                        Specify either:\n\n
                        (a) Directory for lab listed under:
                            -> cgcs/extras.ND/lab/yow/
                            e.g.: cgcs-ironpass-1_4\n
                        or\n
                        (b) Custom directory path accessible by "--build-server"
                            for lab config files\n
                        Option (a): For installation of existing lab
                                    Directory contains config files:
                                        -> system_config
                                        -> hosts_bulk_add.xml
                                        -> lab_setup.conf
                        Option (b): Intended for large office.
                                    Directory path contains:
                                        -> system_config
                                        -> hosts_bulk_add.xml'''))
    bld_grp = parser.add_argument_group("Build server and paths")
    bld_grp.add_argument('--build-server', metavar='SERVER',
                         dest='bld_server',
                         default=DEFAULT_BLD_SERVER,
                         help="Titanium Server build server"
                         " host name\n(default: %(default)s)")
    bld_grp.add_argument('--bld-server-wkspce', metavar='DIR_PATH',
                         dest='bld_server_wkspce',
                         default="/localdisk/loadbuild/jenkins",
                         help="Directory path to build server workspace"
                         "\n(default: %(default)s)")
    bld_grp.add_argument('--tis-blds-dir', metavar='DIR',
                         dest='tis_blds_dir',
                         default="CGCS_5.0_Host",
                         help='Directory under "--bld-server-wkspce"'
                         " containing directories for Titanium Server loads"
                         "\n(default: %(default)s)")
    bld_grp.add_argument('--tis-bld-dir', metavar='DIR',
                         dest='tis_bld_dir', default=LATEST_BUILD_DIR,
                         help='Specific directory under "--tis-blds-dir"'
                         " containing Titanium Server load"
                         " \n(default: %(default)s)")
    bld_grp.add_argument('--guest-bld-dir', metavar='DIR',
                         dest='guest_bld_dir',
                         default="CGCS_5.0_Guest",
                         help='Directory under "--bld-server-wkspce"'
                         " containing directories for guest images"
                         "\n(default: %(default)s)")
    bld_grp.add_argument('--patch-dir-paths', metavar='LIST',
                         dest='patch_dir_paths',
                         default=None,
                         help=textwrap.dedent('''\
                         Comma-separated list of directory paths accessible by
                         "--build-server" containing patches\n
                         e.g.: for 15.05 patch testing, the following paths
                         would be specified:
                             -> /folk/cgts/patches-to-verify/ZTE/'
                             -> /folk/cgts/patches-to-verify/15.05'
                             -> /folk/cgts/rel-ops/Titanium-Server-15/15.05'''))
    bld_grp.add_argument('--email-address', metavar='EMAILADDRESS',
                         dest='email_address',
                         default=None,
                         help="Comma-separated list of email addresses to which"
                              " lab install status notification is sent"
                         "\n(default: %(default)s)")

    other_grp = parser.add_argument_group("Other options:")
    other_grp.add_argument('--output-dir', metavar='DIR_PATH',
                           dest='output_dir', help="Directory path"
                           " for output logs")
    other_grp.add_argument('--log-level', dest='log_level',
                           choices=logutils.LOG_LEVEL_NAMES, default='DEBUG',
                           help="Logging level (default: %(default)s)")
    other_grp.add_argument('--password', metavar='PASSWORD', dest='password',
                           help="User password")
    other_grp.add_argument('-h', '--help', action='help',
                           help="Show this help message and exit")

    args = parser.parse_args()
    if args.controller is None and not args.tis_on_tis and not args.continue_install:
        parser.error('--controller is required')
    # if args.tis_on_tis and args.cumulus_userid is None:
    #     parser.error('--cumulus-userid is required if --tis-on-tis used.')
    return args

def get_load_path(bld_server_conn, bld_server_wkspce, tis_blds_dir,
                  tis_bld_dir):
    ''' Get the directory path for the load that will be used in the
        lab. This directory path is typically taken as the latest build on
        the TiS build server.
    '''
    prestage_load_path = ""
    load_path = "{}/{}".format(bld_server_wkspce, tis_blds_dir)

    TC_17_06_pattern = re.compile(TC_17_06_REGEX)
    TS_16_10_pattern = re.compile(TS_16_10_REGEX)
    TS_15_12_pattern = re.compile(TS_15_12_REGEX)

    if TC_17_06_pattern.match(tis_blds_dir):
        prestage_load_path = TC_17_06_WKSPCE
        cmd = "test -d " + prestage_load_path
        if bld_server_conn.exec_cmd(cmd)[0] != 0:
            msg = "Load path {} not found".format(prestage_load_path)
            log.error(msg)
            wr_exit()._exit(1, msg)
    elif TS_16_10_pattern.match(tis_blds_dir):
        prestage_load_path = TS_16_10_WKSPCE
        cmd = "test -d " + prestage_load_path
        if bld_server_conn.exec_cmd(cmd)[0] != 0:
            msg = "Load path {} not found".format(prestage_load_path)
            log.error(msg)
            wr_exit()._exit(1, msg)
    elif TS_15_12_pattern.match(tis_blds_dir):
        prestage_load_path = TS_15_12_WKSPCE
        cmd = "test -d " + prestage_load_path
        if bld_server_conn.exec_cmd(cmd)[0] != 0:
            msg = "Load path {} not found".format(prestage_load_path)
            log.error(msg)
            wr_exit()._exit(1, msg)

    if tis_bld_dir == LATEST_BUILD_DIR or not tis_bld_dir:
        cmd = "readlink " + load_path + "/" + LATEST_BUILD_DIR
        tis_bld_dir = bld_server_conn.exec_cmd(cmd,
                                          expect_pattern=TIS_BLD_DIR_REGEX)
    load_path += "/" + tis_bld_dir
    cmd = "test -d " + load_path
    if bld_server_conn.exec_cmd(cmd)[0] != 0:
        msg = "Load path {} not found".format(load_path)
        log.error(msg)
        wr_exit()._exit(1, msg)

    return load_path, prestage_load_path

def verify_custom_lab_cfg_location(lab_cfg_location, tis_on_tis, simplex, barcode_controller, barcode_compute):
    ''' Verify that the correct configuration file is used in setting up the
        lab.
    '''

    # Rename variable to reflect that it is a path
    lab_cfg_path = lab_cfg_location
    lab_settings_filepath = None
    found_bulk_cfg_file = False
    found_system_cfg_file = False
    found_lab_settings_file = False
    found_lab_setup_cfg_file = False
    for file in os.listdir(lab_cfg_location):
        cfgfile_list = CENTOS_CFGFILE_LIST + WRL_CFGFILE_LIST
        if file in cfgfile_list:
            found_system_cfg_file = True
        elif file == BULK_CFG_FILENAME:
            found_bulk_cfg_file = True
        elif file == CUSTOM_LAB_SETTINGS_FILENAME:
            found_lab_settings_file = True
        elif file == LAB_SETUP_CFG_FILENAME:
            found_lab_setup_cfg_file = True

    if simplex:
        found_bulk_cfg_file = True

    if tis_on_tis:
        found_bulk_cfg_file = True
        found_lab_settings_file = True

    # Tell the user what files are missing
    msg = ''
    if not found_bulk_cfg_file and not tis_on_tis:
        msg += 'Failed to find {} in {}'.format(BULK_CFG_FILENAME,
                                                lab_cfg_location)
    if not found_system_cfg_file:
        msg += '\nFailed to find {} in {}'.format(cfgfile_list, lab_cfg_location)

    if not found_lab_settings_file:
        log.info('Settings.ini not found. Will use stored values.')
        lab_cfg_location = get_settings(barcode_controller, barcode_compute)
        lab_settings_filepath = SCRIPT_DIR + "/" +LAB_SETTINGS_DIR + "/" + lab_cfg_location +".ini"
        log.info('Using lab settings file path: {}'.format(lab_settings_filepath))

    if not found_lab_setup_cfg_file:
        msg += '\nFailed to find {} in {}'.format(LAB_SETUP_CFG_FILENAME,
                                                  lab_cfg_location)
    if not (found_bulk_cfg_file and found_system_cfg_file and
            found_lab_setup_cfg_file):
        msg = 'Missing required configuration files'
        wr_exit()._exit(1, msg)
    if found_lab_settings_file and not tis_on_tis:
        lab_settings_filepath = lab_cfg_location + "/"\
                                + CUSTOM_LAB_SETTINGS_FILENAME

    return lab_cfg_path, lab_settings_filepath

def verify_lab_cfg_location(bld_server_conn, lab_cfg_location, load_path, tis_on_tis, host_os, override, guest_load_path, simplex):

    ''' Get the directory path for the configuration file that is used in
        setting up the lab.
    '''

    # Determine where to find configuration files, e.g. TiS_config.ini, etc.
    if load_path == TC_17_06_WKSPCE:
        lab_cfg_rel_path = TC_17_06_LAB_REL_PATH + "/yow/" + lab_cfg_location
        lab_cfg_path = load_path + "/" + lab_cfg_rel_path
    elif load_path == TS_16_10_WKSPCE:
        lab_cfg_rel_path = TS_16_10_LAB_REL_PATH + "/yow/" + lab_cfg_location
        lab_cfg_path = load_path + "/" + lab_cfg_rel_path
    elif load_path == TS_15_12_WKSPCE:
        lab_cfg_rel_path = TS_15_12_LAB_REL_PATH + "/yow/" + lab_cfg_location
        lab_cfg_path = load_path + "/" + lab_cfg_rel_path

    else:
        lab_cfg_path = load_path + "/lab/yow/" + lab_cfg_location
        cmd = "test -d " + lab_cfg_path
        if bld_server_conn.exec_cmd(cmd)[0] != 0 or override == "yes":
            lab_cfg_rel_path = CENTOS_LAB_REL_PATH + "/yow/" + lab_cfg_location
            lab_cfg_path = load_path + "/" + lab_cfg_rel_path

    cmd = "test -d " + lab_cfg_path
    if bld_server_conn.exec_cmd(cmd)[0] != 0:
        msg = 'Lab config directory {} not found in {}'.format(
            lab_cfg_location, lab_cfg_path)
        log.error(msg)
        wr_exit()._exit(1, msg)
    log.info('Using lab config directory: {}'.format(lab_cfg_path))

    # Confirm we have a valid config controller file before starting
    if host_os == "centos":
        cfgfile_list = CENTOS_CFGFILE_LIST
    else:
        cfgfile_list = WRL_CFGFILE_LIST

    cfg_found = False
    for cfgfile in cfgfile_list:
        cmd = "test -f " + lab_cfg_path + "/" + cfgfile
        if bld_server_conn.exec_cmd(cmd)[0] == 0:
            cfg_found = True
            log.info('Using config controller file: {}'.format(cfgfile))
            break

    if not cfg_found:
        msg = 'No valid config controller files found in {}'.format(lab_cfg_path)
        log.error(msg)
        wr_exit()._exit(1, msg)

    # Confirm we have a valid host_bulk_add
    if not simplex:
        bulkfile_found = False
        for bulkfile in BULKCFG_LIST:
            cmd = "test -f " + lab_cfg_path + "/" + bulkfile
            if bld_server_conn.exec_cmd(cmd)[0] == 0:
                bulkfile_found = True
                log.info('Using host bulk add file: {}'.format(bulkfile))
                break

        if not bulkfile_found and not tis_on_tis:
            msg = 'No valid host bulk add file found in {}'.format(lab_cfg_path)
            log.error(msg)
            wr_exit()._exit(1, msg)
    # ~/wassp-repos/testcases/cgcs/sanityrefresh/labinstall/lab_settings/*.ini
    lab_settings_rel_path = LAB_SETTINGS_DIR + "/{}.ini".format(lab_cfg_location)
    lab_settings_filepath = SCRIPT_DIR + "/" + lab_settings_rel_path

    if not os.path.isfile(lab_settings_filepath):
        msg = 'Lab settings file path was not found: {}'.format(lab_settings_filepath)
        lab_settings_filepath = None
    else:
        log.info('Using lab settings file path: {}'.format(lab_settings_filepath))

    # Check the guest directory exists
    cmd = "test -d " + guest_load_path
    if bld_server_conn.exec_cmd(cmd)[0] == 0:
        log.info('Using guest directory path: {}'.format(guest_load_path))
    else:
        msg = 'Guest directory path does not exist on build server: {}'.format(guest_load_path)
        log.error(msg)
        wr_exit()._exit(1, msg)

    return lab_cfg_path, lab_settings_filepath

#TODO: Remove this as using deploy_key defined for ssh and telnetlib
def deploy_key(conn):
    ''' Set the keys used for ssh and telnet connections.
    '''

    try:
        ssh_key = (open(os.path.expanduser(SSH_KEY_FPATH)).read()).rstrip()
    except FileNotFoundError:
        log.exception("User must have a public key {} defined".format(SSH_KEY_FPATH))
        msg = 'User must have a public key {} defined".format(SSH_KEY_FPATH)'
        wr_exit()._exit(1, msg)
    else:
        log.info("User has public key defined: " + SSH_KEY_FPATH)

    if isinstance(conn, SSHClient):
        conn.sendline("mkdir -p ~/.ssh/")
        cmd = 'grep -q "{}" {}'.format(ssh_key, AUTHORIZED_KEYS_FPATH)
        if conn.exec_cmd(cmd)[0] != 0:
            log.info("Adding public key to {}".format(AUTHORIZED_KEYS_FPATH))
            conn.sendline('echo -e "{}\n" >> {}'.format(ssh_key, AUTHORIZED_KEYS_FPATH))
            conn.sendline("chmod 700 ~/.ssh/ && chmod 644 {}".format(AUTHORIZED_KEYS_FPATH))
    elif isinstance(conn, telnetlib.Telnet):
        conn.write_line("mkdir -p ~/.ssh/")
        cmd = 'grep -q "{}" {}'.format(ssh_key, AUTHORIZED_KEYS_FPATH)
        if conn.exec_cmd(cmd)[0] != 0:
            log.info("Adding public key to {}".format(AUTHORIZED_KEYS_FPATH))
            conn.write_line('echo -e "{}\n" >> {}'.format(ssh_key, AUTHORIZED_KEYS_FPATH))
            conn.write_line("chmod 700 ~/.ssh/ && chmod 644 {}".format(AUTHORIZED_KEYS_FPATH))

def set_network_boot_feed(barcode, tuxlab_server, bld_server_conn, load_path, host_os, install_output_dir):
    ''' Transfer the load and set the feed on the tuxlab server in preparation
        for booting up the lab.
    '''

    logutils.print_step("Set feed for {} network boot".format(barcode))
    tuxlab_sub_dir = USERNAME + '/' + os.path.basename(load_path)

    tuxlab_conn = SSHClient(log_path=install_output_dir + "/" + tuxlab_server + ".ssh.log")
    tuxlab_conn.connect(hostname=tuxlab_server, username=USERNAME,
                        password=PASSWORD)
    tuxlab_conn.deploy_ssh_key(PUBLIC_SSH_KEY)

    tuxlab_barcode_dir = TUXLAB_BARCODES_DIR + "/" + barcode

    if tuxlab_conn.exec_cmd("cd " + tuxlab_barcode_dir)[0] != 0:
        msg = "Failed to cd to: " + tuxlab_barcode_dir
        log.error(msg)
        wr_exit()._exit(1, msg)

    log.info("Copy load into feed directory")
    feed_path = tuxlab_barcode_dir + "/" + tuxlab_sub_dir
    tuxlab_conn.sendline("mkdir -p " + tuxlab_sub_dir)
    tuxlab_conn.find_prompt()
    tuxlab_conn.sendline("chmod 755 " + tuxlab_sub_dir)
    tuxlab_conn.find_prompt()


    # Extra forward slash at end is required to indicate the sync is for
    # all of the contents of RPM_INSTALL_REL_PATH into the feed path

    if host_os == "centos":
        log.info("Installing Centos load")
        bld_server_conn.sendline("cd " + load_path)
        bld_server_conn.find_prompt()
        bld_server_conn.rsync(CENTOS_INSTALL_REL_PATH + "/", USERNAME, tuxlab_server, feed_path, ["--delete", "--force"])
        bld_server_conn.rsync("export/extra_cfgs/yow*", USERNAME, tuxlab_server, feed_path)
    else:
        log.info("Installing wrlinux load")
        bld_server_conn.rsync(load_path + "/" + RPM_INSTALL_REL_PATH + "/", USERNAME, tuxlab_server, feed_path, ["--delete", "--force"])

        bld_server_conn.sendline("cd " + load_path)
        bld_server_conn.find_prompt()

        bld_server_conn.rsync("extra_cfgs/yow*", USERNAME, tuxlab_server, feed_path)
        bld_server_conn.rsync(RPM_INSTALL_REL_PATH + "/boot/isolinux/vmlinuz", USERNAME, tuxlab_server, feed_path)
        bld_server_conn.rsync(RPM_INSTALL_REL_PATH + "/boot/isolinux/initrd", USERNAME, tuxlab_server, feed_path + "/initrd.img")

    log.info("Create new symlink to feed directory")
    if tuxlab_conn.exec_cmd("rm -f feed")[0] != 0:
        msg = "Failed to remove feed"
        log.error(msg)
        wr_exit()._exit(1, msg)

    if tuxlab_conn.exec_cmd("ln -s " + tuxlab_sub_dir + "/" + " feed")[0] != 0:
        msg = "Failed to set VLM target {} feed symlink to: " + tuxlab_sub_dir
        log.error(msg)
        wr_exit()._exit(1, msg)

    tuxlab_conn.logout()

def burn_usb_load_image(install_output_dir, node, bld_server_conn, load_path, iso_path=None, iso_host=None):
    ''' Burn usb with given load image.
    '''

    if iso_host:
        logutils.print_step("Burn USB with load image from {} on host {}".format(iso_path, iso_host))
    else:
        logutils.print_step("Burning USB with load image from {}".format(load_path))

    # Check if node (controller-0) is accessible.
    time.sleep(10)
    cmd = "ping -c 4 {}".format(node.host_ip)
    rc, output = bld_server_conn.exec_cmd(cmd, timeout=PING_TIMEOUT + TIMEOUT_BUFFER)

    if rc != 0:
        msg = "Node not responding reliably.  Skipping USB burning."
        wr_exit()._exit(1, msg)
    else:
        node.telnet_conn.login()

    log.info(output)
    # Do not remove! - messes up next line (NEED TO FIX)
    cmd = "ls"
    rc, output = node.telnet_conn.exec_cmd(cmd)

    # check if a USB is plugged in
    cmd = "ls -lrtd /dev/disk/by-id/usb*"
    rc, output = node.telnet_conn.exec_cmd(cmd)
    if rc != 0:
        msg = "No USB found in lab node. Please plug in a usb to {}.".format(node.host_ip)
        log.info(msg)
        wr_exit()._exit(1, msg)
    usb_device = (output.splitlines()[0])[-3:]

    # Check if the ISO is available
    pre_opts = "sshpass -p '{0}'".format(WRSROOT_PASSWORD)
    if not iso_host:
        iso_path = load_path + "/" + BOOT_IMAGE_ISO_PATH
        cmd = "test -f " + iso_path
        if bld_server_conn.exec_cmd(cmd)[0] != 0:
            msg = 'Boot image iso file not found at {}'.format(iso_path)
            log.error(msg)
            wr_exit()._exit(1, msg)
        bld_server_conn.rsync(iso_path, WRSROOT_USERNAME, node.host_ip, BOOT_IMAGE_ISO_TMP_PATH, pre_opts=pre_opts)
    else:
        iso_host_conn = SSHClient(log_path=install_output_dir + "/" + iso_host + ".ssh.log")
        iso_host_conn.connect(hostname=iso_host, username=USERNAME, password=PASSWORD)
        cmd = "test -f " + iso_path
        if iso_host_conn.exec_cmd(cmd)[0] != 0:
            msg = 'Boot image iso file not found at {}'.format(iso_path)
            log.error(msg)
            wr_exit()._exit(1, msg)
        iso_host_conn.rsync(iso_path, WRSROOT_USERNAME, node.host_ip, BOOT_IMAGE_ISO_TMP_PATH, pre_opts=pre_opts)

    # Write the ISO to USB
    cmd = "echo {} | sudo -S dd if={} of=/dev/{} bs=1M oflag=direct; sync".format(WRSROOT_PASSWORD,
                                                                                  BOOT_IMAGE_ISO_TMP_PATH,
                                                                                  usb_device)
    if node.telnet_conn.exec_cmd(cmd, timeout=RSYNC_TIMEOUT)[0] != 0:
        msg = 'Failed to burn boot image iso file \"{}\" onto USB'.format(iso_path)
        log.error(msg)
        wr_exit()._exit(1, msg)


def copy_iso(install_output_dir, tuxlab_server, bld_server_conn, load_path, iso_path=None, iso_host=None, c0_targetId=None):
    '''
    This Function is intended to perform the following operation
    Copy latest_bootimage.iso to yow-cgcs-tuxlab, mounti it and run pxeboot_setup.sh
    '''

    # Check if node yow-cgcs-tuxlab host is accessible
    cmd = "ping -c 4 {}".format(tuxlab_server)
    rc, output = bld_server_conn.exec_cmd(cmd, timeout=PING_TIMEOUT + TIMEOUT_BUFFER)

    if rc != 0:
        msg = "Unable to ping tuxlab: {}".format(tuxlab_server)
        wr_exit()._exit(1, msg)

    ISO_TMP_PATH = "/tmp/iso/" + c0_targetId + "/" + BOOT_IMAGE_ISO

    # Check if the ISO is available
    pre_opts = "sshpass -p '{0}'".format(PASSWORD)
    if not iso_host:
        iso_path = load_path + "/" + BOOT_IMAGE_ISO_PATH
        cmd = "test -f " + iso_path
        if bld_server_conn.exec_cmd(cmd)[0] != 0:
            msg = 'Boot image iso file not found at {}'.format(iso_path)
            log.error(msg)
            wr_exit()._exit(1, msg)
            logutils.print_step("Starting copying ISO {} from host {}".format(tuxlab_server, iso_host))
        bld_server_conn.rsync(iso_path, USERNAME, tuxlab_server, ISO_TMP_PATH, pre_opts=pre_opts)
    else:
        iso_host_conn = SSHClient(log_path=install_output_dir + "/" + iso_host + ".ssh.log")
        iso_host_conn.connect(hostname=iso_host, username=USERNAME, password=PASSWORD)
        cmd = "test -f " + iso_path
        if iso_host_conn.exec_cmd(cmd)[0] != 0:
            msg = 'Boot image iso file not found at {}'.format(iso_path)
            log.error(msg)
            wr_exit()._exit(1, msg)
        iso_host_conn.rsync(iso_path, USERNAME, tuxlab_server, ISO_TMP_PATH, pre_opts=pre_opts)
    # TODO: The following block should be made into a separate function
    # Now that we have the iso we need to mount it and run pxeboot_setup.sh

    logutils.print_step("Iso copy finished")
    # wr_exit()._exit(54, "done for now")

def wait_state(nodes, type, expected_state, sut=None, exit_on_find=False):
    ''' Function to wait for the lab to enter a specified state.
        If the expected state is not entered, the boot operation will be
        terminated.
    '''
    global controller0
    if isinstance(nodes, Host):
        nodes = [nodes]
    else:
        nodes = copy.copy(nodes)
    count = 0
    if type not in STATE_TYPE_DICT:
        msg = "Type of state can only be one of: " + \
                   str(list(STATE_TYPE_DICT.keys()))
        log.error(msg)
        wr_exit()._exit(1, msg)
    if expected_state not in STATE_TYPE_DICT[type]:
        msg = "Expected {} state can only be on one of: {}"\
                   .format(type, str(STATE_TYPE_DICT[type]))
        log.error(msg)
        wr_exit()._exit(1, msg)

    expected_state_count = 0
    search_attempts = MAX_SEARCH_ATTEMPTS
    sleep_secs = int(REBOOT_TIMEOUT/MAX_SEARCH_ATTEMPTS)
    sleep_secs /= 2
    search_attempts = MAX_SEARCH_ATTEMPTS * 2
    node_count = len(nodes)
    while count < search_attempts:
        output = controller0.ssh_conn.exec_cmd("source /etc/nova/openrc; system host-list")[1]
        # Remove table header and footer
        output = "\n".join(output.splitlines()[3:-1])

        if exit_on_find:
            log.info('Waiting for {} to be \"{}\"...'.format(sut, \
                      expected_state))
        else:
            node_names = [node.name for node in nodes]
            log.info('Waiting for {} to be \"{}\"...'.format(node_names, \
                      expected_state))

        # Create copy of list so that it is unaffected by removal of node
        for node in copy.copy(nodes):
            # Determine if the full table list should be searched
            if exit_on_find:
                name_search = sut
            else:
                name_search = node.name

            #TODO: Should use table_parser here instead
            match = re.search("^.*{}.*{}.*$".format(name_search, expected_state), \
                              output, re.MULTILINE|re.IGNORECASE)
            if match:
                if exit_on_find:
                    return True
                if type == ADMINISTRATIVE:
                    node.administrative = expected_state
                elif type == OPERATIONAL:
                    node.operational = expected_state
                elif type == AVAILABILITY:
                    node.availability = expected_state
                log.info("{} has {} state: {}".format(node.name, type, expected_state))
                expected_state_count += 1
                # Remove matched line from output
                output = re.sub(re.escape(match.group(0)), "", output)
                nodes.remove(node)

            # TODO: host-reboot does not fix the problem. Users need to hard reboot from
            # horizon manually until it is fixed (CGTS-3964)

        if expected_state_count == node_count:
            break
        else:
            log.info("Sleeping for {} seconds...".format(str(sleep_secs)))
            time.sleep(sleep_secs)
        count += 1
    if count == search_attempts:
        msg = 'Waited {} seconds and {} did not become \"{}\"'.format(str(REBOOT_TIMEOUT), node_names, expected_state)
        log.error(msg)
        wr_exit()._exit(1, msg)

def get_availability_controller1():
    ## Todo: Make this generic for any node
    ''' Gets the availablity state of a node after unlock
    '''
    global controller0
    cmd = "source /etc/nova/openrc; system host-show controller-1 | awk ' / availability / { print $4}'"
    output = controller0.ssh_conn.exec_cmd(cmd)[1]
    return output

def get_system_name(bld_server_conn, lab_cfg_path):
    """
    Args: Gets the lab system name from lab_setup.conf file
        bld_server_conn:
        lab_cfg_path:

    Returns: system lab name

    """
    cmd = "grep SYSTEM_NAME " + lab_cfg_path + "/" + LAB_SETUP_CFG_FILENAME
    system_name = bld_server_conn.exec_cmd(cmd)[1]
    return ((system_name.split('=')[1])[5:]).replace('"', '')

def get_settings(barcodes_controller, barcodes_compute):
    barcode_controller = barcodes_controller.split(',')
    last_server_number = ""
    if len(barcode_controller) > 1:
        if barcodes_compute != None:
            barcode_compute = barcodes_compute.split(',')
            with open(SCRIPT_DIR + "/node_info/" + barcode_controller[0] + ".ini", "r") as server_code:
                server_code.readline()
                server_name = server_code.readline()
            t, server_name = server_name.split('=')
            server_name = server_name.replace('\n', '')
            server_name = server_name.replace("yow-", "")
            try:
                server_name.index("cgcs-")
            except ValueError:
                # TODO: fix in get_settings
                server_name = "cgcs-" + server_name
            words = server_name.split('-')
            if '0' < words[-1] < '10':
                words[-1] = words[-1].replace('0','')
            server_name = '-'.join(words)

            with open(SCRIPT_DIR + "/node_info/" + barcode_compute[-1] + ".ini", "r") as server_code:
                server_code.readline()
                last_server_name = server_code.readline()
            last_server_name = last_server_name.split('-')
            last_server_number = last_server_name[-1]
            last_server_number = last_server_number.replace('\n', '')
            if '0' < last_server_number < '10':
                last_server_number = last_server_number.replace('0','')
            last_server_number = "_" + last_server_number
        else:
            with open(SCRIPT_DIR + "/node_info/" + barcode_controller[0] + ".ini", "r") as server_code:
                server_code.readline()
                server_name = server_code.readline()
            t, server_name = server_name.split('=')
            server_name = server_name.replace('\n', '')
            server_name = server_name.replace("yow-", "")
            try:
                server_name.index("cgcs-")
            except ValueError:
                server_name = "cgcs-" + server_name
                # TODO: fix in get_settings
            words = server_name.split('-')
            if '0' < words[-1] < '10':
                words[-1] = words[-1].replace('0','')
            server_name = '-'.join(words)

            with open(SCRIPT_DIR + "/node_info/" + barcode_controller[-1] + ".ini", "r") as server_code:
                server_code.readline()
                last_server_name = server_code.readline()
            last_server_name = last_server_name.split('-')
            last_server_number = last_server_name[-1]
            last_server_number = last_server_number.replace('\n', '')
            if '0' < last_server_number < '10':
                last_server_number = last_server_number.replace('0','')
            last_server_number = "_" + last_server_number

    elif barcodes_compute != None:
        barcode_compute = barcodes_compute.split(',')
        with open(SCRIPT_DIR + "/node_info/" + barcode_controller[0] + ".ini", "r") as server_code:
            server_code.readline()
            server_name = server_code.readline()
        t, server_name = server_name.split('=')
        server_name = server_name.replace('\n', '')
        server_name = server_name.replace("yow-", "")
        try:
            server_name.index("cgcs-")
        except ValueError:
            server_name = "cgcs-" + server_name
        words = server_name.split('-')
        if '0' < words[-1] < '10':
            words[-1] = words[-1].replace('0','')
        server_name = '-'.join(words)
        with open(SCRIPT_DIR + "/node_info/" + barcode_compute[-1] + ".ini", "r") as server_code:
            server_code.readline()
            last_server_name = server_code.readline()
        last_server_name = last_server_name.split('-')
        last_server_number = last_server_name[-1]
        last_server_number = last_server_number.replace('\n', '')
        if '0' < last_server_number < '10':
            last_server_number = last_server_number.replace('0','')
        last_server_number = "_" + last_server_number

    else:
        with open(SCRIPT_DIR + "/node_info/" + barcode_controller[0] + ".ini", "r") as server_code:
            server_code.readline()
            server_name = server_code.readline()
        t, server_name = server_name.split('=')
        server_name = server_name.replace('\n', '')
        server_name = server_name.replace("yow-", "")
        try:
            server_name.index("cgcs-")
        except ValueError:
            server_name = "cgcs-" + server_name
        words = server_name.split('-')
        if '0' < words[-1] < '10':
            words[-1] = words[-1].replace('0','')
        server_name = '-'.join(words)

    return server_name + last_server_number

def bring_up(node, boot_device_dict, small_footprint, host_os, install_output_dir, close_telnet_conn=True, usb=False, lowlat=False, security=False):
    ''' Initiate the boot and installation operation.
    '''

    if node.telnet_conn is None:
        node.telnet_conn = telnetlib.connect(node.telnet_ip,
                                             int(node.telnet_port),
                                             negotiate=node.telnet_negotiate,
                                             port_login=True if node.telnet_login_prompt else False,
                                             vt100query=node.telnet_vt100query,
                                             log_path=install_output_dir + "/"\
                                               + node.name + ".telnet.log")

    # if USB, the node was already on for the file transfer to occur
    if usb:
        vlm_exec_cmd(VLM_TURNOFF, node.barcode)

    vlm_exec_cmd(VLM_TURNON, node.barcode)
    logutils.print_step("Installing {}...".format(node.name))
    rc = node.telnet_conn.install(node, boot_device_dict, small_footprint, host_os, usb, lowlat, security)

    if close_telnet_conn:
        node.telnet_conn.close()

    return rc

def apply_banner(node, banner):
    ''' Apply banner files if they exist
    '''

    log.info('Attempting to apply banner files')

    cmd = 'test -d ' + BANNER_SRC
    if node.telnet_conn.exec_cmd(cmd)[0] != 0:
        msg = 'Banner files not found for this lab'
        log.info(msg)
        return

    if banner == 'before':
        cmd = "echo " + WRSROOT_PASSWORD + " | sudo -S"
        cmd += " mv {} {}".format(BANNER_SRC, BANNER_DEST)
        if node.telnet_conn.exec_cmd(cmd)[0] != 0:
            msg = 'Unable to move banner files from {} to {}'.format(BANNER_SRC, BANNER_DEST)
            log.error(msg)
            wr_exit()._exit(1, msg)
    elif banner == 'after':
        cmd = "echo " + WRSROOT_PASSWORD + " | sudo -S"
        cmd += " sudo apply_banner_customization " + BANNER_SRC
        if node.telnet_conn.exec_cmd(cmd)[0] != 0:
            msg = 'Banner application failed'
            log.error(msg)
            wr_exit()._exit(1, msg)
        else:
            log.info('Banner files have been applied')
    else:
        log.info('Skipping banner file application')

    return


def apply_branding(node):
    ''' Apply branding files if they exist (before config controller is run)
    '''

    log.info('Attempting to apply branding files')

    cmd = 'test -d ' + BRANDING_SRC
    if node.telnet_conn.exec_cmd(cmd)[0] != 0:
        msg = 'Branding files not found for this lab'
        log.info(msg)
        return

    cmd = "echo " + WRSROOT_PASSWORD + " | sudo -S"
    cmd += " cp -r {}/* {}".format(BRANDING_SRC, BRANDING_DEST)
    if node.telnet_conn.exec_cmd(cmd)[0] != 0:
        msg = 'Unable to move branding files from {} to {}'.format(BRANDING_SRC, BRANDING_DEST)
        log.error(msg)
        wr_exit()._exit(1, msg)

    return


def run_postinstall(node):
    """
    Run post install scripts, if they exist.
    """

    cmd = 'test -d ' + SCRIPTS_HOME
    if node.ssh_conn.exec_cmd(cmd)[0] != 0:
        msg = 'Post install scripts not found for this lab'
        log.info(msg)
        return

    cmd = 'ls -1 --color=none ' + SCRIPTS_HOME
    rc, output = node.ssh_conn.exec_cmd(cmd)
    if rc != 0:
        msg = "Failed to list scripts in: " + SCRIPTS_HOME
        log.error(msg)
        return

    for item in output.splitlines():
        msg = 'Attempting to run script {}'.format(item)
        log.info(msg)
        cmd = "chmod 755 " + SCRIPTS_HOME + "/" + item
        if node.ssh_conn.exec_cmd(cmd)[0] != 0:
            msg = 'Unable to change file permissions'
            log.error(msg)
            wr_exit()._exit(1, msg)
        cmd = SCRIPTS_HOME + "/" + item + " " + node.host_name
        if node.ssh_conn.exec_cmd(cmd)[0] != 0:
            msg = 'Script execution failed'
            log.error(msg)
            wr_exit()._exit(1, msg)

    return


def apply_patches(node, bld_server_conn, patch_dir_paths):
    ''' Apply any patches after the load is installed.
    '''

    patch_names = []
    pre_opts = "sshpass -p '{0}'".format(WRSROOT_PASSWORD)
    for dir_path in patch_dir_paths.split(","):
        if bld_server_conn.exec_cmd("test -d " + dir_path)[0] != 0:
            msg = "Patch directory path {} not found".format(dir_path)
            log.error(msg)
            wr_exit()._exit(1, msg)

        if bld_server_conn.exec_cmd("cd " + dir_path)[0] != 0:
            msg = "Failed to cd to: " + dir_path
            log.error(msg)
            wr_exit()._exit(1, msg)

        rc, output = bld_server_conn.exec_cmd("ls -1 --color=none *.patch")
        if rc != 0:
            msg = "Failed to list patches in: " + dir_path
            log.error(msg)
            wr_exit()._exit(1, msg)

        for item in output.splitlines():
            # Remove ".patch" extension
            patch_name = os.path.splitext(item)[0]
            log.info("Found patch named: " + patch_name)
            patch_names.append(patch_name)

        bld_server_conn.rsync(dir_path + "/*.patch", WRSROOT_USERNAME, node.host_ip, WRSROOT_PATCHES_DIR, pre_opts=pre_opts)

    log.info("List of patches:\n" + "\n".join(patch_names))

    cmd = "echo " + WRSROOT_PASSWORD + " | sudo -S sw-patch query"
    if node.telnet_conn.exec_cmd(cmd)[0] != 0:
        msg = "Failed to query patches"
        log.error(msg)
        wr_exit()._exit(1, msg)
    cmd = "echo " + WRSROOT_PASSWORD + " | sudo -S sw-patch upload-dir " + WRSROOT_PATCHES_DIR
    output = node.telnet_conn.exec_cmd(cmd)[1]
    if find_error_msg(output):
        msg = "Failed to upload entire patch directory: " + WRSROOT_PATCHES_DIR
        log.error(msg)
        wr_exit()._exit(1, msg)
    cmd = "echo " + WRSROOT_PASSWORD + " | sudo -S sw-patch query"
    rc, output = node.telnet_conn.exec_cmd(cmd)
    if rc != 0:
        msg = "Failed to query patches"
        log.error(msg)
        wr_exit()._exit(1, msg)

    # Remove table header
    output = "\n".join(output.splitlines()[2:])
    for patch in patch_names:
        #TODO: Should use table_parser here instead
        if not re.search("^{}.*{}.*$".format(patch, AVAILABLE), output, re.MULTILINE|re.IGNORECASE):
            msg = 'Patch \"{}\" is not in list or in {} state'.format(patch, AVAILABLE)
            log.error(msg)
            wr_exit()._exit(1, msg)

    cmd = "echo " + WRSROOT_PASSWORD + " | sudo -S sw-patch apply --all"
    if node.telnet_conn.exec_cmd(cmd)[0] != 0:
        msg = "Failed to apply patches"
        log.error(msg)
        wr_exit()._exit(1, msg)
    cmd = "echo " + WRSROOT_PASSWORD + " | sudo -S sw-patch install-local"

    output = node.telnet_conn.exec_cmd(cmd)[1]
    #if not find_error_msg(output):
    #    msg = "Failed to install patches"
    #    log.error(msg)
    #    wr_exit()._exit(1, msg)
    cmd = "echo " + WRSROOT_PASSWORD + " | sudo -S sw-patch query"
    if node.telnet_conn.exec_cmd(cmd)[0] != 0:
        msg = "Failed to query patches"
        log.error(msg)
        wr_exit()._exit(1, msg)

    node.telnet_conn.write_line("echo " + WRSROOT_PASSWORD + " | sudo -S reboot")
    log.info("Patch application requires a reboot.")
    log.info("Controller0 reboot has started")
    #node.telnet_conn.get_read_until("Rebooting...")
    node.telnet_conn.get_read_until(LOGIN_PROMPT, REBOOT_TIMEOUT)

def wait_until_alarm_clears(controller0, timeout=600, check_interval=60, alarm_id="800.001", host_os="centos"):
    '''
    Function for waiting until an alarm clears
    '''

    alarm_cleared = False
    end_time = time.time() + timeout

    log.info('Waiting for alarm {} to clear'.format(alarm_id))
    while True:
        if time.time() < end_time:
            time.sleep(15)
            if host_os == "centos":
                cmd = "source /etc/nova/openrc; system alarm-list --nowrap"
            else:
                cmd = "source /etc/nova/openrc; system alarm-list"
            output = controller0.ssh_conn.exec_cmd(cmd)[1]

            if not find_error_msg(output, alarm_id):
                log.info('Alarm {} has cleared'.format(alarm_id))
                alarm_cleared = True
                break
            time.sleep(check_interval)
        else:
            log.info("Alarm {} was not cleared in expected time".format(alarm_id))
            break

    return alarm_cleared


def write_install_vars(args):
    config = configparser.ConfigParser()

    lab_name = args.lab_name
    if lab_name is None:
        msg = "Lab is not specified; cannot write install variables to file."
        log.error(msg)
        wr_exit()._exit(1, msg)

    install_vars_filename = lab_name + INSTALL_VARS_FILE_EXT
    file_path = os.path.join(INSTALL_VARS_TMP_PATH, install_vars_filename)

    install_vars = dict((k, str(v)) for k, v, in (vars(args)).items())

    config['INSTALL_CONFIG'] = install_vars
    if os.path.exists(file_path):
        os.remove(file_path)

    with open(file_path, "w") as install_var_file:
        os.chmod(file_path, 0o777)
        config.write(install_var_file)
        install_var_file.close()

def read_install_from_file(args):

    lab_name = args.lab_name
    if lab_name is None:
        msg = "Lab is not specified; cannot read install variables from file."
        log.error(msg)
        wr_exit()._exit(1, msg)

    config = configparser.ConfigParser()
    install_vars_filename = lab_name + INSTALL_VARS_FILE_EXT
    file_path = os.path.join(INSTALL_VARS_TMP_PATH, install_vars_filename)
    install_vars = {}
    if len(config.read(file_path)) > 0:
        import ast
        install_vars = dict(config['INSTALL_CONFIG'])

        for (k, v) in install_vars.items():
            if v == 'False' or v == 'True' or v == 'None':
                install_vars[k] = ast.literal_eval(v)

        return Namespace(**install_vars)
    else:
        return None

def labInstallVars():

    args = parse_args()

    lab_name = args.lab_name

    #rc, labs = verifyLabName(args.lab_name)
    #if not rc:
    #    msg = 'Specified lab name {} is not in the supported lab names {}'.format(args.lab_name, labs)
    #    return False, msg

    if not args.continue_install:
        if lab_name is not None:
            write_install_vars(args)
        return args
    else:
        install_vars = read_install_from_file(args)
        if install_vars is not None:
            #update continue_install
            install_vars.continue_install = True


            global executed_install_steps
            executed_steps_filename = lab_name + INSTALL_EXECUTED_STEPS_FILE_EXT
            executed_steps_path = os.path.join(INSTALL_VARS_TMP_PATH, executed_steps_filename)

            if os.path.exists(executed_steps_path):
                with open(executed_steps_path) as file:
                    executed_install_steps = file.read().splitlines()

            return install_vars
        else:
            msg = "Lab Install Variable file not found."
            print(msg)
            wr_exit()._exit(1, msg)

def verifyLabName(lab_name):
    from os import walk
    filenames = next(os.walk(LAB_SETTINGS_DIR))[2]
    supported_labs = []
    for f in filenames:
        if f.endswith(".ini"):
            supported_labs.append(os.path.splitext(f)[0])

    if lab_name in supported_labs:
        return True, supported_labs
    else:
        return False, supported_labs

class Namespace:
    def __init__(self, **kwargs):
        self.__dict__.update(kwargs)

def reserveLabNodes(barcodes):
    # Reserve the nodes via VLM
    # Unreserve first to close any opened telnet sessions.
    reservedbyme = vlm_findmine()
    barcodesAlreadyReserved = []
    for item in barcodes:
        if item in reservedbyme:
            barcodesAlreadyReserved.append(item)
    if len(barcodesAlreadyReserved) > 0:
        for bcode in barcodesAlreadyReserved:
            vlm_exec_cmd(VLM_UNRESERVE, bcode)

    #vlm_reserve(barcodesForReserve, note=INSTALLATION_RESERVE_NOTE)
    vlm_reserve(barcodes, note=INSTALLATION_RESERVE_NOTE)


def establish_ssh_connection(_controller0, install_output_dir):

    cont0_ssh_conn = SSHClient(log_path=install_output_dir +\
                               "/" + CONTROLLER0 + ".ssh.log")
    cont0_ssh_conn.connect(hostname=_controller0.host_ip,
                           username=WRSROOT_USERNAME,
                           password=WRSROOT_PASSWORD)
    return cont0_ssh_conn


def open_telnet_session(_controller0, install_output_dir):

    cont0_telnet_conn = telnetlib.connect(_controller0.telnet_ip,
                                      int(_controller0.telnet_port),
                                      negotiate=_controller0.telnet_negotiate,
                                      port_login=True if _controller0.telnet_login_prompt else False,
                                      vt100query=_controller0.telnet_vt100query,\
                                      log_path=install_output_dir + "/" + CONTROLLER0 +\
                                      ".telnet.log", debug=False)

    return cont0_telnet_conn


def setupNetworking(host_os):
    """
    Setup the network if we have a USB install or after patch installation.
    """
    # Setup network access on the running controller0
    nic_interface = controller0.host_nic if host_os == DEFAULT_HOST_OS else NIC_INTERFACE
    cmd = "echo " + WRSROOT_PASSWORD + " | sudo -S ip addr add " + controller0.host_ip + \
            HOST_ROUTING_PREFIX + " dev {}".format(nic_interface)
    if controller0.telnet_conn.exec_cmd(cmd)[0] != 0:
        log.error("Warning: Failed to add IP address: " + controller0.host_ip)

    cmd = "echo " + WRSROOT_PASSWORD + " | sudo -S ip link set dev {} up".format(nic_interface)
    if controller0.telnet_conn.exec_cmd(cmd)[0] != 0:
        log.error("Warning: Failed to bring up {} interface".format(nic_interface))

    time.sleep(2)

    cmd = "echo " + WRSROOT_PASSWORD + " | sudo -S route add default gw " + HOST_GATEWAY
    if controller0.telnet_conn.exec_cmd(cmd)[0] != 0:
        log.error("Warning: Failed to add default gateway: " + HOST_GATEWAY)

    # Ping the outside network to ensure the above network setup worked as expected
    # Sometimes the network may take upto a minute to setup. Adding a delay of 60 seconds
    # before ping
    #TODO: Change to ping at 15 seconds interval for upto 4 times
    time.sleep(120)
    cmd = "ping -w {} -c 4 {}".format(PING_TIMEOUT, DNS_SERVER)
    if controller0.telnet_conn.exec_cmd(cmd, timeout=PING_TIMEOUT + TIMEOUT_BUFFER)[0] != 0:
        msg = "Failed to ping outside network"
        log.error(msg)
        wr_exit()._exit(1, msg)


def bringUpController(install_output_dir, bld_server_conn, load_path, patch_dir_paths,
                      host_os, boot_device_dict, small_footprint, burn_usb,
                      tis_on_tis, boot_usb, iso_path, iso_host, lowlat,
                      security):

    global controller0
    #global cumulus

    if not tis_on_tis:
        if controller0.telnet_conn is None:
            controller0.telnet_conn = open_telnet_session(controller0, install_output_dir)

        if burn_usb:
            burn_usb_load_image(install_output_dir, controller0, bld_server_conn, load_path, iso_path, iso_host)

        if burn_usb or boot_usb:
            usb = True
        else:
            usb = False

        # Boot up controller0
        rc = bring_up(controller0, boot_device_dict, small_footprint, host_os, install_output_dir, close_telnet_conn=False, usb=usb, lowlat=lowlat, security=security)
        if rc != 0:
            msg = "Unable to bring up controller-0"
            wr_exit()._exit(1, msg)
        logutils.print_step("Initial login and password set for " + controller0.name)
        controller0.telnet_conn.login(reset=True)
    else:
        if cumulus:
            cumulus.tis_install()
            controller0.host_ip = cumulus.get_floating_ip("EXTERNALOAMC0")
            controller0.host_floating_ip = cumulus.get_floating_ip('EXTERNALOAMFLOAT')
            #Boot up controller0
            cumulus.launch_controller0()
        else:
            msg = "Failed to cumulus virtual controller-0"
            log.error(msg)
            wr_exit()._exit(1, msg)


    if burn_usb or boot_usb:
        setupNetworking(host_os)

    # Open an ssh session
    # Temporary workaround for timing issue where ssh fails
    time.sleep(60)

    controller0.ssh_conn = establish_ssh_connection(controller0, install_output_dir)

    controller0.ssh_conn.deploy_ssh_key(PUBLIC_SSH_KEY)

    # Apply patches if patch dir is not none

    if patch_dir_paths:
        apply_patches(controller0, bld_server_conn, patch_dir_paths)

        # Reconnect telnet session
        log.info("Found login prompt. Controller0 reboot has completed")
        controller0.telnet_conn.login()

        # Think we only need this if we burn/boot from USB
        if burn_usb or boot_usb:
            setupNetworking(host_os)

        # Reconnect ssh session
        controller0.ssh_conn.disconnect()
        controller0.ssh_conn = establish_ssh_connection(controller0, install_output_dir)


def downloadLabConfigFiles(lab_type, bld_server_conn, lab_cfg_path, load_path,
                           guest_load_path, host_os, override, lab_cfg_location,
                           centos_lab_path = CENTOS_LAB_REL_PATH,
                           heat_temp_path = HEAT_TEMPLATES_PATH):


    pre_opts = "sshpass -p '{0}'".format(WRSROOT_PASSWORD)

    if cumulus:
        bld_server_conn.rsync(os.path.join(DEFAULT_WKSPCE, DEFAULT_REL,
                                           DEFAULT_BLD, centos_lab_path,
                                           "scripts", "*"),
                                           WRSROOT_USERNAME, controller0.host_ip,
                                           WRSROOT_HOME_DIR, pre_opts=pre_opts)
        bld_server_conn.rsync(os.path.join(DEFAULT_WKSPCE, DEFAULT_REL,
                              DEFAULT_BLD, heat_temp_path, "*"),
                              WRSROOT_USERNAME, controller0.host_ip,
                              WRSROOT_HEAT_DIR, pre_opts=pre_opts)
    else:
        if load_path.find(TS_15_12_WKSPCE) > -1:
            bld_server_conn.rsync(os.path.join(TS_15_12_WKSPCE, TS_15_12_LAB_REL_PATH, "scripts", "*"),
                                  WRSROOT_USERNAME, controller0.host_ip,
                                  WRSROOT_HOME_DIR, pre_opts=pre_opts)
        elif load_path.find(TS_16_10_WKSPCE) > -1:
            bld_server_conn.rsync(os.path.join(TS_16_10_WKSPCE, TS_16_10_LAB_REL_PATH, "scripts","*"),
                                  WRSROOT_USERNAME, controller0.host_ip,
                                  WRSROOT_HOME_DIR, pre_opts=pre_opts)
        elif load_path.find(TC_17_06_WKSPCE) > -1:
            bld_server_conn.rsync(os.path.join(TC_17_06_WKSPCE, TC_17_06_LAB_REL_PATH, "scripts","*"),
                                  WRSROOT_USERNAME, controller0.host_ip,
                                  WRSROOT_HOME_DIR, pre_opts=pre_opts)
        else:
            scripts_path = lab_cfg_path + "/../../scripts/"
<<<<<<< HEAD
            rc = bld_server_conn.rsync(os.path.join(scripts_path, "*"),
                                       WRSROOT_USERNAME, controller0.host_ip,
                                       WRSROOT_HOME_DIR, pre_opts=pre_opts,
                                       allow_fail=True)

            # For custom config installs
            if rc != 0:
                bld_server_conn.rsync(os.path.join(load_path, centos_lab_path, "scripts", "*"),
                                       WRSROOT_USERNAME, controller0.host_ip,
                                       WRSROOT_HOME_DIR, pre_opts=pre_opts)
                                      
=======
            bld_server_conn.rsync(os.path.join(scripts_path, "*"),
                                    WRSROOT_USERNAME, controller0.host_ip,
                                    WRSROOT_HOME_DIR, pre_opts=pre_opts)
>>>>>>> 5cee67d8

        bld_server_conn.rsync(os.path.join(load_path, heat_temp_path, "*"),
                                WRSROOT_USERNAME, controller0.host_ip, \
                                WRSROOT_HEAT_DIR + "/",\
                                pre_opts=pre_opts)

    # Grab the configuration files, e.g. TiS_config.ini_centos, etc.
    bld_server_conn.rsync(os.path.join(lab_cfg_path, "*"),
                          WRSROOT_USERNAME, controller0.host_ip,
                          WRSROOT_HOME_DIR, pre_opts=pre_opts)

    # Get the appropriate guest image
    bld_server_conn.rsync(os.path.join(guest_load_path, "cgcs-guest.img"),
                          WRSROOT_USERNAME, controller0.host_ip, \
                          WRSROOT_IMAGES_DIR + "/",\
                          pre_opts=pre_opts, allow_fail=True)

    bld_server_conn.rsync(os.path.join(guest_load_path, "latest_tis-centos-guest.img"),
                          WRSROOT_USERNAME, controller0.host_ip, \
                          WRSROOT_IMAGES_DIR + "/tis-centos-guest.img",\
                          pre_opts=pre_opts, allow_fail=True)

    # Get licenses
    print("This is load_path: {}".format(load_path))
    if lab_type == "regular" or lab_type == "storage":
        license = LICENSE_FILEPATH
    elif lab_type == "cpe":
        license = SFP_LICENSE_FILEPATH
    elif lab_type == "simplex" and "R3" in load_path:
        license = SFP_LICENSE_FILEPATH
    else:
        license = SIMPLEX_LICENSE_FILEPATH

    bld_server_conn.rsync(license, WRSROOT_USERNAME,
                          controller0.host_ip,
                          os.path.join(WRSROOT_HOME_DIR, "license.lic"),
                          pre_opts=pre_opts)

    if host_os == "centos":
        wrsroot_etc_profile = WRSROOT_ETC_PROFILE
    else:
        wrsroot_etc_profile = WRSROOT_ETC_PROFILE_LEGACY

    cmd = "echo " + WRSROOT_PASSWORD + " | sudo -S"
    cmd += " sed -i.bkp 's/TMOUT=900/TMOUT=0/g' " + wrsroot_etc_profile
    controller0.ssh_conn.exec_cmd(cmd)
    cmd = "unset TMOUT"
    controller0.ssh_conn.exec_cmd(cmd)
    cmd = 'echo \'export HISTTIMEFORMAT="%Y-%m-%d %T "\' >>'
    cmd += " " + WRSROOT_HOME_DIR + "/.bashrc"
    controller0.ssh_conn.exec_cmd(cmd)
    cmd = 'echo \'export PROMPT_COMMAND="date; $PROMPT_COMMAND"\' >>'
    cmd += " " + WRSROOT_HOME_DIR + "/.bashrc"
    controller0.ssh_conn.exec_cmd(cmd)
    controller0.ssh_conn.exec_cmd("source " + WRSROOT_HOME_DIR + "/.bashrc")

def setupHeat(bld_server_conn):
    # Check if the /home/wrsroot/.heat_resources file exists
    heat_resources_path = WRSROOT_HOME_DIR + HEAT_RESOURCES
    cmd = "test -f " + heat_resources_path
    rc, output = controller0.ssh_conn.exec_cmd(cmd)
    if rc != 0:
        log.info("{} not found.  Skipping heat setup.".format(heat_resources_path))
        return

    # Check if /home/wrsroot/create_resource_stacks.sh exists
    stack_create_script = WRSROOT_HOME_DIR + STACK_CREATE_SCRIPT
    cmd = "test -f " + stack_create_script
    rc, output = controller0.ssh_conn.exec_cmd(cmd)
    if rc != 0:
        log.info("{} not found.  Skipping heat setup.".format(stack_create_script))
        return

    # Create the resource stacks
    # Check if /home/wrsroot/create_resource_stacks.sh exists
    cmd = WRSROOT_HOME_DIR + "./" + STACK_CREATE_SCRIPT
    rc, output = controller0.ssh_conn.exec_cmd(cmd)
    if rc != 0:
        msg = "Failure when creating resource stacks"
        log.error(msg)
        wr_exit()._exit(1, msg)

    # Check expected resources are created
    for yaml_file in YAML:
        yaml_path = WRSROOT_HOME_DIR + yaml_file
        cmd = "test -f " + yaml_file
        rc, output = controller0.ssh_conn.exec_cmd(cmd)
        if rc != 0:
            msg = "Expected file {} not found".format(yaml_file)
            log.error(msg)
            wr_exit()._exit(1, msg)

    # Check /home/wrsroot/launch_stacks.sh exists
    stack_launch_script_path = WRSROOT_HOME_DIR + STACK_LAUNCH_SCRIPT
    cmd = "test -f " + stack_launch_script_path
    rc, output = controller0.ssh_conn.exec_cmd(cmd)
    if rc != 0:
        msg = "Expected file {} not found".format(stack_launch_script_path)
        log.error(msg)
        wr_exit()._exit(1, msg)

    # Temp workaround since permissions in git don't allow execution
    cmd = "chmod 755 " + stack_launch_script_path
    rc, output = controller0.ssh_conn.exec_cmd(cmd)

    # Run launch_stacks.sh lab_setup.conf
    cmd = stack_launch_script_path + " lab_setup.conf"
    rc, output = controller0.ssh_conn.exec_cmd(cmd)
    if rc != 0:
        msg = "Heat stack launch failed"
        log.error(msg)
        wr_exit()._exit(1, msg)


def configureController(bld_server_conn, host_os, install_output_dir, banner, branding, config_region):
    # Configure the controller as required
    global controller0
    if not cumulus:
        if controller0.telnet_conn is None:
            controller0.telnet_conn = open_telnet_session(controller0, install_output_dir)
            controller0.telnet_conn.login()

    # Apply banner if specified by user
    if banner == 'before' and host_os == 'centos':
        apply_banner(controller0, banner)

    # Apply branding if specified by user
    if branding != 'no' and host_os == 'centos':
        apply_branding(controller0)

    # No consistency in naming of config file naming
    pre_opts = "sshpass -p '{0}'".format(WRSROOT_PASSWORD)
    cfg_found = False
    if host_os == "centos":
        cfgfile_list = CENTOS_CFGFILE_LIST
    else:
        cfgfile_list = WRL_CFGFILE_LIST
    for cfgfile in cfgfile_list:
        cfgpath = WRSROOT_HOME_DIR + "/" + cfgfile
        cmd = "test -f " + cfgpath
        if controller0.ssh_conn.exec_cmd(cmd)[0] == 0:
            cfg_found = True
            cmd = "export USER=wrsroot"
            if not cumulus:
                rc, output = controller0.telnet_conn.exec_cmd(cmd)
            else:
                rc, output = controller0.ssh_conn.exec_cmd(cmd)
            cmd = "echo " + WRSROOT_PASSWORD + " | sudo -S"
            if config_region is False:
                cmd += " config_controller --config-file " + cfgfile
            else:
                cmd += " config_region " + cfgfile
            os.environ["TERM"] = "xterm"
            if host_os == "centos" and not cumulus:
                rc, output = controller0.telnet_conn.exec_cmd(cmd, timeout=CONFIG_CONTROLLER_TIMEOUT)
            else:
                rc, output = controller0.ssh_conn.exec_cmd(cmd, timeout=CONFIG_CONTROLLER_TIMEOUT)
            if rc != 0 or find_error_msg(output, "Configuration failed"):
                msg = "config_controller failed"
                log.error(msg)
                wr_exit()._exit(1, msg)
            break

    if not cfg_found:
        msg = "Configuration failed: No configuration files found"
        log.error(msg)
        wr_exit()._exit(1, msg)

    # Apply banner if specified by the user
    if banner == 'after' and host_os == 'centos':
        apply_banner(controller0, banner)

    return

def bulkAddHosts():
    # Run host bulk add

    # No consistency in naming of hosts file
    bulkfile_found = False
    for bulkfile in BULKCFG_LIST:
        bulkpath = WRSROOT_HOME_DIR + "/" + bulkfile
        cmd = "test -f " + bulkpath
        if controller0.ssh_conn.exec_cmd(cmd)[0] == 0:
            bulkfile_found = True
            cmd = "system host-bulk-add " + bulkfile
            rc, output = controller0.ssh_conn.exec_cmd(cmd, timeout=CONFIG_CONTROLLER_TIMEOUT)
            if rc != 0 or find_error_msg(output, "Configuration failed"):
                msg = "system host-bulk-add failed"
                log.error(msg)
                wr_exit()._exit(1, msg)
            break

    if not bulkfile_found:
        msg = "Configuration failed: No host-bulk-add file was found."
        log.error(msg)
        wr_exit()._exit(1, msg)


def run_labsetup():
    cmd = './lab_setup.sh'
    cmd = WRSROOT_HOME_DIR + "/" + LAB_SETUP_SCRIPT
    return controller0.ssh_conn.exec_cmd(cmd)


def run_cpe_compute_config_complete(host_os, install_output_dir):

    cmd = 'source /etc/nova/openrc; system compute-config-complete'
    if controller0.ssh_conn.exec_cmd(cmd)[0] != 0:
        log.error("compute-config-complete failed in small footprint configuration")
        wr_exit()._exit(1, "compute-config-complete failed in small footprint configuration.")

    # The controller0 will restart. Need to login after reset is
    # complete before we can continue.

    log.info("Controller0 reset has started")
    if host_os == "wrlinux":
        controller0.telnet_conn.get_read_until("Rebooting...")
    else:
        #controller0.telnet_conn.get_read_until("Restarting")
        controller0.telnet_conn.get_read_until("Reached target Shutdown")

    controller0.telnet_conn.get_read_until(LOGIN_PROMPT, REBOOT_TIMEOUT)
    log.info("Found login prompt. Controller0 reset has completed")

    # Reconnect telnet session
    controller0.telnet_conn.login()

    # Reconnect ssh session
    controller0.ssh_conn.disconnect()
    cont0_ssh_conn = SSHClient(log_path=install_output_dir +\
                               "/" + CONTROLLER0 + ".ssh.log")
    cont0_ssh_conn.connect(hostname=controller0.host_ip,
                           username=WRSROOT_USERNAME,
                           password=WRSROOT_PASSWORD)
    controller0.ssh_conn = cont0_ssh_conn

    log.info("Waiting for controller0 come online")
    wait_state(controller0, ADMINISTRATIVE, UNLOCKED)
    wait_state(controller0, OPERATIONAL, ENABLED)


def boot_other_lab_hosts(nodes, boot_device_dict, host_os, install_output_dir,
                         small_footprint, tis_on_tis):
       # Bring up other hosts
    threads = []
    if not tis_on_tis:
        for node in nodes:
            if node.name != CONTROLLER0:
                node_thread = threading.Thread(target=bring_up,
                                               name=node.name,
                                               args=(node,
                                               boot_device_dict,
                                               small_footprint, host_os,
                                               install_output_dir))
                threads.append(node_thread)
                log.info("Starting thread for {}".format(node_thread.name))
                node_thread.start()

        for thread in threads:
            thread.join()
    else:
        cumulus.launch_controller1()
        # Set controller-1 personality after virtual controller finish spawning
        time.sleep(120)
        cmd = "source /etc/nova/openrc; system host-list | grep None"
        rc, output = controller0.ssh_conn.exec_cmd(cmd)
        if rc is 0:
            cmd = "source /etc/nova/openrc; system host-update 2 " \
                  "personality=controller rootfs_device=vda boot_device=vda"
            if controller0.ssh_conn.exec_cmd(cmd)[0] != 0:
                msg = "Failed to set personality for controller-1"
                log.error(msg)
                wr_exit()._exit(1, msg)
        else:
            msg = "Launching controller-1 failed"
            log.error(msg)
            wr_exit()._exit(1, msg)

        # storages
        current_host = 3
        cumulus.launch_storages()
        storage_count = cumulus.get_number_of_storages()
        if cumulus.storage:
            current_osd = 'b' # /dev/vdb
            osd_string = 'OSD_DEVICES="'
            for i in range(0, storage_count):
                osd_string += "\/dev\/vd" + current_osd + " "
                current_osd = chr(ord(current_osd) + 1)
            osd_string += '"'
            cmd = "sed -i 's/#OSD_STRING/" + osd_string + "/g' lab_setup.conf"
            rc, output = controller0.ssh_conn.exec_cmd(cmd)
            if rc is not 0:
                msg = "Failed to update osd config for lab_setup.sh"
                log.error(msg)
                wr_exit()._exit(1, msg)

        time.sleep(120)
        cmd = "source /etc/nova/openrc; system host-list | awk \'/None/ { print $2 }\'"
        rc, ids = controller0.ssh_conn.exec_cmd(cmd)
        if rc is 0:
            for i in range(0, storage_count):

                cmd = "source /etc/nova/openrc;system host-update " + str(current_host) + " " +\
                      "personality=storage " \
                      "rootfs_device=vda boot_device=vda"

                rc = controller0.ssh_conn.exec_cmd(cmd)[0]
                if rc is not 0:
                    msg = "Failed to set storage personality"
                    log.error(msg)
                    wr_exit()._exit(1, msg)
                current_host += 1
        else:
            msg = "Launching storages failed"
            log.error(msg)
            wr_exit()._exit(1, msg)

        # computes
        cumulus.launch_computes()
        compute_count = cumulus.get_number_of_computes()

        time.sleep(60)
        cmd = "source /etc/nova/openrc; system host-list | awk \'/None/ { print $2 }\'"
        rc, ids = controller0.ssh_conn.exec_cmd(cmd)
        if rc is 0:
            for i in range(0, compute_count):

                cmd = "source /etc/nova/openrc;system host-update " + str(current_host) + " " +\
                      "personality=compute hostname=compute-" + str(i) + " " \
                      "rootfs_device=vda boot_device=vda"

                rc = controller0.ssh_conn.exec_cmd(cmd)[0]
                if rc is not 0:
                    msg = "Failed to set compute personality"
                    log.error(msg)
                    wr_exit()._exit(1, msg)
                current_host += 1
        else:
            msg = "Launching computes failed"
            log.error(msg)
            wr_exit()._exit(1, msg)


def unlock_node(nodes, selection_filter=None):

    _unlock_nodes = []
    if selection_filter is not None:
        for node in nodes:
            if selection_filter in node.name:
               _unlock_nodes.append(node)
    else:
        _unlock_nodes = list(nodes)

    if len(_unlock_nodes) > 0:
        for node in _unlock_nodes:
            cmd = "source /etc/nova/openrc; system host-unlock " + node.name
            if controller0.ssh_conn.exec_cmd(cmd)[0] != 0:
                msg = "Failed to unlock: " + node.name
                log.error(msg)
                wr_exit()._exit(1, msg)

        wait_state(_unlock_nodes, AVAILABILITY, AVAILABLE)


def do_next_install_step(_lab_type, step):
    global executed_install_steps
    if step.is_step_valid(_lab_type):
        if step.step_full_name in executed_install_steps:
            msg = "Install step {} is already executed".format(step.step_full_name)
            log.info(msg)
            return False
        else:
            msg = "Executing install step {} for {} lab".format(step.step_full_name, lab_type)
            logutils.print_step(msg)
            #log.info(msg)
            return True
    else:
        return False


def set_install_step_complete(step):
    global executed_install_steps
    if step.step_full_name not in executed_install_steps:
        executed_install_steps.append(step.step_full_name)

        msg = "Install step {} complete".format(step.step_full_name)
        log.info(msg)
    else:
        msg = "****Install step {} already present in executed step list".format(step.step_full_name)
        log.info(msg)


def main():

    boot_device_dict = DEFAULT_BOOT_DEVICE_DICT
    lab_settings_filepath = ""
    compute_dict = {}
    storage_dict = {}
    provision_cmds = []
    barcodes = []
    threads = []

    args = labInstallVars()

    lab_name = args.lab_name

    global PASSWORD
    global PUBLIC_SSH_KEY
    global lab_type
    global executed_install_steps
    global log
    global cumulus

    PASSWORD = args.password or getpass.getpass()
    PUBLIC_SSH_KEY = get_ssh_key()

    tis_on_tis = args.tis_on_tis
    if tis_on_tis:
        print("\nRunning Tis-on-TiS lab install ...")
        # cumulus_password = args.cumulus_password or \
        #                    getpass.getpass("CUMULUS_PASSWORD: ")

        lab_cfg_location = args.lab_config_location
    else:
        # e.g. cgcs-ironpass-7_12
        lab_cfg_location = args.lab_config_location

    if not tis_on_tis:
        controller_nodes = tuple(args.controller.split(','))

    if args.compute != None:
        compute_nodes = tuple(args.compute.split(','))
    else:
        compute_nodes = None
        lab_type = 'cpe'

    if args.storage != None:
        storage_nodes = tuple(args.storage.split(','))
        lab_type = 'storage'
    else:
        storage_nodes = None

    #tuxlab_server = args.tuxlab_server + HOST_EXT
    tuxlab_server = args.tuxlab_server
    run_lab_setup = args.run_lab_setup
    small_footprint = args.small_footprint
    postinstall = args.postinstall
    burn_usb = args.burn_usb
    boot_usb = args.boot_usb
    iso_host = args.iso_host
    iso_path = args.iso_path
    simplex = args.simplex
    lowlat = args.lowlat
    skip_feed = args.skip_feed
    host_os = args.host_os
    stop = args.stop
    override = args.override
    banner = args.banner
    wipedisk = args.wipedisk
<<<<<<< HEAD
    security = args.security
=======
>>>>>>> 5cee67d8

    branding = args.branding

    bld_server = args.bld_server
    bld_server_wkspce = args.bld_server_wkspce
    tis_blds_dir = args.tis_blds_dir
    tis_bld_dir = args.tis_bld_dir
    guest_bld_dir = args.guest_bld_dir
    patch_dir_paths = args.patch_dir_paths
    iso_install = args.iso_install
    config_region = args.config_region

    install_timestr = time.strftime("%Y%m%d-%H%M%S")
    continue_install = args.continue_install

    if iso_host and iso_path and not iso_install:
        burn_usb = True
    elif (iso_host and not iso_path) or (iso_path and not iso_host):
        msg = "Both iso-host and iso-path must be specified"
        log.info(msg)
        wr_exit()._exit(1, msg)

    if simplex:
        small_footprint = True
        lab_type = 'simplex'

    # Don't bother setting up the feed if we want to boot from USB
    if burn_usb or boot_usb:
        skip_feed = True

    if args.output_dir:
        output_dir = args.output_dir

        if not os.path.exists(output_dir):
            os.makedirs(output_dir, exist_ok=True)
    else:
        prefix = re.search("\w+", __file__).group(0) + "."
        suffix = ".logs"
        output_dir = tempfile.mkdtemp(suffix, prefix)

    install_output_dir = os.path.join(output_dir, install_timestr)
    os.makedirs(install_output_dir, exist_ok=True)

    log_level = args.log_level

    log_level_idx = logutils.LOG_LEVEL_NAMES.index(log_level)
    logutils.GLOBAL_LOG_LEVEL = logutils.LOG_LEVELS[log_level_idx]
    log = logutils.getLogger(LOGGER_NAME)

    if continue_install:
        log.info("Resuming install for lab {}".format(lab_name))

    logutils.print_step("Arguments:")
    logutils.print_name_value("LAB Name", lab_name)
    logutils.print_name_value("Resume Install", continue_install)

    if tis_on_tis:
        logutils.print_name_value("TiS-on-TiS", tis_on_tis)

    logutils.print_name_value("Lab config location", lab_cfg_location)

    if not tis_on_tis:

        logutils.print_name_value("Controller", controller_nodes)
        logutils.print_name_value("Compute", compute_nodes)
        logutils.print_name_value("Storage", storage_nodes)

        logutils.print_name_value("Run lab setup", run_lab_setup)
        logutils.print_name_value("Tuxlab server", tuxlab_server)
        logutils.print_name_value("Is iso_install", iso_install)
        logutils.print_name_value("Small footprint", small_footprint)

    logutils.print_name_value("Build server", bld_server)
    logutils.print_name_value("Build server workspace", bld_server_wkspce)
    logutils.print_name_value("TiS builds directory", tis_blds_dir)
    logutils.print_name_value("TiS build directory", tis_bld_dir)
    logutils.print_name_value("Guest build directory", guest_bld_dir)
    logutils.print_name_value("Patch directory paths", patch_dir_paths)
    logutils.print_name_value("Output directory", install_output_dir)
    logutils.print_name_value("Log level", log_level)
    logutils.print_name_value("Host OS", host_os)
    logutils.print_name_value("Stop", stop)
    logutils.print_name_value("Override", override)
    logutils.print_name_value("Banner", banner)
    logutils.print_name_value("wipedisk", wipedisk)
    logutils.print_name_value("Branding", branding)
    logutils.print_name_value("Skip feed", skip_feed)
    logutils.print_name_value("Boot USB", boot_usb)
    logutils.print_name_value("Burn USB", burn_usb)
    logutils.print_name_value("ISO Host", iso_host)
    logutils.print_name_value("ISO Path", iso_path)
    logutils.print_name_value("Simplex", simplex)
    logutils.print_name_value("Security", security)
    logutils.print_name_value("Low Lat", lowlat)
    logutils.print_name_value("Run Postinstall Scripts", postinstall)
    logutils.print_name_value("Run config_region instead of config_controller", config_region)

    email_info = {}
    email_info['email_server'] = EMAIL_SERVER
    email_info['email_from'] = EMAIL_FROM
    email_info['email_to'] = args.email_address
    email_info['email_subject'] = EMAIL_SUBJECT

    installer_exit = wr_exit()
    installer_exit._set_email_attr(**email_info)
    installer_exit.executed_steps = executed_install_steps

    # installed load info for email message
    installed_load_info = ''

    print("\nRunning as user: " + USERNAME + "\n")

    bld_server_conn = SSHClient(log_path=install_output_dir + "/" + bld_server + ".ssh.log")
    bld_server_conn.connect(hostname=bld_server, username=USERNAME,
                            password=PASSWORD)

    guest_load_path = "{}/{}".format(bld_server_wkspce, guest_bld_dir)

    if tis_on_tis:
        guest_load_path = "{}/{}".format(DEFAULT_WKSPCE, guest_bld_dir)
    load_path, prestage_load_path = get_load_path(bld_server_conn, bld_server_wkspce, tis_blds_dir,
                                  tis_bld_dir)
    print("This is load path: {}".format(load_path))
    print("This is prestage load path: {}".format(prestage_load_path))

    if os.path.isdir(lab_cfg_location):
        barcode_controller = args.controller
        barcode_compute = args.compute
        lab_cfg_path, lab_settings_filepath = verify_custom_lab_cfg_location(lab_cfg_location, tis_on_tis, simplex, barcode_controller, barcode_compute)
    elif prestage_load_path == "":
        lab_cfg_path, lab_settings_filepath = verify_lab_cfg_location(bld_server_conn,
                                                  lab_cfg_location, load_path,
                                                  tis_on_tis, host_os, override,
                                                  guest_load_path, simplex)
    else:
        lab_cfg_path, lab_settings_filepath = verify_lab_cfg_location(bld_server_conn,
                                                    lab_cfg_location, prestage_load_path,
                                                    tis_on_tis, host_os, override,
                                                    guest_load_path, simplex)

    if lab_settings_filepath:
        log.info("Lab settings file path: " + lab_settings_filepath)
        config = configparser.ConfigParser()
        try:
            lab_settings_file = open(lab_settings_filepath, 'r')
            config.read_file(lab_settings_file)
        except Exception:
            msg = "Failed to read file: " + lab_settings_filepath
            log.exception(msg)
            wr_exit()._exit(1, msg)

        for section in config.sections():
            try:
                provision_cmds = config.get(CFG_PROVISION_SECTION_NAME,
                                            CFG_CMD_OPT_NAME)
                log.info("Provision commands: " + str(provision_cmds))
            except (configparser.NoSectionError, configparser.NoOptionError):
                pass

            try:
                boot_device_dict = dict(config.items(CFG_BOOT_INTERFACES_NAME))
            except configparser.NoSectionError:
                pass

    # get lab name from config file
    if lab_name is None:
        lab_name = get_system_name(bld_server_conn, lab_cfg_path)
        log.info(lab_name)
        args.lab_name = lab_name
        write_install_vars(args)

    installer_exit.lab_name = lab_name

    if tis_on_tis:

        guest_load_path = "{}/{}".format(DEFAULT_WKSPCE, guest_bld_dir)
        tis_on_tis_info = {'cumulus_userid': USERNAME,
                            'cumulus_password': PASSWORD,
                            'userid': USERNAME,
                            'password': PASSWORD,
                            'server': CUMULUS_SERVER,
                            'log': log, 'bld_server_conn': bld_server_conn,
                            'load_path': load_path,
                            'guest_load_path': guest_load_path,
                            'output_dir': install_output_dir,
                            'lab_cfg_path': lab_cfg_path}

        cumulus = Cumulus_TiS(**tis_on_tis_info)

    if tis_on_tis:
        controller_dict = create_cumulus_node_dict((0, 1), CONTROLLER)
        compute_dict = create_cumulus_node_dict(range(0, cumulus.get_number_of_computes()), COMPUTE)
        storage_dict = create_cumulus_node_dict(range(0, cumulus.get_number_of_storages()), STORAGE)
        if storage_dict:
            lab_type = 'storage'
        else:
            lab_type = 'regular'
    else:
        controller_dict = create_node_dict(controller_nodes, CONTROLLER)

    global controller0
    controller0 = controller_dict[CONTROLLER0]



   # Due to simplex labs and unofficial config ip28-30
    if len(controller_dict) > 1:
        global controller1
        controller1 = controller_dict[CONTROLLER1]

    if compute_nodes is not None:
        compute_dict = create_node_dict(compute_nodes, COMPUTE)

    if storage_nodes is not None:
        storage_dict = create_node_dict(storage_nodes, STORAGE)


    '''
    If we are doing a regular tuxlab or tuxlab2 install then set the feed
    If we find the --iso-install flag then skip the feed setup on tuxlab and/or tuxlab2
    '''
    if not skip_feed and iso_install is False:
        executed = False
        # Lab-install Step 0 -  boot controller from tuxlab or usb or cumulus
        msg = 'Set_up_network_feed'
        lab_install_step = install_step(msg, 0, ['regular', 'storage', 'cpe', 'simplex'])
        if do_next_install_step(lab_type, lab_install_step):
        #if not executed:
            if str(boot_device_dict.get('controller-0')) != "USB" \
                    and not tis_on_tis:
                set_network_boot_feed(controller0.barcode, tuxlab_server,
                                    bld_server_conn, load_path, host_os,
                                    install_output_dir)
                set_install_step_complete(lab_install_step)
    else:
        log.info('Skipping setup of network feed on tuxlab: '.format(tuxlab_server))


    '''
    If detect that --iso-install flag was set then it'll be pxeboot install from
    yow-cgcs-tuxlab setup via pxeboot_setup.sh that is packaged with the TiS ISO image
    '''
    if "yow-cgcs-tuxlab" in tuxlab_server and iso_install is True:
        log.info('Feedpoint will be setup on {}'.format(tuxlab_server))
        log.info('copying ISO to {}'.format(tuxlab_server))

        # vlm targetID of controller-0
        c0_targetId = controller_nodes[0]
        # Now we need to mount the iso as root
        # sudo mount -o loop /tmp/bootimage.iso /media/iso
        # Check if node yow-cgcs-tuxlab host is accessible
        tuxlab_conn = SSHClient(log_path=install_output_dir + "/" + tuxlab_server + ".ssh.log")
        tuxlab_conn.connect(hostname=tuxlab_server, username=USERNAME,
                            password=PASSWORD)
        tuxlab_conn.deploy_ssh_key(PUBLIC_SSH_KEY)

        cmd = "sudo rm -rf /tmp/iso/{}; mkdir -p /tmp/iso/{}; sudo chmod -R 777 /tmp/iso/".format(c0_targetId, c0_targetId)
        if tuxlab_conn.exec_cmd(cmd,)[0] != 0:
            msg = "failed to execute: {}".format(cmd)
            log.error(msg)
            wr_exit()._exit(1, msg)

        copy_iso(install_output_dir, tuxlab_server, bld_server_conn, load_path, iso_path, iso_host, c0_targetId)
        log.info('Latest bootimage.iso copied')

        cmd = "sudo chmod -R 777 /tmp/iso/".format(c0_targetId)
        if tuxlab_conn.exec_cmd(cmd,)[0] != 0:
            msg = "failed to execute: {}".format(cmd)
            log.error(msg)
            wr_exit()._exit(1, msg)

        cmd = "sudo umount /media/iso/{}; echo if we fail we ignore it".format(c0_targetId)
        if tuxlab_conn.exec_cmd(cmd,)[0] != 0:
            msg = "failed to execute: {}".format(cmd)
            log.error(msg)
            wr_exit()._exit(1, msg)

        cmd = "sudo rm -rf /media/iso/{}".format(c0_targetId)
        if tuxlab_conn.exec_cmd(cmd,)[0] != 0:
            msg = "failed to execute: {}".format(cmd)
            log.error(msg)
            wr_exit()._exit(1, msg)

        cmd = "mkdir -p /media/iso/{}".format(c0_targetId)
        if tuxlab_conn.exec_cmd(cmd,)[0] != 0:
            msg = "failed to execute: {}".format(cmd)
            log.error(msg)
            wr_exit()._exit(1, msg)

        cmd = "sudo mount -o loop /tmp/iso/{}/bootimage.iso /media/iso/{}".format(c0_targetId, c0_targetId)
        if tuxlab_conn.exec_cmd(cmd,)[0] != 0:
            msg = "failed to execute: {}".format(cmd)
            log.error(msg)
            wr_exit()._exit(1, msg)

        cmd = "sudo mount -o remount,exec,dev /media/iso/{}".format(c0_targetId)
        if tuxlab_conn.exec_cmd(cmd)[0] != 0:
            msg = "failed to execute: {}".format(cmd)
            log.error(msg)
            wr_exit()._exit(1, msg)

        cmd ="sudo rm -rf /export/pxeboot/pxelinux.cfg/{}".format(c0_targetId)
        if tuxlab_conn.exec_cmd(cmd)[0] != 0:
            msg = "failed to execute: {}".format(cmd)
            log.error(msg)
            wr_exit()._exit(1, msg)

        cmd ="/media/iso/{}/pxeboot_setup.sh -u http://128.224.150.110/umalab/{}  -t /export/pxeboot/pxelinux.cfg/{}".format(c0_targetId, c0_targetId, c0_targetId)
        if tuxlab_conn.exec_cmd(cmd)[0] != 0:
            msg = "failed to execute: {}".format(cmd)
            log.error(msg)
            wr_exit()._exit(1, msg)

        cmd = "sudo umount /media/iso/{}".format(c0_targetId)
        if tuxlab_conn.exec_cmd(cmd,)[0] != 0:
            msg = "failed to execute: {}".format(cmd)
            log.error(msg)
            wr_exit()._exit(1, msg)

    nodes = list(controller_dict.values()) + list(compute_dict.values()) + list(storage_dict.values())

    # Reserve the nodes via VLM
    # Unreserve first to close any opened telnet sessions.
    if not tis_on_tis:
        pre_opts = "sshpass -p '{0}'".format(WRSROOT_PASSWORD)
        [barcodes.append(node.barcode) for node in nodes]
        installer_exit.lab_barcodes = barcodes
        vlm_unreserve(barcodes)
        vlm_reserve(barcodes, note=INSTALLATION_RESERVE_NOTE)

        # Run the wipedisk utility if the nodes are accessible
        if wipedisk:
            log.info("Attempting to wipe disks")
            with open(os.devnull, 'wb') as devnull:
                isControllerOnline = subprocess.call(["ping", "-w {}".format(PING_TIMEOUT), "-c 4", "{}".format(controller0.host_ip)], stdout=devnull, stderr=subprocess.STDOUT)
            if(isControllerOnline == 0):
                if controller0.ssh_conn is None:
                    controller0.ssh_conn = establish_ssh_connection(controller0, install_output_dir)
                cmd = "test -f " + "wipedisk_helper " + "&& " + "test -f " + "wipedisk_automater"
                if controller0.ssh_conn.exec_cmd(cmd)[0] == 0:
                    cmd = "chmod 755 wipedisk_helper"
                    controller0.ssh_conn.exec_cmd(cmd)
                    cmd = "chmod 755 wipedisk_automater"
                    controller0.ssh_conn.exec_cmd(cmd)
                    cmd = "./wipedisk_automater"
                    controller0.ssh_conn.exec_cmd(cmd)
                else:
                    log.info("wipedisk files are not on the load, will not wipedisks")
            else:
                log.info("Unable to reach controller-0, will continue without wipedisk")

        # Power down all the nodes via VLM (note: this can also be done via board management control)
        if not continue_install:
            for barcode in barcodes:
                if burn_usb and (barcode == controller0.barcode):
                    log.info('Skip power down of controller0 and power on instead')
                    vlm_exec_cmd(VLM_TURNON, barcode)
                else:
                    vlm_exec_cmd(VLM_TURNOFF, barcode)

    if stop == "0":
        wr_exit()._exit(0, "User requested stop after {}".format(msg))

    # Lab-install -  boot controller from tuxlab or usb or cumulus
    msg = 'boot_controller-0'
    lab_install_step = install_step("boot_controller-0", 1, ['regular', 'storage', 'cpe', 'simplex'])

    executed = False
    #if not executed:
    if do_next_install_step(lab_type, lab_install_step):
        bringUpController(install_output_dir, bld_server_conn, load_path, patch_dir_paths, host_os,
                          boot_device_dict, small_footprint, burn_usb,
                          tis_on_tis, boot_usb, iso_path, iso_host, lowlat,
                          security)
        set_install_step_complete(lab_install_step)

    if stop == "1":
        wr_exit()._exit(0, "User requested stop after {}".format(msg))

    # Lab-install -  Download lab configuration files - applicable all lab types
    msg = 'Download_lab_config_files'
    lab_install_step = install_step(msg, 2, ['regular', 'storage', 'cpe', 'simplex'])

    #establish ssh connection if not connected
    if controller0.ssh_conn is None:
        controller0.ssh_conn = establish_ssh_connection(controller0, install_output_dir)

    executed = False
    if do_next_install_step(lab_type, lab_install_step):
        if prestage_load_path.find(TC_17_06_WKSPCE) > -1:
            downloadLabConfigFiles(lab_type, bld_server_conn, lab_cfg_path, prestage_load_path,
                                   guest_load_path, host_os, override, lab_cfg_location,
                                   TC_17_06_LAB_REL_PATH, TC_17_06_HEAT_TEMPLATE_PATH)
        elif prestage_load_path.find(TS_16_10_WKSPCE) > -1:
            downloadLabConfigFiles(lab_type, bld_server_conn, lab_cfg_path, prestage_load_path,
                                   guest_load_path, host_os, override, lab_cfg_location,
                                   TS_16_10_LAB_REL_PATH, TS_16_10_HEAT_TEMPLATE_PATH)
        elif prestage_load_path.find(TS_15_12_WKSPCE) > -1:
            downloadLabConfigFiles(lab_type, bld_server_conn, lab_cfg_path, prestage_load_path,
                                   guest_load_path, host_os, override, lab_cfg_location,
                                   TS_15_12_LAB_REL_PATH, TS_15_12_HEAT_TEMPLATE_PATH)
        else:
            downloadLabConfigFiles(lab_type, bld_server_conn, lab_cfg_path, load_path,
                                   guest_load_path, host_os, override, lab_cfg_location)
        set_install_step_complete(lab_install_step)

    if stop == "2":
        wr_exit()._exit(0, "User requested stop after {}".format(msg))

    # Lab-install -  Configure Controller - applicable all lab types
    msg = 'Configure_controller'
    lab_install_step = install_step(msg, 3, ['regular', 'storage', 'cpe', 'simplex'])

    if do_next_install_step(lab_type, lab_install_step):
        configureController(bld_server_conn, host_os, install_output_dir, banner, branding, config_region)
        set_install_step_complete(lab_install_step)

    time.sleep(10)

    # Reconnect ssh session
    controller0.ssh_conn.disconnect()
    controller0.ssh_conn = establish_ssh_connection(controller0, install_output_dir)
    cmd = "source /etc/nova/openrc"
    if controller0.ssh_conn.exec_cmd(cmd)[0] != 0:
        log.error("Failed to source environment")

    if stop == "3":
        wr_exit()._exit(0, "User requested stop after {}".format(msg))

    # Lab-install -  Bulk hosts add- applicable all lab types
    msg = 'bulk_hosts_add'
    lab_install_step = install_step("bulk_hosts_add", 4, ['regular', 'storage', 'cpe'])

    if do_next_install_step(lab_type, lab_install_step):
        if not tis_on_tis:
            bulkAddHosts()
            set_install_step_complete(lab_install_step)

    if stop == "4":
        wr_exit()._exit(0, "User requested stop after {}".format(msg))

    # Lab-install -  Bulk hosts add- applicable all lab types

    # Complete controller0 configuration either as a regular host
    # or a small footprint host.
    # Lab-install -  Run_lab_setup - applicable cpe labs only
    lab_install_step = install_step("run_lab_setup", 5, ['cpe', 'simplex'])
    if do_next_install_step(lab_type, lab_install_step):
    #if not executed:
        if small_footprint:
            if run_labsetup()[0] != 0:
                msg = "lab_setup failed in small footprint configuration."
                log.error(msg)
                installer_exit._exit(1, msg)
            set_install_step_complete(lab_install_step)

     # Lab-install - cpe_compute_config_complete - applicable cpe labs only
    lab_install_step = install_step("cpe_compute_config_complete", 6, ['cpe', 'simplex'])
    if do_next_install_step(lab_type, lab_install_step):
        if small_footprint:
            run_cpe_compute_config_complete(host_os, install_output_dir)
            set_install_step_complete(lab_install_step)

    # Lab-install -  Run_lab_setup - applicable cpe labs only
    lab_install_step = install_step("run_lab_setup", 7, ['cpe', 'simplex'])
    if do_next_install_step(lab_type, lab_install_step):
        if small_footprint:
        # Run lab_setup again to setup controller-1 interfaces
            if run_labsetup()[0] != 0:
                msg = "lab_setup failed in small footprint configuration."
                log.error(msg)
                installer_exit._exit(1, msg)

                log.info("Waiting for controller0 come online")
                wait_state(controller0, ADMINISTRATIVE, UNLOCKED)
                wait_state(controller0, OPERATIONAL, ENABLED)

            set_install_step_complete(lab_install_step)

    # Heat stack changes
    if host_os != "wrlinux":
        lab_install_step = install_step("check_heat_resources_file", 8, ['simplex'])
        if do_next_install_step(lab_type, lab_install_step):
            setupHeat(bld_server_conn)
            set_install_step_complete(lab_install_step)

    # Bring up other hosts
    tis_on_tis_storage = False
    # Lab-install -  boot_other_lab_hosts - applicable all labs
    msg = "boot_other_lab_hosts"
    lab_install_step = install_step(msg, 9, ['regular', 'storage', 'cpe'])
    if do_next_install_step(lab_type, lab_install_step):

        boot_other_lab_hosts(nodes, boot_device_dict, host_os, install_output_dir,
                             small_footprint, tis_on_tis)
        nodes.remove(controller0)
        if not simplex:
            time.sleep(10)
            wait_state(nodes, AVAILABILITY, ONLINE)
        set_install_step_complete(lab_install_step)


    if stop == "5":
        wr_exit()._exit(0, "User requested stop after {}".format(msg))

    # Lab-install -  run_lab_setup - applicable all labs
    lab_install_step = install_step("run_lab_setup", 10, ['regular', 'storage', 'cpe'])
    if do_next_install_step(lab_type, lab_install_step):
        log.info("Beginning lab setup procedure for {} lab".format(lab_type))

        if run_labsetup()[0] != 0:
            msg = "lab_setup failed in {} lab configuration.".format(lab_type)
            log.error(msg)
            installer_exit._exit(1, msg)
        set_install_step_complete(lab_install_step)

    log.info("Beginning lab setup procedure for {} lab".format(lab_type))
    # Lab-install -  run_lab_setup - applicable regular and storage labs
    lab_install_step = install_step("run_lab_setup", 11, ['regular', 'storage'])
    if do_next_install_step(lab_type, lab_install_step):
        if lab_type is "regular" or "storage":
            # do run lab setup again
            # Run lab setup
            if run_labsetup()[0] != 0:
                msg = "lab_setup failed in {} lab configuration.".format(lab_type)
                log.error(msg)
                installer_exit._exit(1, msg)

            set_install_step_complete(lab_install_step)

    # Unlock Controller-1
    # Lab-install -  unlock_controller1 - applicable all labs

    lab_install_step = install_step("unlock_controller1", 12, ['regular', 'storage', 'cpe'])
    if do_next_install_step(lab_type, lab_install_step):
        unlock_node(nodes, selection_filter="controller-1")
        set_install_step_complete(lab_install_step)

    # Wait until the following alarms clear
    # Service alarms (400.002) e.g directory-services, web-services, etc.
    # Configuration action is required to provision compute function (250.010)
    # drbd-sync (400.001)
    if lab_type is 'cpe':
        wait_until_alarm_clears(controller0, timeout=840, check_interval=60, alarm_id="400.002", host_os=host_os)
        wait_until_alarm_clears(controller0, timeout=720, check_interval=60, alarm_id="250.010", host_os=host_os)
        wait_until_alarm_clears(controller0, timeout=25200, check_interval=60, alarm_id="400.001", host_os=host_os)

    # For storage lab run lab setup
    executed = False
    # Lab-install -  run_lab_setup - applicable storage labs
    lab_install_step = install_step("run_lab_setup", 13, ['storage'])
    if do_next_install_step(lab_type, lab_install_step):
    #if not executed:
        # do run lab setup to add osd
        if run_labsetup()[0] != 0:
            msg = "lab_setup failed in {} lab configuration.".format(lab_type)
            log.error(msg)
            installer_exit._exit(1, msg)

        set_install_step_complete(lab_install_step)

    # Lab-install -  unlock_storages - applicable storage labs
    lab_install_step = install_step("unlock_storages", 14, ['storage'])
    if do_next_install_step(lab_type, lab_install_step):

        unlock_node(nodes, selection_filter="storage")
        storage_nodes = []
        for node in nodes:
            if "storage" in node.name:
                storage_nodes.append(node)
        wait_state(storage_nodes, OPERATIONAL, ENABLED)
        set_install_step_complete(lab_install_step)

    # After unlocking storage nodes, wait for ceph to come up
    if lab_type == 'storage':
<<<<<<< HEAD
        time.sleep(10)
=======
>>>>>>> 5cee67d8
        wait_until_alarm_clears(controller0, timeout=600, check_interval=60, alarm_id="800.001", host_os=host_os)

    # Lab-install -  run_lab_setup - applicable storage labs
    lab_install_step = install_step("run_lab_setup", 15, ['storage'])
    if do_next_install_step(lab_type, lab_install_step):
        #ensure all computes are online first:
        computes = []
        for node in nodes:
            if "compute" in node.name:
                computes.append(node)
        wait_state(computes, AVAILABILITY, ONLINE)

        # do run lab setup to add osd
        if run_labsetup()[0] != 0:
            msg = "lab_setup failed in {} lab configuration.".format(lab_type)
            log.error(msg)
            installer_exit._exit(1, msg)

        set_install_step_complete(lab_install_step)

    # Lab-install - unlock_computes - applicable storage and regular labs
    lab_install_step = install_step("unlock_computes", 16, ['regular', 'storage'])
    if do_next_install_step(lab_type, lab_install_step):
        print(nodes)
        unlock_node(nodes, selection_filter="compute")
        wait_state(nodes, OPERATIONAL, ENABLED)
        set_install_step_complete(lab_install_step)

    # Lab-install - run_lab_setup - applicable storage and regular labs
    lab_install_step = install_step("run_lab_setup", 17, ['regular', 'storage', 'cpe'])
    if do_next_install_step(lab_type, lab_install_step):
        # do run lab setup to add osd
        if run_labsetup()[0] != 0:
            msg = "lab_setup failed in {} lab configuration.".format(lab_type)
            log.error(msg)
            installer_exit._exit(1, msg)

        set_install_step_complete(lab_install_step)

    # Heat stack changes
    if host_os != "wrlinux":
        lab_install_step = install_step("check_heat_resources_file", 18, ['cpe', 'regular', 'storage'])
        if do_next_install_step(lab_type, lab_install_step):
            setupHeat(bld_server_conn)
            if len(controller_dict) > 1:
                wait_state(controller1, AVAILABILITY, AVAILABLE)
            set_install_step_complete(lab_install_step)

    #Lab-install - swact and then lock/unlock controller-0 to complete setup
    lab_install_step = install_step("swact_lockunlock", 19, ['regular', 'storage'])
    if do_next_install_step(lab_type, lab_install_step):

        if host_os == "centos" and len(controller_dict) > 1:
            cmd = "system alarm-list --nowrap"
            output = controller0.ssh_conn.exec_cmd(cmd)[1]

            # Wait for degrade sysinv set to raise
            time.sleep(10)
            wait_until_alarm_clears(controller0, timeout=1200, check_interval=60, alarm_id="400.001", host_os=host_os)
            wait_until_alarm_clears(controller0, timeout=600, check_interval=60, alarm_id="800.001", host_os=host_os)

            if find_error_msg(output, "250.001"):
                log.info('Config out-of-date alarm is present')

                cmd = "system host-swact controller-0"
                rc, output = controller0.ssh_conn.exec_cmd(cmd)

                time.sleep(60)

                controller0.ssh_conn.disconnect()
                cont1_ssh_conn = SSHClient(log_path=install_output_dir +\
                                        "/" + CONTROLLER1 + ".ssh.log")
                cont1_ssh_conn.connect(hostname=controller0.host_floating_ip,
                                    username=WRSROOT_USERNAME,
                                password=WRSROOT_PASSWORD)
                controller1.ssh_conn = cont1_ssh_conn

                cmd = "source /etc/nova/openrc"
                if controller1.ssh_conn.exec_cmd(cmd)[0] != 0:
                    log.error("Failed to source environment")

                cmd = "system host-lock controller-0"
                rc, output = controller1.ssh_conn.exec_cmd(cmd)

                time.sleep(20)

                cmd = "system host-unlock controller-0"
                rc, output = controller1.ssh_conn.exec_cmd(cmd)

                # Wait until config out-of-date clears
                wait_until_alarm_clears(controller1, timeout=1200, check_interval=60, alarm_id="250.001", host_os=host_os)

                # Wait until sm-services are up
                wait_until_alarm_clears(controller1, timeout=600, check_interval=60, alarm_id="400.002", host_os=host_os)

                cmd = "system host-swact controller-1"
                rc, output = controller1.ssh_conn.exec_cmd(cmd)

                time.sleep(60)

                controller1.ssh_conn.disconnect()
                controller0.ssh_conn = establish_ssh_connection(controller0, install_output_dir)

                set_install_step_complete(lab_install_step)

        # Required due to ip28-30 unsupported config
        elif host_os == "centos" and len(controller_dict) == 1:
            log.info("Skipping this step since we only have one controller")
    
    wait_until_alarm_clears(controller0, timeout=1200, check_interval=60, alarm_id="250.001", host_os=host_os)

    if postinstall and host_os == "centos":
        run_postinstall(controller0)

    cmd = "source /etc/nova/openrc; system alarm-list"
    if controller0.ssh_conn.exec_cmd(cmd)[0] != 0:
        log.error("Failed to get alarm list")

    cmd = "cat /etc/build.info"
    rc, installed_load_info = controller0.ssh_conn.exec_cmd(cmd)
    if rc != 0:
        log.error("Failed to get build info")

    wr_exit()._exit(0, "Installer completed.\n" + installed_load_info)


if __name__ == '__main__':
    try:
        main()
    except KeyboardInterrupt:
        wr_exit()._exit(2, "Keyboard Interrupt Detected")<|MERGE_RESOLUTION|>--- conflicted
+++ resolved
@@ -1372,7 +1372,6 @@
                                   WRSROOT_HOME_DIR, pre_opts=pre_opts)
         else:
             scripts_path = lab_cfg_path + "/../../scripts/"
-<<<<<<< HEAD
             rc = bld_server_conn.rsync(os.path.join(scripts_path, "*"),
                                        WRSROOT_USERNAME, controller0.host_ip,
                                        WRSROOT_HOME_DIR, pre_opts=pre_opts,
@@ -1383,12 +1382,6 @@
                 bld_server_conn.rsync(os.path.join(load_path, centos_lab_path, "scripts", "*"),
                                        WRSROOT_USERNAME, controller0.host_ip,
                                        WRSROOT_HOME_DIR, pre_opts=pre_opts)
-                                      
-=======
-            bld_server_conn.rsync(os.path.join(scripts_path, "*"),
-                                    WRSROOT_USERNAME, controller0.host_ip,
-                                    WRSROOT_HOME_DIR, pre_opts=pre_opts)
->>>>>>> 5cee67d8
 
         bld_server_conn.rsync(os.path.join(load_path, heat_temp_path, "*"),
                                 WRSROOT_USERNAME, controller0.host_ip, \
@@ -1848,10 +1841,7 @@
     override = args.override
     banner = args.banner
     wipedisk = args.wipedisk
-<<<<<<< HEAD
     security = args.security
-=======
->>>>>>> 5cee67d8
 
     branding = args.branding
 
@@ -2427,10 +2417,7 @@
 
     # After unlocking storage nodes, wait for ceph to come up
     if lab_type == 'storage':
-<<<<<<< HEAD
         time.sleep(10)
-=======
->>>>>>> 5cee67d8
         wait_until_alarm_clears(controller0, timeout=600, check_interval=60, alarm_id="800.001", host_os=host_os)
 
     # Lab-install -  run_lab_setup - applicable storage labs
